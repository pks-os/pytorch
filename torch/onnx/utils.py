--- conflicted
+++ resolved
@@ -173,10 +173,12 @@
 
 
 def export(
-    model: torch.nn.Module
-    | torch.jit.ScriptModule
-    | torch.jit.ScriptFunction
-    | torch.export.ExportedProgram,
+    model: (
+        torch.nn.Module
+        | torch.jit.ScriptModule
+        | torch.jit.ScriptFunction
+        | torch.export.ExportedProgram
+    ),
     args: tuple[Any, ...] | torch.Tensor,
     f: str | None = None,
     *,
@@ -189,16 +191,10 @@
     operator_export_type: _C_onnx.OperatorExportTypes = _C_onnx.OperatorExportTypes.ONNX,
     opset_version: int | None = None,
     do_constant_folding: bool = True,
-<<<<<<< HEAD
     dynamic_axes: (
         Mapping[str, Mapping[int, str]] | Mapping[str, Sequence[int]] | None
     ) = None,
-=======
-    dynamic_axes: Mapping[str, Mapping[int, str]]
-    | Mapping[str, Sequence[int]]
-    | None = None,
     dynamic_shapes: dict[str, Any] | tuple[Any, ...] | list[Any] | None = None,
->>>>>>> 0eea2b39
     keep_initializers_as_inputs: bool | None = None,
     custom_opsets: Mapping[str, int] | None = None,
     export_modules_as_functions: bool | Collection[type[torch.nn.Module]] = False,
