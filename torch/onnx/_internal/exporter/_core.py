# mypy: allow-untyped-defs
# flake8: noqa: B950 We do not need flake8 as it complains line length
from __future__ import annotations

import ctypes
import datetime
import inspect
import itertools
import logging
import operator
import pathlib
import textwrap
import traceback
import typing
from typing import Any, Callable, Literal, Sequence

import onnx

import onnxscript
import onnxscript.evaluator
import onnxscript.function_libs
import onnxscript.function_libs.torch_lib
import onnxscript.function_libs.torch_lib.registration
from onnxscript import ir
from onnxscript.ir import convenience as ir_convenience

import torch
import torch.fx
from torch.export import graph_signature
<<<<<<< HEAD
=======
from torch.onnx import errors
from torch.onnx._internal._lazy_import import onnxscript_apis
>>>>>>> 22e1fb6f
from torch.onnx._internal.exporter import (
    _analysis,
    _building,
    _capture_strategies,
    _dispatching,
    _fx_passes,
    _ir_passes,
    _isolated,
    _onnx_program,
    _registration,
    _reporting,
    _tensors,
    _verification,
)


if typing.TYPE_CHECKING:
    import os

    import numpy as np


# Define utilities to convert PyTorch data types so users do not need to specify manually
_TORCH_DTYPE_TO_ONNX: dict[torch.dtype, ir.DataType] = {
    torch.bfloat16: ir.DataType.BFLOAT16,
    torch.bool: ir.DataType.BOOL,
    torch.complex128: ir.DataType.COMPLEX128,
    torch.complex64: ir.DataType.COMPLEX64,
    torch.float16: ir.DataType.FLOAT16,
    torch.float32: ir.DataType.FLOAT,
    torch.float64: ir.DataType.DOUBLE,
    torch.float8_e4m3fn: ir.DataType.FLOAT8E4M3FN,
    torch.float8_e4m3fnuz: ir.DataType.FLOAT8E4M3FNUZ,
    torch.float8_e5m2: ir.DataType.FLOAT8E5M2,
    torch.float8_e5m2fnuz: ir.DataType.FLOAT8E5M2FNUZ,
    torch.int16: ir.DataType.INT16,
    torch.int32: ir.DataType.INT32,
    torch.int64: ir.DataType.INT64,
    torch.int8: ir.DataType.INT8,
    torch.uint8: ir.DataType.UINT8,
}
_BLUE = "\033[96m"
_END = "\033[0m"

_STEP_ONE_ERROR_MESSAGE = textwrap.dedent(
    f"""\
    Failed to export the model with torch.export. {_BLUE}This is step 1/2{_END} of exporting the model to ONNX. Next steps:
    - Modify the model code for `torch.export.export` to succeed. Refer to https://pytorch.org/docs/stable/generated/exportdb/index.html for more information.
    - Debug `torch.export.export` and summit a PR to PyTorch.
    - Create an issue in the PyTorch GitHub repository against the {_BLUE}*torch.export*{_END} component and attach the full error stack as well as reproduction scripts."""
)

_STEP_TWO_ERROR_MESSAGE = textwrap.dedent(
    f"""\
    Failed to convert the exported program to an ONNX model. {_BLUE}This is step 2/2{_END} of exporting the model to ONNX. Next steps:
    - If there is a missing ONNX function, implement it and register it to the registry.
    - If there is an internal error during ONNX conversion, debug the error and summit a PR to PyTorch.
    - Save the ExportedProgram as a pt2 file and create an error report with `export(..., report=True)`. Create an issue in the PyTorch GitHub repository against the {_BLUE}*onnx*{_END} component. Attach the pt2 model and the error report."""
)

logger = logging.getLogger(__name__)


def _torch_dtype_to_onnx_dtype(dtype: torch.dtype) -> ir.DataType:
    return _TORCH_DTYPE_TO_ONNX[dtype]


class TorchTensor(ir.Tensor):
    def __init__(self, tensor: torch.Tensor, name: str | None = None):
        # Pass the tensor as the raw data to ir.Tensor's constructor
        super().__init__(
            tensor, dtype=_torch_dtype_to_onnx_dtype(tensor.dtype), name=name
        )

    def __array__(self, dtype: Any = None) -> np.ndarray:
        # numpy() calls __array__ in ir.Tensor
        if self.dtype == ir.DataType.BFLOAT16:
            return self.raw.view(torch.uint16).__array__(dtype)
        if self.dtype in {
            ir.DataType.FLOAT8E4M3FN,
            ir.DataType.FLOAT8E4M3FNUZ,
            ir.DataType.FLOAT8E5M2,
            ir.DataType.FLOAT8E5M2FNUZ,
        }:
            # TODO: Use ml_dtypes
            return self.raw.view(torch.uint8).__array__(dtype)
        return self.raw.__array__(dtype)

    def tobytes(self) -> bytes:
        # Implement tobytes to support native PyTorch types so we can use types like bloat16
        # Reading from memory directly is also more efficient because
        # it avoids copying to a NumPy array
        tensor = self.raw.detach().cpu().contiguous()
        return bytes(
            (ctypes.c_ubyte * tensor.element_size() * tensor.numel()).from_address(
                tensor.data_ptr()
            )
        )


# https://github.com/pytorch/pytorch/blob/ee6cb6daa173896f8ea1876266a19775aaa4f610/torch/export/graph_signature.py#L56C1-L62C19
# class InputKind(Enum):
#     USER_INPUT = auto()
#     PARAMETER = auto()
#     BUFFER = auto()
#     CONSTANT_TENSOR = auto()
#     CUSTOM_OBJ = auto()
#     TOKEN = auto()

# https://github.com/pytorch/pytorch/blob/ee6cb6daa173896f8ea1876266a19775aaa4f610/torch/export/graph_signature.py#L89C1-L96C19
# class OutputKind(Enum):
#     USER_OUTPUT = auto()
#     LOSS_OUTPUT = auto()
#     BUFFER_MUTATION = auto()
#     GRADIENT_TO_PARAMETER = auto()
#     GRADIENT_TO_USER_INPUT = auto()
#     USER_INPUT_MUTATION = auto()
#     TOKEN = auto()


def _set_shape_types(
    values: Sequence[ir.Value],
    meta_vals: Sequence[torch.Tensor],
    complex_to_float: bool = True,
) -> None:
    if not isinstance(meta_vals, Sequence):
        logger.warning(
            "Expected meta_vals to be a sequence, but got %s. There may be an internal error.",
            meta_vals,
        )
        meta_vals = (meta_vals,)
    for value, meta_val in zip(values, meta_vals):
        _set_shape_type(value, meta_val, complex_to_float=complex_to_float)


def _set_shape_type(
    value: ir.Value,
    meta_val: torch.Tensor | tuple[torch.Tensor],
    complex_to_float: bool,
) -> None:
    # TODO: Consider using meta["tensor_meta"] for this? Would it be faster?
    if isinstance(meta_val, tuple):
        logger.warning("Setting shape and type of tensors is not supported yet")
    if isinstance(meta_val, torch.Tensor):
        # FIXME: Consider shape for complex values
        dims = []
        for dim in meta_val.shape:
            if isinstance(dim, int):
                dims.append(dim)
            else:
                dims.append(str(dim.node))
        value.dtype = _torch_dtype_to_onnx_dtype(meta_val.dtype)
        if complex_to_float:
            if meta_val.dtype == torch.complex64:
                value.dtype = ir.DataType.FLOAT
                # Add 2 as the last dimension if the tensor is complex to hold the real/imag parts
                dims.append(2)
            elif meta_val.dtype == torch.complex128:
                value.dtype = ir.DataType.DOUBLE
                # Add 2 as the last dimension if the tensor is complex to hold the real/imag parts
                dims.append(2)

        value.shape = ir.Shape(dims)
    elif isinstance(meta_val, (int, torch.SymInt)):
        # aten::sym_size output is a int, not a tensor, which stands
        # for the size of one dim. We treat it as a scalar.
        value.dtype = ir.DataType.INT64
        value.shape = ir.Shape([])
    elif isinstance(meta_val, (bool, torch.SymBool)):
        value.dtype = ir.DataType.BOOL
        value.shape = ir.Shape([])
    elif isinstance(meta_val, (float, torch.SymFloat)):
        value.dtype = ir.DataType.FLOAT
        value.shape = ir.Shape([])
    else:
        pass


def _get_qualified_module_name(cls: Any) -> str:
    if isinstance(cls, str):
        return cls
    module = cls.__module__
    if module is None or module == str.__class__.__module__:
        return cls.__name__
    return module + "." + cls.__name__


def _get_node_namespace(node: torch.fx.Node) -> tuple[str, list[str], list[str]]:
    """Get the namespace and scope of the node.

    Example::

        {
            'L__self__': ('', <class 'torchvision.models.resnet.ResNet'>),
            'L__self___avgpool': ('avgpool', <class 'torch.nn.modules.pooling.AdaptiveAvgPool2d'>)
        }

    Will yield

    namespace: ": torchvision.models.resnet.ResNet/avgpool: torch.nn.modules.pooling.AdaptiveAvgPool2d/node_name: node_target"
    class_hierarchy: ["torchvision.models.resnet.ResNet", "torch.nn.modules.pooling.AdaptiveAvgPool2d", <node_target>]
    name_scopes: ["", "avgpool", <node_name>]

    Args:
        node: The node to get the namespace and scope of.

    Returns:
        (namespace, class_hierarchy, name_scope)
    """
    nn_module_stack = node.meta.get("nn_module_stack")
    logger.debug("%s", nn_module_stack)
    if nn_module_stack is None:
        logger.warning(
            "nn_module_stack not found for node '%s'. Skip adding metadata...",
            node.name,
        )
        return f"{node.name}: {node.target}", [str(node.target)], [node.name]
    namespaces = []
    class_hierarchy = []
    name_scopes = []
    for name, nn_module in nn_module_stack.values():
        name_scopes.append(name)
        nn_module_name = _get_qualified_module_name(nn_module)
        class_hierarchy.append(nn_module_name)
        namespaces.append(f"{name}: {_get_qualified_module_name(nn_module)}")
    namespaces.append(f"{node.name}: {node.target}")
    class_hierarchy.append(str(node.target))
    name_scopes.append(node.name)

    return "/".join(namespaces), class_hierarchy, name_scopes


def _set_node_metadata(fx_node: torch.fx.Node, ir_node: ir.Node) -> None:
    """Adds namespace and other node metadata to the ONNX node."""
    namespace, class_hierarchy, name_scopes = _get_node_namespace(fx_node)
    ir_node.metadata_props["namespace"] = namespace
    ir_node.metadata_props["pkg.torch.onnx.class_hierarchy"] = repr(class_hierarchy)
    ir_node.metadata_props["pkg.torch.onnx.name_scopes"] = repr(name_scopes)
    ir_node.metadata_props["pkg.torch.onnx.fx_node"] = str(fx_node.format_node())
    ir_node.metadata_props["pkg.torch.onnx.stack_trace"] = fx_node.meta.get(
        "stack_trace", ""
    )


def _handle_getitem_node(
    node: torch.fx.Node, node_name_to_values: dict[str, ir.Value | Sequence[ir.Value]]
) -> ir.Value:
    """Handle a getitem node.

    Add the input value it is getting to the mapping, then return the value.

    There are two cases for this node:
    1. The output is a Sequence (traced), we can simply get the value from the sequence
    2. The output is produced by a SplitToSequence node, we need to get the value from the sequence value
    This function only handles the first case
    """
    assert len(node.all_input_nodes) == 1
    source = node.all_input_nodes[0]
    source_outputs = node_name_to_values[source.name]
    assert isinstance(
        source_outputs, Sequence
    ), f"Expected {source.name} to output sequence, got {node_name_to_values[source.name]}"
    index = typing.cast(int, node.args[1])
    value = source_outputs[index]
    # Save the getitem value to the values mapping to in case
    # it is one of the graph outputs
    node_name_to_values[node.name] = value
    # Rename the name of value with the getitem name.
    value.name = node.name
    return value


def _handle_call_function_node(
    graph: ir.Graph,
    node: torch.fx.Node,
    node_name_to_values: dict[str, ir.Value | Sequence[ir.Value]],
) -> None:
    """Handle a call_function node.

    Args:
        graph: The ONNX graph at construction.
        node: The FX node to translate.
        node_name_to_values: A mapping of FX node names to their produced ir.Value.
    """
    if node.target == operator.getitem:
        _handle_getitem_node(node, node_name_to_values)
    # Add op to the graph
    op = str(node.target)
    fx_inputs, attributes, input_names, output_names = _get_inputs_and_attributes(node)
    inputs: list[ir.Value | None] = []
    for i, input_ in enumerate(fx_inputs):
        if input_ is None:
            inputs.append(None)
        elif hasattr(input_, "name"):
            if isinstance(input_, torch.fx.Node) and input_.target == operator.getitem:
                actual_input = _handle_getitem_node(input_, node_name_to_values)
                inputs.append(actual_input)
            else:
                value = node_name_to_values[input_.name]
                assert not isinstance(value, Sequence)
                inputs.append(value)
        else:
            attributes[f"arg_{i}"] = input_

    outputs = [ir.Value(name=name) for name in output_names]
    if len(outputs) > 1:
        _set_shape_types(outputs, node.meta["val"], complex_to_float=False)
        node_name_to_values[node.name] = outputs
    else:
        _set_shape_type(outputs[0], node.meta["val"], complex_to_float=False)
        node_name_to_values[node.name] = outputs[0]
    ir_node = ir.Node(
        "pkg.torch.ops",
        op,
        inputs,
        attributes=ir_convenience.convert_attributes(attributes),
        outputs=outputs,
        name=node.name,
    )
    ir_node.meta["node"] = node
    ir_node.metadata_props["pkg.torch.onnx.input_names"] = repr(input_names)
    # Record the nn.Module stack for the node
    _set_node_metadata(node, ir_node)

    graph.append(ir_node)


def _convert_fx_arg_to_onnx_arg(
    arg, node_name_to_values: dict[str, ir.Value | Sequence[ir.Value]]
) -> Any:
    """Convert an FX argument to an ONNX compatible argument.

    This function
    - Converts a torch dtype to an integer
    - Converts a torch device/memory_format/layout to a string
    - Converts a torch.fx.Node to an ir.Value
    - Converts a sequence of torch.fx.Node to a sequence of ir.Value
    """
    if arg is None:
        # None arguments are not modified because when the arg is an ONNX input
        # we need to preserve the None value; when the arg is an ONNX attribute,
        # we want to drop the value.
        # The actual dropping of a None attribute value is done by OpRecorder
        return None
    if hasattr(arg, "name"):
        if isinstance(arg, torch.fx.Node) and arg.target == operator.getitem:
            source = arg.all_input_nodes[0]
            source_outputs = node_name_to_values[source.name]
            if isinstance(source_outputs, Sequence):
                # If the node is getting an input from another node, get the actual value the node is retrieving
                return _handle_getitem_node(arg, node_name_to_values)
            else:
                # `source_outputs` is a sequence(tensor()) value and we need to
                # use SequenceAt to get the value. This is handled by torchlib
                pass
        # If the input is a node, get the value from the mapping
        return node_name_to_values[arg.name]
    if isinstance(arg, (list, tuple)):
        return [_convert_fx_arg_to_onnx_arg(elem, node_name_to_values) for elem in arg]
    if isinstance(arg, (torch.device, torch.memory_format, torch.layout)):
        return str(arg)
    if isinstance(arg, torch.dtype):
        return _torch_dtype_to_onnx_dtype(arg)
    # Maybe a Python value
    return arg


def _get_onnxscript_opset(opset_version: int) -> onnxscript.values.Opset:
    return onnxscript.values.Opset("", opset_version)


def _handle_call_function_node_with_lowering(
    model: ir.Model,
    node: torch.fx.Node,
    node_name_to_values: dict[str, ir.Value | Sequence[ir.Value]],
    constant_farm: dict[Any, ir.Value],
    registry: _registration.ONNXRegistry,
    opset: onnxscript.values.Opset,
) -> None:
    if node.target == operator.getitem:
        source = node.all_input_nodes[0]
        source_outputs = node_name_to_values[source.name]
        if isinstance(source_outputs, Sequence):
            _handle_getitem_node(node, node_name_to_values)
            return
        else:
            # `source_outputs` is a sequence(tensor()) value and we need to
            # use SequenceAt to get the value. This is handled by torchlib
            pass

    # Find the matching ONNX overload for the node
    # NOTE: Create different registries for different ONNX opset versions
    # TODO: Log the message here to expose false positives
    onnx_function, message = _dispatching.dispatch(node, registry)

    if onnx_function is None:
        # TODO(justinchuby): Fall back to ATen op or do something else?
        raise errors.DispatchError(
            f"No ONNX function found for {node.target!r}. Failure message: {message}"
        )

    # Map FX inputs to ONNX inputs and fill optional inputs.
    # torch_args and torch_kwargs are for op-level validation
    fx_args = node.args
    fx_kwargs = node.kwargs

    # Replace the input FX nodes with ONNX values
    onnx_args = [
        _convert_fx_arg_to_onnx_arg(input_, node_name_to_values) for input_ in fx_args
    ]

    onnx_kwargs = {}
    for key, value in fx_kwargs.items():
        onnx_kwargs[key] = _convert_fx_arg_to_onnx_arg(value, node_name_to_values)
        if key == "dtype" and onnx_kwargs[key] is None:
            # Set dtype to -1 if it is None
            onnx_kwargs[key] = -1

    with onnxscript.evaluator.default_as(
        tracer := _building.OpRecorder(opset, constant_farm)
    ):
        try:
            outputs = onnx_function(*onnx_args, **onnx_kwargs)
        except Exception as e:
            raise errors.GraphConstructionError(
                f"Error when calling function '{onnx_function}' with args '{onnx_args}' and kwargs '{onnx_kwargs}'"
            ) from e

    # NOTE: Instead of using the output names from node.target._schema,
    # we always use the index if there are more than one outputs so the
    # names can be programmatically reconstructed. This is useful for
    # comparing values from the ONNX graph with those from the FX graph.
    #
    # When there are multiple outputs, the output names will be
    # node_name__0, node_name__1, etc.
    if isinstance(outputs, Sequence):
        _set_shape_types(outputs, node.meta["val"], complex_to_float=True)
        node_name_to_values[node.name] = outputs
        for i, output in enumerate(outputs):
            output.name = f"{node.name}__{i}"
    else:
        _set_shape_type(outputs, node.meta["val"], complex_to_float=True)
        node_name_to_values[node.name] = outputs
        outputs.name = node.name

    for ir_node in tracer.nodes:
        ir_node.meta["node"] = node
        # Record the nn.Module stack for the node
        _set_node_metadata(node, ir_node)

    # Add the traced nodes to the graph
    model.graph.extend(tracer.nodes)
    # Add the defined functions to the model
    for identifier, onnxscript_function in tracer.functions.items():
        if identifier in model.functions:
            continue
        # TODO: Get IR function directly when onnxscript is updated
        proto = onnxscript_function.to_function_proto()
        ir_function = ir.serde.deserialize_function(proto)
        model.functions[identifier] = ir_function
        if ir_function.domain not in model.opset_imports:
            # FIXME: Record the correct opset version of the function
            model.opset_imports[ir_function.domain] = 1


def _handle_placeholder_node(
    node: torch.fx.Node,
    node_name_to_values: dict[str, ir.Value | Sequence[ir.Value]],
    *,
    lower: str,
    opset: onnxscript.values.Opset,
) -> None:
    # Placeholder nodes are user inputs
    # We need to create a new tensor for each user input
    # and add it to the graph's inputs
    name = node.name
    input_ = _tensors.SymbolicTensor(opset, name=name)
    input_.meta["node"] = node
    _set_shape_type(input_, node.meta["val"], complex_to_float=lower != "none")
    node_name_to_values[name] = input_
    # The inputs will be added to the graph later


def _add_nodes(
    exported_program: torch.export.ExportedProgram,
    model: ir.Model,
    lower: Literal["at_conversion", "post_conversion", "none"],
    registry: _registration.ONNXRegistry,
) -> dict[str, ir.Value | Sequence[ir.Value]]:
    node_name_to_values: dict[str, ir.Value | Sequence[ir.Value]] = {}
    constant_farm: dict[Any, ir.Value] = {}
    opset = _get_onnxscript_opset(registry.opset_version)
    for node in exported_program.graph.nodes:
        logger.debug(
            "%s", (node.name, node.args, node.target, node.op, node.type, node.kwargs)
        )
        try:
            if node.op == "placeholder":
                _handle_placeholder_node(
                    node,
                    node_name_to_values,
                    lower=lower,
                    opset=opset,
                )
            elif node.op == "call_function":
                if lower == "at_conversion":
                    _handle_call_function_node_with_lowering(
                        model,
                        node,
                        node_name_to_values,
                        constant_farm,
                        registry=registry,
                        opset=opset,
                    )
                else:
                    # No lowering
                    _handle_call_function_node(model.graph, node, node_name_to_values)
        except Exception as e:
            raise errors.ConversionError(
                f"Error when translating node {node.format_node()}. See the stack trace for more information."
            ) from e
    return node_name_to_values


def _torch_version_integer() -> int:
    return int(torch.__version__.replace(".", "").split("dev")[0])


def _get_inputs_and_attributes(
    node: torch.fx.Node,
) -> tuple[list[torch.fx.Node | None], dict[str, Any], list[str], list[str]]:
    """Find and Fill in the not provided kwargs with default values.

    Returns:
        (inputs, attributes, input_names, output_names)
    """
    if inspect.isbuiltin(node.target) or isinstance(node.target, str):
        inputs = list(node.args)
        return inputs, {}, [], [node.name]  # type: ignore[return-value]

    # The target should be an ATen operator now
    assert hasattr(
        node.target, "_schema"
    ), f"The target should be an ATen operator now, but node target {node.target} has no schema"
    node_schema: torch.FunctionSchema = node.target._schema

    # This function assumes the order of arguments in FX op is the
    # same as the order of arguments in TorchScript op.
    inputs: list[Any] = []  # type: ignore[no-redef]
    input_names: list[str] = []
    attributes: dict[str, Any] = {}

    if inspect.isbuiltin(node.target):
        inputs = list(node.args)
    else:
        for arg, schema_arg in zip(node.args, node_schema.arguments):
            if arg is None or isinstance(arg, torch.fx.Node):
                inputs.append(arg)
                input_names.append(schema_arg.name)
            elif isinstance(arg, Sequence) and all(
                elem is None or isinstance(elem, torch.fx.Node) for elem in arg
            ):
                inputs.extend(arg)
                input_names.extend([schema_arg.name] * len(arg))
            elif isinstance(arg, torch.device):
                attributes[schema_arg.name] = str(arg)
            elif isinstance(arg, torch.dtype):
                attributes[schema_arg.name] = _torch_dtype_to_onnx_dtype(arg)
            else:
                attributes[schema_arg.name] = arg
        for schema_arg in node_schema.arguments:
            if schema_arg.name not in node.kwargs:
                continue
            kwarg = node.kwargs[schema_arg.name]
            if schema_arg.name in {
                "layout",
                "device",
                "requires_grad",
                "memory_format",
                "implicit",
            } or isinstance(kwarg, torch.device):
                attr = str(kwarg)
            elif isinstance(kwarg, torch.dtype):
                attr = _torch_dtype_to_onnx_dtype(kwarg)  # type: ignore[assignment]
            else:
                attr = kwarg  # type: ignore[assignment]

            attributes[schema_arg.name] = attr

    output_names = [f"{node.name}_{output.name}" for output in node_schema.returns]

    return inputs, attributes, input_names, output_names  # type: ignore[return-value]


def _maybe_start_profiler(should_profile: bool) -> Any:
    if should_profile:
        import pyinstrument  # type: ignore[import-not-found]

        profiler = pyinstrument.Profiler(async_mode="disabled")
        profiler.start()
        return profiler
    return None


def _maybe_stop_profiler_and_get_result(profiler) -> str | None:
    if profiler is None:
        return None
    profiler.stop()
    return profiler.output_text(unicode=True)


def _format_exception(e: Exception) -> str:
    """Format the full traceback as Python would show it."""
    return "\n".join(traceback.format_exception(type(e), e, e.__traceback__))


def _summarize_exception_stack(e: BaseException) -> str:
    """Format the exception stack by showing the text of each exception."""
    causes = [e]
    while e.__cause__ is not None:
        causes.append(e.__cause__)
        e = e.__cause__
    return (
        "\n\n## Exception summary\n\n"
        + "⬆️\n".join([f"{type(e)}: {e}\n" for e in reversed(causes)])
        + "\n(Refer to the full stack trace above for more information.)"
    )


def _format_exceptions_for_all_strategies(
    results: list[_capture_strategies.Result],
) -> str:
    """Format all the exceptions from the capture strategies."""
    return "\n".join(
        [
            f"# ⚠️ Errors from strategy '{result.strategy}': -----------------------\n\n"
            f"{_format_exception(result.exception)}\n"
            for result in results
            if result.exception is not None
        ]
    )


def exported_program_to_ir(
    exported_program: torch.export.ExportedProgram,
    *,
    registry: _registration.ONNXRegistry | None = None,
    lower: Literal["at_conversion", "post_conversion", "none"] = "at_conversion",
) -> ir.Model:
    """Convert an exported program to an ONNX IR model.

    Reference:
        - ExportedProgram spec: https://pytorch.org/docs/stable/export.ir_spec.html

    Args:
        exported_program: The exported program to convert.
        lower: Whether to lower the graph to core ONNX operators.
            at_conversion: Lower whe translating the FX graph to ONNX IR.
            post_conversion: Use an IR pass to lower the graph.
            none: Do not lower the graph.
        registry: The registry of all ONNX Script decomposition.
    """
    if registry is None:
        # Trigger op registration
        from onnxscript.function_libs.torch_lib import ops  # noqa: F401

        del ops
        registry = _registration.ONNXRegistry.from_torchlib(
            onnxscript.function_libs.torch_lib.registration.default_registry  # type: ignore[arg-type]
        )
    if lower != "none":
        exported_program = _prepare_exported_program_for_export(
            exported_program, registry=registry
        )
    return _exported_program_to_onnx_program(
        exported_program, registry=registry, lower=lower
    ).model


def _prepare_exported_program_for_export(
    exported_program: torch.export.ExportedProgram,
    *,
    registry: _registration.ONNXRegistry,
) -> torch.export.ExportedProgram:
    """Decompose and apply pre-export transformations to the exported program."""
    # Decompose the graph given the implemented torch ops in ONNX
    exported_program = _fx_passes.decompose_with_registry(exported_program, registry)

    graph_module = exported_program.graph_module
    # Include explicit type promotion nodes
    graph_module = _fx_passes.insert_type_promotion_nodes(graph_module)
    graph_module = _fx_passes.remove_assertion_nodes(graph_module)
    # TODO(justinchuby): Reassigning the graph module to save some runtime.
    # If this does not work, we need to retrace the module with torch.export
    exported_program._graph_module = graph_module
    return exported_program


def _exported_program_to_onnx_program(
    exported_program: torch.export.ExportedProgram,
    *,
    registry: _registration.ONNXRegistry,
    lower: Literal["at_conversion", "post_conversion", "none"] = "at_conversion",
) -> _onnx_program.ONNXProgram:
    """Convert an exported program to an ONNX Program.

    The exported_program field in the returned ONNXProgram is one that is after
    decompositions have been applied.

    Reference:
        - ExportedProgram spec: https://pytorch.org/docs/stable/export.ir_spec.html

    Args:
        exported_program: The exported program to convert. The exported program
            should be the one that is after decompositions have been applied.
        lower: Whether to lower the graph to core ONNX operators.
            at_conversion: Lower whe translating the FX graph to ONNX IR.
            post_conversion: Use an IR pass to lower the graph.
            none: Do not lower the graph.
        registry: The registry of all ONNX Script decomposition.
    """
    model = ir.Model(
        graph=ir.Graph(
            [],
            [],
            nodes=[],
            opset_imports={
                "": registry.opset_version,
            },
            name="main_graph",
            metadata_props={
                "pkg.torch.export.ExportedProgram.graph_signature": str(
                    exported_program.graph_signature
                ),
                "pkg.torch.export.ExportedProgram.range_constraints": str(
                    exported_program.range_constraints
                ),
            },
        ),
        ir_version=9,
        producer_name="torch",
        producer_version=torch.__version__,
    )

    if lower == "none":
        # Add the opset import for the torch ops
        model.opset_imports["pkg.torch.ops"] = _torch_version_integer()
    # NOTE: Function domains are added when translating nodes when lower="at_conversion"

    # 1. Add all nodes to the graph and create a dictionary of values
    values = _add_nodes(exported_program, model, lower=lower, registry=registry)

    # 2. Add user inputs and all parameters/buffers to the graph.
    # Since the node names and the tensor names are different, we need to rename
    # the nodes to match the tensor names later. For now we will just use the node names.
    user_inputs = [
        spec
        for spec in exported_program.graph_signature.input_specs
        if spec.kind == graph_signature.InputKind.USER_INPUT
    ]
    non_user_inputs = [
        spec
        for spec in exported_program.graph_signature.input_specs
        if spec.kind != graph_signature.InputKind.USER_INPUT
    ]

    for spec in itertools.chain(user_inputs, non_user_inputs):
        # Put the user inputs first and then the parameters/buffers
        if isinstance(spec.arg, graph_signature.ConstantArgument):
            logger.debug("Skipping constant argument %s", spec.arg)
            continue
        value_name = spec.arg.name
        input_kind = spec.kind
        persistent = spec.persistent
        value = values[value_name]

        assert not isinstance(
            value, Sequence
        ), f"Input '{value_name}' should not be a sequence. This is unexpected."

        value.metadata_props["pkg.torch.export.graph_signature.InputSpec.kind"] = (
            input_kind.name
        )
        value.metadata_props[
            "pkg.torch.export.graph_signature.InputSpec.persistent"
        ] = str(persistent)

        if input_kind == graph_signature.InputKind.USER_INPUT:
            # Add only user inputs to the graph
            # Subsequent passes can decide if they want to add initializers as inputs
            model.graph.inputs.append(value)
        else:
            model.graph.initializers[value_name] = value

    # 3. Add user outputs to the graph and assign metadata to all outputs
    user_outputs = [
        spec
        for spec in exported_program.graph_signature.output_specs
        if spec.kind == graph_signature.OutputKind.USER_OUTPUT
    ]
    non_user_outputs = [
        spec
        for spec in exported_program.graph_signature.output_specs
        if spec.kind != graph_signature.OutputKind.USER_OUTPUT
    ]
    for spec in itertools.chain(user_outputs, non_user_outputs):
        if isinstance(spec.arg, graph_signature.ConstantArgument):
            logger.warning("Skipping constant argument %s", spec.arg)
            continue
        value_name = spec.arg.name
        output_kind = spec.kind
        value = values[value_name]

        if not isinstance(value, (ir.Value, Sequence)):
            raise TypeError(
                f"Output '{value_name}' should be an ir.Value. Actual type is '{type(value)}': {value!r}. "
                "This may be due to an incorrect implementation of the ONNX function that produced this output."
            )

        # The output value may be a sequence, meaning the operator has multiple outputs
        _values = (value,) if not isinstance(value, Sequence) else value

        if len(_values) > 1:
            logger.warning(
                "Model output '%s' has multiple values: %s (output spec: %s). Please make sure this is expected.",
                value_name,
                _values,
                spec,
            )

        for value in _values:
            value.metadata_props["pkg.torch.export.graph_signature.OutputSpec.kind"] = (
                output_kind.name
            )
            if output_kind == graph_signature.OutputKind.USER_OUTPUT:
                model.graph.outputs.append(value)

    # 4. Rename the initializers to match the tensor names
    for name, param_name in itertools.chain(
        exported_program.graph_signature.inputs_to_parameters.items(),
        exported_program.graph_signature.inputs_to_buffers.items(),
        exported_program.graph_signature.inputs_to_lifted_tensor_constants.items(),
    ):
        initializer = model.graph.initializers.pop(name)
        initializer.name = param_name
        # Record the original name so users can search the metadata and correspond
        # with the FX graph
        initializer.metadata_props["pkg.torch.onnx.original_node_name"] = name
        model.graph.initializers[param_name] = initializer

    # 5. Add initializers to the graph
    # ExportedProgram stores parameters and buffers in state_dict,
    # but non_persistent_buffers and lifted_tensor_constants are not there
    # so we need to get them from the name_* apis.
    for name, torch_tensor in itertools.chain(
        exported_program.named_parameters(),
        exported_program.named_buffers(),
        exported_program.constants.items(),
    ):
        initializer = model.graph.initializers.get(name)  # type: ignore[assignment]
        if initializer is None:
            logger.warning("Tensor '%s' is not one of the initializers", name)
            continue
        if not isinstance(torch_tensor, torch.Tensor):
            raise NotImplementedError(
                f"Tensor '{name}' should be a torch.Tensor. Actual type is '{type(torch_tensor)}': {torch_tensor!r}. "
                "This is unexpected and not yet supported."
            )
        ir_tensor = TorchTensor(torch_tensor, name=name)
        initializer.const_value = ir_tensor
        _set_shape_type(
            initializer,
            torch_tensor,
            complex_to_float=lower != "none",
        )

    # TODO: Decide if we should keep mutated buffers as inputs/outputs

    # TODO(justinchuby): Remove the hack
    _ir_passes.add_torchlib_common_imports(model)

    return _onnx_program.ONNXProgram(model, exported_program)


def _verbose_printer(verbose: bool | None) -> Callable[..., None]:
    """Prints messages based on `verbose`."""
    if verbose is False:
        return lambda *_, **__: None
    return lambda *args, **kwargs: print("[torch.onnx]", *args, **kwargs)


def export(
    model: torch.nn.Module
    | torch.export.ExportedProgram
    | torch.fx.GraphModule
    | torch.jit.ScriptModule
    | torch.jit.ScriptFunction,
    args: tuple[Any, ...] = (),
    kwargs: dict[str, Any] | None = None,
    *,
    registry: _registration.ONNXRegistry | None = None,
    dynamic_shapes: dict[str, Any] | tuple[Any, ...] | list[Any] | None = None,
    input_names: Sequence[str] | None = None,
    output_names: Sequence[str] | None = None,
    report: bool = False,
    verify: bool = False,
    profile: bool = False,
    dump_exported_program: bool = False,
    artifacts_dir: str | os.PathLike = ".",
    verbose: bool | None = None,
) -> _onnx_program.ONNXProgram:
    """Export a PyTorch model to ONNXProgram.

    Args:
        model: The model to export. This can be a PyTorch nn.Module or an ExportedProgram.
        args: The arguments to pass to the model.
        kwargs: The keyword arguments to pass to the model.
        registry: The registry of all ONNX decompositions.
        dynamic_shapes: Dynamic shapes in the graph.
        input_names: If provided, rename the inputs.
        output_names: If provided, rename the outputs.
        report: Whether to generate an error report if the export fails.
        verify: Whether to verify the ONNX model after exporting.
        profile: Whether to profile the export process. When report is True,
            the profile result will be saved in the report. Otherwise, the profile
            result will be printed.
        dump_exported_program: Whether to save the exported program to a file.
        artifacts_dir: The directory to save the exported program and error reports.
        verbose: Whether to print verbose messages. If None (default), some messages will be printed.

    Returns:
        The ONNXProgram with the exported IR graph.

    Raises:
        TorchExportError: If the export process fails with torch.export.
        ConversionError: If the ExportedProgram to ONNX translation fails.
    """
    # Set up the error reporting facilities
    timestamp = datetime.datetime.now().strftime("%Y-%m-%d_%H-%M-%S-%f")
    profiler = _maybe_start_profiler(profile)

    # Create the artifacts directory if it does not exist
    artifacts_dir = pathlib.Path(artifacts_dir)
    if report or profile or dump_exported_program:
        artifacts_dir.mkdir(parents=True, exist_ok=True)

    verbose_print = _verbose_printer(verbose)
    export_status = _reporting.ExportStatus()
    failed_results: list[_capture_strategies.Result] = []

    program: torch.export.ExportedProgram | None = None
    # Step 1: Export the model with torch.export.export if the model is not already an ExportedProgram
    if isinstance(model, torch.export.ExportedProgram):
        program = model
        export_status.torch_export = True
    else:
        # Convert an nn.Module to an ExportedProgram
        # Try everything 🐰 (all paths for getting an ExportedProgram)
        # When input is a JIT module, the last strategy will succeed so it is handled
        result: _capture_strategies.Result | None = None
        for strategy_class in _capture_strategies.CAPTURE_STRATEGIES:
            strategy = strategy_class(  # type: ignore[abstract]
                verbose=verbose is not False,  # Treat None as verbose
                dump=dump_exported_program,
                artifacts_dir=artifacts_dir,
                timestamp=timestamp,
            )
            result = strategy(model, args, kwargs, dynamic_shapes=dynamic_shapes)

            # Record the status
            if strategy_class is _capture_strategies.TorchExportStrategy:
                export_status.torch_export = result.success
            elif strategy_class is _capture_strategies.TorchExportNonStrictStrategy:
                export_status.torch_export_non_strict = result.success
            elif strategy_class is _capture_strategies.JitTraceConvertStrategy:
                export_status.torch_jit = result.success

            if result.exported_program is not None:
                program = result.exported_program
                break
            else:
                failed_results.append(result)

        assert result is not None
        if result.exported_program is None:
            # If all strategies fail, produce an error report and raise the first error
            profile_result = _maybe_stop_profiler_and_get_result(profiler)

            if report:
                report_path = artifacts_dir / _reporting.construct_report_file_name(
                    timestamp, export_status
                )

                try:
                    _reporting.create_torch_export_error_report(
                        report_path,
                        _format_exceptions_for_all_strategies(failed_results),
                        export_status=export_status,
                        profile_result=profile_result,
                    )
                except Exception as e_report:
                    verbose_print(
                        f"Failed to save error report due to an error: {e_report}"
                    )
            else:
                report_path = None

            first_error = failed_results[0].exception
            assert first_error is not None

            # NOTE: We only throw the torch.export (first) exception because we want to
            # focus on the torch.export.export error. Errors from other strategies like
            # torch.jit.trace is due to the fallback and can be confusing to users.
            # We save all errors in the error report.
            raise errors.TorchExportError(
                _STEP_ONE_ERROR_MESSAGE
                + (
                    f"\nError report has been saved to '{report_path}'."
                    if report
                    else ""
                )
                + _summarize_exception_stack(first_error)
            ) from first_error

    assert program is not None

    if dump_exported_program:
        verbose_print("Dumping ExportedProgram because `dump_exported_program=True`...")
        program_path = artifacts_dir / f"onnx_export_{timestamp}.pt2"
        try:
            torch.export.save(program, program_path)
        except Exception as e:
            verbose_print(f"Failed to save ExportedProgram due to an error: {e}")
        else:
            verbose_print(f"ExportedProgram has been saved to '{program_path}'.")

    # Step 2: Convert the exported program to an ONNX model
    verbose_print("Translate the graph into ONNX...")

    # Step 2a: Decompose the exported program and insert type promotion nodes
    try:
        # Build the ONNX function registry
        if registry is None:
            # Trigger op registration
            from onnxscript.function_libs.torch_lib import ops

            del ops
            registry = _registration.ONNXRegistry.from_torchlib(
                onnxscript.function_libs.torch_lib.registration.default_registry  # type: ignore[arg-type]
            )

        # Process the exported program to run decompositions and type promotions etc.
        decomposed_program = _prepare_exported_program_for_export(
            program, registry=registry
        )
    except Exception as e:
        export_status.onnx_translation = False
        verbose_print("Translate the graph into ONNX... ❌")
        profile_result = _maybe_stop_profiler_and_get_result(profiler)

        if report:
            report_path = artifacts_dir / _reporting.construct_report_file_name(
                timestamp, export_status
            )

            # Run the analysis to get the error report
            try:
                _reporting.create_onnx_export_report(
                    report_path,
                    f"{_format_exceptions_for_all_strategies(failed_results)}\n\n{_format_exception(e)}",
                    program,
                    export_status=export_status,
                    profile_result=profile_result,
                    registry=registry,
                )
            except Exception:
                logger.exception("Failed to save report due to an error.")
        else:
            report_path = None

        raise errors.ConversionError(
            _STEP_TWO_ERROR_MESSAGE
            + (f"\nError report has been saved to '{report_path}'." if report else "")
            + _summarize_exception_stack(e)
        ) from e

    # Step 2b: Translate the decomposed program to ONNX and produce ONNXProgram
    if report or profile:
        pre_decomp_unique_ops, post_decomp_unique_ops = _analysis.compare_ops(
            program, decomposed_program
        )
    else:
        pre_decomp_unique_ops = None
        post_decomp_unique_ops = None

    try:
        # Convert the exported program to an ONNX model
        onnx_program = _exported_program_to_onnx_program(
            decomposed_program, registry=registry
        )

        # Run the ONNX passes
        if input_names:
            _ir_passes.rename_inputs(onnx_program.model, input_names)
        if output_names:
            _ir_passes.rename_outputs(onnx_program.model, output_names)

        # TODO(justinchuby): Remove the hack
        _ir_passes.add_torchlib_common_imports(onnx_program.model)

        export_status.onnx_translation = True
        verbose_print("Translate the graph into ONNX... ✅")
    except Exception as e:
        export_status.onnx_translation = False
        verbose_print("Translate the graph into ONNX... ❌")
        profile_result = _maybe_stop_profiler_and_get_result(profiler)

        if report:
            report_path = artifacts_dir / _reporting.construct_report_file_name(
                timestamp, export_status
            )

            try:
                assert pre_decomp_unique_ops is not None
                assert post_decomp_unique_ops is not None

                # Run the analysis to get the error report
                _reporting.create_onnx_export_report(
                    report_path,
                    f"{_format_exceptions_for_all_strategies(failed_results)}\n\n{_format_exception(e)}",
                    program,
                    decomp_comparison=_reporting.format_decomp_comparison(
                        pre_decomp_unique_ops, post_decomp_unique_ops
                    ),
                    export_status=export_status,
                    profile_result=profile_result,
                    registry=registry,
                )
                verbose_print(f"Export report has been saved to '{report_path}'.")
            except Exception:
                logger.exception("Failed to save report due to an error.")
        else:
            report_path = None

        raise errors.ConversionError(
            _STEP_TWO_ERROR_MESSAGE
            + (f"\nError report has been saved to '{report_path}'." if report else "")
            + _summarize_exception_stack(e)
        ) from e

    profile_result = _maybe_stop_profiler_and_get_result(profiler)

    assert onnx_program.exported_program is not None

    if not verify:
        # Return if verification is not requested
        if report:
            try:
                assert pre_decomp_unique_ops is not None
                assert post_decomp_unique_ops is not None
                report_path = artifacts_dir / _reporting.construct_report_file_name(
                    timestamp, export_status
                )
                _reporting.create_onnx_export_report(
                    report_path,
                    "No errors"
                    if not failed_results
                    else _format_exceptions_for_all_strategies(failed_results),
                    onnx_program.exported_program,
                    profile_result=profile_result,
                    export_status=export_status,
                    decomp_comparison=_reporting.format_decomp_comparison(
                        pre_decomp_unique_ops, post_decomp_unique_ops
                    ),
                    registry=registry,
                )
                verbose_print(f"Export report has been saved to '{report_path}'.")
            except Exception:
                logger.exception("Failed to save report due to an error.")
        elif profile and profile_result is not None:
            verbose_print("Profile result:")
            verbose_print(profile_result)
        return onnx_program

    # Step 3: (verify=True) Check the ONNX model with ONNX checker
    try:
        verbose_print("Run `onnx.checker` on the ONNX model...")

        # TODO: Handle when model is >2GB

        model_proto = onnx_program.model_proto
        byte_size = model_proto.ByteSize()
        if byte_size < 2 * 1024 * 1024 * 1024:
            # The checker may segfault so we need to run it in a separate process
            _isolated.safe_call(
                onnx.checker.check_model,  # type:ignore[attr-defined]
                onnx_program.model_proto,
                full_check=True,
            )
            export_status.onnx_checker = True
            verbose_print("Run `onnx.checker` on the ONNX model... ✅")
        else:
            verbose_print(
                f"Run `onnx.checker` on the ONNX model... ⚠️  Skipped because model is too large ({byte_size})."
            )
    except Exception as e:
        export_status.onnx_checker = False
        verbose_print("Run `onnx.checker` on the ONNX model... ❌")
        if report:
            try:
                assert pre_decomp_unique_ops is not None
                assert post_decomp_unique_ops is not None
                report_path = artifacts_dir / _reporting.construct_report_file_name(
                    timestamp, export_status
                )
                _reporting.create_onnx_export_report(
                    report_path,
                    f"{_format_exceptions_for_all_strategies(failed_results)}\n\n{_format_exception(e)}",
                    onnx_program.exported_program,
                    decomp_comparison=_reporting.format_decomp_comparison(
                        pre_decomp_unique_ops, post_decomp_unique_ops
                    ),
                    export_status=export_status,
                    profile_result=profile_result,
                    model=onnx_program.model,
                    registry=registry,
                )
                verbose_print(f"Export report has been saved to '{report_path}'.")
            except Exception:
                logger.exception("Failed to save report due to an error.")
        logger.warning(
            "Conversion successful but the ONNX model fails ONNX checker. "  # noqa: G004
            "Please create an issue "
            f"in the PyTorch GitHub repository against the {_BLUE}*onnx*{_END} component and "
            "attach the full error stack as well as reproduction scripts. ",
            exc_info=e,
        )
        return onnx_program

    # Step 4: (verify=True) Execute the model with ONNX Runtime
    try:
        verbose_print("Execute the model with ONNX Runtime...")
        verification_results = _verification.verify_onnx_program(onnx_program)
        verbose_print("Execute the model with ONNX Runtime... ✅")
        export_status.onnx_runtime = True
        onnx_runtime_error_message = None
    except Exception as e:
        verbose_print("Execute the model with ONNX Runtime... ❌")
        export_status.onnx_runtime = False
        onnx_runtime_error_message = _format_exception(e)
        verification_message = None

    else:
        # Step 5: (verify=True) Validate the output values
        verbose_print("Verify output accuracy...")
        export_status.output_accuracy = True
        for verification_result in verification_results:
            # TODO(justinchuby): The threshold is arbitrary right now
            if verification_result.max_abs_diff >= 5e-3:
                logger.warning(
                    "Output '%s' has a large absolute difference of %f. ",
                    verification_result.name,
                    verification_result.max_abs_diff,
                )
                export_status.output_accuracy = False
            if verification_result.max_rel_diff >= 1e-1:
                logger.warning(
                    "Output '%s' has a large relative difference of %f. ",
                    verification_result.name,
                    verification_result.max_rel_diff,
                )
                export_status.output_accuracy = False
        if export_status.output_accuracy:
            verbose_print("Verify output accuracy... ✅")
        else:
            verbose_print("Verify output accuracy... ❌")
        verification_message = _reporting.format_verification_infos(
            verification_results
        )

    if report:
        try:
            assert pre_decomp_unique_ops is not None
            assert post_decomp_unique_ops is not None

            traceback_lines = []
            if failed_results:
                traceback_lines.append(
                    _format_exceptions_for_all_strategies(failed_results)
                )
            if onnx_runtime_error_message:
                traceback_lines.append("# ⚠️ ONNX Runtime error -----------------------")
                traceback_lines.append(onnx_runtime_error_message)
            if not traceback_lines:
                traceback_lines.append("No errors")

            report_path = artifacts_dir / _reporting.construct_report_file_name(
                timestamp, export_status
            )
            _reporting.create_onnx_export_report(
                report_path,
                "\n\n".join(traceback_lines),
                onnx_program.exported_program,
                profile_result=profile_result,
                export_status=export_status,
                decomp_comparison=_reporting.format_decomp_comparison(
                    pre_decomp_unique_ops, post_decomp_unique_ops
                ),
                model=onnx_program.model,
                registry=registry,
                verification_result=verification_message,
            )
            verbose_print(f"Export report has been saved to '{report_path}'.")
        except Exception:
            logger.exception("Failed to save report due to an error.")

    # Release the inference session created during verification
    onnx_program.release()
    return onnx_program<|MERGE_RESOLUTION|>--- conflicted
+++ resolved
@@ -14,24 +14,18 @@
 import typing
 from typing import Any, Callable, Literal, Sequence
 
-import onnx
-
 import onnxscript
 import onnxscript.evaluator
 import onnxscript.function_libs
 import onnxscript.function_libs.torch_lib
-import onnxscript.function_libs.torch_lib.registration
 from onnxscript import ir
 from onnxscript.ir import convenience as ir_convenience
 
 import torch
 import torch.fx
 from torch.export import graph_signature
-<<<<<<< HEAD
-=======
 from torch.onnx import errors
 from torch.onnx._internal._lazy_import import onnxscript_apis
->>>>>>> 22e1fb6f
 from torch.onnx._internal.exporter import (
     _analysis,
     _building,
@@ -39,7 +33,6 @@
     _dispatching,
     _fx_passes,
     _ir_passes,
-    _isolated,
     _onnx_program,
     _registration,
     _reporting,
@@ -169,7 +162,11 @@
 
 def _set_shape_type(
     value: ir.Value,
-    meta_val: torch.Tensor | tuple[torch.Tensor],
+    meta_val: torch.Tensor
+    | torch.SymBool
+    | torch.SymInt
+    | torch.SymFloat
+    | tuple[torch.Tensor],
     complex_to_float: bool,
 ) -> None:
     # TODO: Consider using meta["tensor_meta"] for this? Would it be faster?
@@ -695,13 +692,7 @@
         registry: The registry of all ONNX Script decomposition.
     """
     if registry is None:
-        # Trigger op registration
-        from onnxscript.function_libs.torch_lib import ops  # noqa: F401
-
-        del ops
-        registry = _registration.ONNXRegistry.from_torchlib(
-            onnxscript.function_libs.torch_lib.registration.default_registry  # type: ignore[arg-type]
-        )
+        registry = _registration.ONNXRegistry.from_torchlib()
     if lower != "none":
         exported_program = _prepare_exported_program_for_export(
             exported_program, registry=registry
@@ -772,7 +763,7 @@
             },
         ),
         ir_version=9,
-        producer_name="torch",
+        producer_name="pytorch",
         producer_version=torch.__version__,
     )
 
@@ -985,6 +976,8 @@
     program: torch.export.ExportedProgram | None = None
     # Step 1: Export the model with torch.export.export if the model is not already an ExportedProgram
     if isinstance(model, torch.export.ExportedProgram):
+        # We know the model is already exported program, so the args, kwargs, and dynamic_shapes
+        # are not used.
         program = model
         export_status.torch_export = True
     else:
@@ -1075,13 +1068,7 @@
     try:
         # Build the ONNX function registry
         if registry is None:
-            # Trigger op registration
-            from onnxscript.function_libs.torch_lib import ops
-
-            del ops
-            registry = _registration.ONNXRegistry.from_torchlib(
-                onnxscript.function_libs.torch_lib.registration.default_registry  # type: ignore[arg-type]
-            )
+            registry = _registration.ONNXRegistry.from_torchlib()
 
         # Process the exported program to run decompositions and type promotions etc.
         decomposed_program = _prepare_exported_program_for_export(
@@ -1201,11 +1188,12 @@
                     if not failed_results
                     else _format_exceptions_for_all_strategies(failed_results),
                     onnx_program.exported_program,
-                    profile_result=profile_result,
-                    export_status=export_status,
                     decomp_comparison=_reporting.format_decomp_comparison(
                         pre_decomp_unique_ops, post_decomp_unique_ops
                     ),
+                    export_status=export_status,
+                    profile_result=profile_result,
+                    model=onnx_program.model,
                     registry=registry,
                 )
                 verbose_print(f"Export report has been saved to '{report_path}'.")
@@ -1218,28 +1206,13 @@
 
     # Step 3: (verify=True) Check the ONNX model with ONNX checker
     try:
-        verbose_print("Run `onnx.checker` on the ONNX model...")
-
-        # TODO: Handle when model is >2GB
-
-        model_proto = onnx_program.model_proto
-        byte_size = model_proto.ByteSize()
-        if byte_size < 2 * 1024 * 1024 * 1024:
-            # The checker may segfault so we need to run it in a separate process
-            _isolated.safe_call(
-                onnx.checker.check_model,  # type:ignore[attr-defined]
-                onnx_program.model_proto,
-                full_check=True,
-            )
-            export_status.onnx_checker = True
-            verbose_print("Run `onnx.checker` on the ONNX model... ✅")
-        else:
-            verbose_print(
-                f"Run `onnx.checker` on the ONNX model... ⚠️  Skipped because model is too large ({byte_size})."
-            )
+        verbose_print("Check the ONNX model...")
+        onnxscript_apis.check_model(onnx_program.model)
+        export_status.onnx_checker = True
+        verbose_print("Check the ONNX model... ✅")
     except Exception as e:
         export_status.onnx_checker = False
-        verbose_print("Run `onnx.checker` on the ONNX model... ❌")
+        verbose_print("Check the ONNX model... ❌")
         if report:
             try:
                 assert pre_decomp_unique_ops is not None
