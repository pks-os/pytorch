--- conflicted
+++ resolved
@@ -30,12 +30,7 @@
 @runtime_checkable
 class TensorLike(Protocol):
     @property
-<<<<<<< HEAD
-    def dtype(self) -> Optional[torch.dtype]: ...
-=======
-    def dtype(self) -> torch.dtype | None:
-        ...
->>>>>>> 25a7df03
+    def dtype(self) -> torch.dtype | None: ...
 
 
 def is_torch_complex_dtype(tensor_dtype: torch.dtype) -> bool:
