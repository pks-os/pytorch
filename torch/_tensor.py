--- conflicted
+++ resolved
@@ -300,11 +300,7 @@
             torch.serialization._serialization_tls.materialize_fake_tensors
         )
 
-<<<<<<< HEAD
-        if self.device.type in ["xla", "maia"] or (
-=======
         if self.device.type == "xla" or (
->>>>>>> deaf0418
             not torch._C._has_storage(self)
             and self.device.type == torch._C._get_privateuse1_backend_name()
         ):
@@ -328,11 +324,7 @@
         # 2. Python list is not a good fit due to performance reason.
         #    `tolist()` converts every single element in the tensor into python objects
         #    and serialize them one by one.
-<<<<<<< HEAD
-        if self.device.type in ["mtia"]:
-=======
         if self.device.type in ["mtia", "maia"]:
->>>>>>> deaf0418
             # Convert BFloat16 tesors to Float32 before conversion to numpy, as numpy doesn't
             # support BFloat16. The rebuild tensor from numpy takes in the original self.dtype,
             # this would reconstruct the BFloat16 tensor from numpy.
