import math
from typing import Any, Callable, Dict, List, Optional, Sequence, Tuple, Union

import torch
import torch.utils._pytree as pytree
from torch import Tensor
from torch._C import DispatchKey
from torch._higher_order_ops.utils import (
    _has_potential_branch_input_mutation,
    autograd_not_implemented,
    reenter_make_fx,
    UnsupportedAliasMutationException,
)
from torch._ops import HigherOrderOperator
from torch._subclasses import FakeTensorMode
from torch.fx.experimental.proxy_tensor import (
    make_fx,
    ProxyTorchDispatchMode,
    track_tensor_tree,
)
from torch.fx.graph_module import GraphModule


# Duplicate of _inductor/kernel/flex_attention.py to avoid circular import
def _construct_strides(
    sizes: Sequence[int],
    fill_order: Sequence[int],
) -> Sequence[int]:
    """From a list of sizes and a fill order, construct the strides of the permuted tensor."""
    # Initialize strides
    assert len(sizes) == len(
        fill_order
    ), "Length of sizes must match the length of the fill order"
    strides = [0] * len(sizes)

    # Start with stride 1 for the innermost dimension
    current_stride = 1

    # Iterate through the fill order populating strides
    for dim in fill_order:
        strides[dim] = current_stride
        current_stride *= sizes[dim]

    return strides


def _permute_strides(out: torch.Tensor, query_strides: Tuple[int, ...]) -> torch.Tensor:
    """
    Create a new tensor with the same data and shape as the input,
    but with strides permuted based on the input tensor's stride order.

    Args:
        out (torch.Tensor): The output tensor of attention.
        query_strides (List[int]): The stride order of the input query tensor

    Returns:
        torch.Tensor: A new tensor with same shape and data as the input,
        but with strides permuted based on the query tensor's stride order.
    """
    from torch._inductor.ir import get_stride_order, stride_order2fill_order

    stride_order = get_stride_order(query_strides)
    fill_order = stride_order2fill_order(stride_order)
    assert out.storage_offset() == 0, "Only support storage_offset == 0"
    out_strides = _construct_strides(out.shape, fill_order)
    new_out = out.new_empty(out.shape).as_strided(out.shape, out_strides)
    new_out.copy_(out)
    return new_out


<<<<<<< HEAD
=======
@torch.library.custom_op("mylib::zeros_and_scatter", mutates_args=())  # type: ignore[misc]
def zeros_and_scatter(
    shape: List[int],
    indices: List[Tensor],
    vals: Tensor,
) -> Tensor:
    grad = torch.zeros(shape, device=vals.device, dtype=vals.dtype)

    for i, idx in enumerate(indices):
        assert isinstance(idx, torch.Tensor)  # Appease the mypy overlords
        indices[i] = idx.expand(vals.shape)

    return torch.ops.aten.index_put(grad, indices, vals, accumulate=True)


@zeros_and_scatter.register_fake  # type: ignore[misc]
def _(
    shape: List[int],
    indices: List[Tensor],
    vals: Tensor,
) -> Tensor:
    return torch.empty(shape, device=vals.device)


@zeros_and_scatter.register_vmap  # type: ignore[misc]
def _(info, in_dims, shape, indices, val):  # type: ignore[no-untyped-def]
    if len(indices) > 1:
        for i, idx in enumerate(indices):
            # TODO: Don't use is_batchedtensor API, use in_dims instead.
            if torch._C._functorch.is_batchedtensor(idx):
                indices[i] = idx.unsqueeze(-1)

    out = torch.ops.mylib.zeros_and_scatter(
        shape,
        indices,
        val,
    )
    return out, None


class ModIndex(torch.autograd.Function):
    @staticmethod
    def forward(x: Tensor, indices: List[Tensor]) -> Tensor:
        return torch.ops.aten.index(x, indices)

    @staticmethod
    def setup_context(ctx: Any, inputs: Tuple[Any, ...], output: Any) -> None:
        x, indices = inputs
        ctx.save_for_backward(*indices)
        ctx.input_shape = x.shape

    generate_vmap_rule = True

    @staticmethod
    def backward(ctx, gradOut):  # type: ignore[no-untyped-def]
        indices = ctx.saved_tensors
        return (
            torch.ops.mylib.zeros_and_scatter(
                ctx.input_shape,
                indices,
                gradOut,
            ),
            None,
        )


mod_index = ModIndex.apply


class TransformGetItemToIndex(TorchFunctionMode):
    # This is needed since we want to support calling
    # A[q_idx], where q_idx is a scalar tensor in score_mod.
    # Today, when q_idx is a scalar tensor, we implicitly convert it to a python
    # scalar and create a view. We do not want that behavior in this case, so we
    # use this torchfunctionmode to override that behavior for score_mod
    # wherever we're running it.
    def __torch_function__(
        self,
        func: OpOverload,
        types: Tuple[torch._C._TensorMeta, ...],
        args: Tuple[object, ...] = (),
        kwargs: Optional[Dict[str, object]] = None,
    ) -> object:
        if func == torch.Tensor.__getitem__:
            index_args = pytree.tree_leaves(args[1])
            if all(isinstance(x, torch.Tensor) for x in index_args):
                return mod_index(args[0], index_args)
        return func(*args, **(kwargs or {}))


>>>>>>> 52d7704b
class FlexAttentionHOP(HigherOrderOperator):
    def __init__(self) -> None:
        super().__init__("flex_attention", cacheable=True)

    def __call__(
        self,
        query: torch.Tensor,
        key: torch.Tensor,
        value: torch.Tensor,
        score_mod: Callable,
        block_mask: Tuple,
        scale: float,
        kernel_options: Dict[str, Any],
        score_mod_other_buffers: Tuple = (),
        mask_mod_other_buffers: Tuple = (),
    ) -> Tuple[torch.Tensor, torch.Tensor]:
        if not all(
            isinstance(buf, torch.Tensor)
            for buf in score_mod_other_buffers + mask_mod_other_buffers
        ):
            raise RuntimeError("Other buffers must be tensors.")
        return super().__call__(
            query,
            key,
            value,
            score_mod,
            block_mask,
            scale,
            kernel_options,
            score_mod_other_buffers,
            mask_mod_other_buffers,
        )


flex_attention = FlexAttentionHOP()


class FlexAttentionBackwardHOP(HigherOrderOperator):
    def __init__(self) -> None:
        super().__init__("flex_attention_backward")

    def __call__(
        self,
        query: torch.Tensor,
        key: torch.Tensor,
        value: torch.Tensor,
        out: torch.Tensor,
        logsumexp: torch.Tensor,
        grad_out: torch.Tensor,
        grad_logsumexp: torch.Tensor,
        fw_graph: Union[Callable, GraphModule],
        joint_graph: GraphModule,
        block_mask: Tuple,
        scale: float,
        kernel_options: Dict[str, Any],
        score_mod_other_buffers: Tuple = (),
        mask_mod_other_buffers: Tuple = (),
    ) -> Tuple[
        torch.Tensor, torch.Tensor, torch.Tensor, Tuple[Optional[torch.Tensor], ...]
    ]:
        if not all(
            isinstance(buf, torch.Tensor)
            for buf in score_mod_other_buffers + mask_mod_other_buffers
        ):
            raise RuntimeError("Other buffers must be tensors.")
        return super().__call__(
            query,
            key,
            value,
            out,
            logsumexp,
            grad_out,
            grad_logsumexp,
            fw_graph,
            joint_graph,
            block_mask,
            scale,
            kernel_options,
            score_mod_other_buffers,
            mask_mod_other_buffers,
        )


flex_attention_backward = FlexAttentionBackwardHOP()


def _math_attention_inner(
    query: torch.Tensor,
    key: torch.Tensor,
    value: torch.Tensor,
    score_mod: Callable,
    block_mask: Tuple,
    scale: float,
    kernel_options: Dict[str, Any],
    score_mod_other_buffers: Tuple = (),
    mask_mod_other_buffers: Tuple = (),
) -> Tuple[torch.Tensor, torch.Tensor]:
    from torch._dynamo._trace_wrapped_higher_order_op import TransformGetItemToIndex

    working_precision = torch.float64 if query.dtype == torch.float64 else torch.float32

    scores = (query @ key.transpose(-2, -1)).to(dtype=working_precision)

    b = torch.arange(0, scores.size(0), device=scores.device)
    h = torch.arange(0, scores.size(1), device=scores.device)
    m = torch.arange(0, scores.size(2), device=scores.device)
    n = torch.arange(0, scores.size(3), device=scores.device)

    captured_buffers_in_dim = (None,) * len(score_mod_other_buffers)
    from torch.nn.attention.flex_attention import _vmap_for_bhqkv

    # first input is score
    score_mod = _vmap_for_bhqkv(score_mod, prefix=(0,), suffix=captured_buffers_in_dim)

    mask_mod = block_mask[-1]
    mask_mod_in_dim_buffers = (None,) * len(mask_mod_other_buffers)
    mask_mod = _vmap_for_bhqkv(mask_mod, prefix=(), suffix=mask_mod_in_dim_buffers)

    with TransformGetItemToIndex():
        scores = (scores * scale).to(working_precision)
        post_mod_scores = torch.where(
            mask_mod(b, h, m, n, *mask_mod_other_buffers),
            score_mod(scores, b, h, m, n, *score_mod_other_buffers),
            torch.tensor(-float("inf"), dtype=working_precision, device=scores.device),
        )

    return scores, post_mod_scores


def math_attention(
    query: torch.Tensor,
    key: torch.Tensor,
    value: torch.Tensor,
    score_mod: Callable,
    block_mask: Tuple,
    scale: float,
    kernel_options: Dict[str, Any],
    score_mod_other_buffers: Tuple = (),
    mask_mod_other_buffers: Tuple = (),
) -> Tuple[torch.Tensor, torch.Tensor]:
    """Eager implementation

    This implementation uses vmap to vectorize the score_mod function over the batch, head, m, and n dimensions.
    We then apply the vectorized score_mod function to the scores matrix. Each wrap of vmap applies one of the
    batch, head, m, or n dimensions. We need to apply vmap 4 times to vectorized over all 4 dimensions.

    Args:
        query: The query tensor
        key: The key tensor
        value: The value tensor
        score_mod: The score_mod function
        other_buffers: Other buffers that are passed to the score_mod function
    """
    # broadcast query & key along head dim for GQA
    G = query.size(1) // key.size(1)
    value = torch.repeat_interleave(value, G, dim=1)
    key = torch.repeat_interleave(key, G, dim=1)

    Bq, Bkv = query.size(0), key.size(0)
    if not ((Bq == Bkv) or (Bq > 1 and Bkv == 1)):
        raise RuntimeError(f"Bq and Bkv must broadcast. Got Bq={Bq} and Bkv={Bkv}")

    key = key.expand((Bq, *key.size()[1:]))
    value = value.expand((Bq, *value.size()[1:]))

    _, post_mod_scores = _math_attention_inner(
        query,
        key,
        value,
        score_mod,
        block_mask,
        scale,
        kernel_options,
        score_mod_other_buffers,
        mask_mod_other_buffers,
    )

    # Set fully masked rows' sumexp to 0.0
    logsumexp = post_mod_scores.logsumexp(dim=-1)
    masked_rows = torch.all(post_mod_scores == -float("inf"), dim=-1)
    logsumexp = torch.where(masked_rows, -float("inf"), logsumexp)

    post_mod_scores = torch._safe_softmax(post_mod_scores, dim=-1)

    return post_mod_scores.to(query.dtype) @ value, logsumexp / math.log(2)


@flex_attention.py_impl(DispatchKey.CompositeExplicitAutograd)
def sdpa_dense(
    query: torch.Tensor,
    key: torch.Tensor,
    value: torch.Tensor,
    score_mod: Callable,
    block_mask: Tuple,
    scale: float,
    kernel_options: Dict[str, Any],
    score_mod_other_buffers: Tuple = (),
    mask_mod_other_buffers: Tuple = (),
) -> Tuple[torch.Tensor, torch.Tensor]:
    out, lse = math_attention(
        query,
        key,
        value,
        score_mod,
        block_mask,
        scale,
        kernel_options,
        score_mod_other_buffers,
        mask_mod_other_buffers,
    )
    out = _permute_strides(out, query.stride())
    return out, lse


def trace_flex_attention(
    proxy_mode: ProxyTorchDispatchMode,
    query: torch.Tensor,
    key: torch.Tensor,
    value: torch.Tensor,
    score_mod: Callable,
    block_mask: Tuple,
    scale: float,
    kernel_options: Dict[str, Any],
    score_mod_other_buffers: Tuple = (),
    mask_mod_other_buffers: Tuple = (),
) -> Tuple[torch.Tensor, torch.Tensor]:
    """Traces the flex_attention operator with the given score_mod function and other_buffers.

    Trace SDPA will call make_fx with "fake" example vals and then trace the score_mod function
    This will produce a GraphModule that will be stored on the root tracer as "sdpa_score". We
    access this graph module in inductor to inline the score_mod function to the triton template.
    """
    from torch._dynamo._trace_wrapped_higher_order_op import TransformGetItemToIndex

    example_out = flex_attention(
        query,
        key,
        value,
        score_mod,
        block_mask,
        scale,
        kernel_options,
        score_mod_other_buffers,
        mask_mod_other_buffers,
    )
    example_vals = [query.new_zeros((), requires_grad=query.requires_grad)] + [
        query.new_zeros((), dtype=torch.int) for _ in range(4)
    ]
    mask_example_vals = [query.new_zeros((), dtype=torch.int) for _ in range(4)]
    mask_mod = block_mask[-1]
    with TransformGetItemToIndex():
        score_graph = reenter_make_fx(score_mod)(
            *example_vals, *score_mod_other_buffers
        )
        mask_graph = reenter_make_fx(mask_mod)(
            *mask_example_vals, *mask_mod_other_buffers
        )
    assert isinstance(proxy_mode.tracer, torch.fx.Tracer)
    block_mask = block_mask[:-1] + (mask_graph,)
    qualname = proxy_mode.tracer.get_fresh_qualname("sdpa_score")
    proxy_mode.tracer.root.register_module(qualname, score_graph)
    mask_qualname = proxy_mode.tracer.get_fresh_qualname("sdpa_mask")
    proxy_mode.tracer.root.register_module(mask_qualname, mask_graph)
    node_args = (
        query,
        key,
        value,
        score_graph,
        block_mask,
        scale,
        kernel_options,
        score_mod_other_buffers,
        mask_mod_other_buffers,
    )
    proxy_args = pytree.tree_map(proxy_mode.tracer.unwrap_proxy, node_args)
    out_proxy = proxy_mode.tracer.create_proxy(
        "call_function", flex_attention, proxy_args, {}
    )
    return track_tensor_tree(
        example_out, out_proxy, constant=None, tracer=proxy_mode.tracer
    )


@flex_attention.py_impl(ProxyTorchDispatchMode)
def flex_attention_proxy_torch_dispatch_mode(
    mode: ProxyTorchDispatchMode,
    query: torch.Tensor,
    key: torch.Tensor,
    value: torch.Tensor,
    score_mod: Callable,
    block_mask: Tuple,
    scale: float,
    kernel_options: Dict[str, Any],
    score_mod_other_buffers: Tuple = (),
    mask_mod_other_buffers: Tuple = (),
) -> Tuple[torch.Tensor, torch.Tensor]:
    assert mode is not None, "Mode should always be enabled for python fallback key"
    return trace_flex_attention(
        mode,
        query,
        key,
        value,
        score_mod,
        block_mask,
        scale,
        kernel_options,
        score_mod_other_buffers,
        mask_mod_other_buffers,
    )


@flex_attention.py_functionalize_impl
def flex_attention_functionalize(
    ctx: torch._subclasses.functional_tensor.BaseFunctionalizeAPI,
    query: torch.Tensor,
    key: torch.Tensor,
    value: torch.Tensor,
    score_mod: Callable,
    block_mask: Tuple,
    scale: float,
    kernel_options: Dict[str, Any],
    score_mod_other_buffers: Tuple = (),
    mask_mod_other_buffers: Tuple = (),
) -> Tuple[torch.Tensor, torch.Tensor]:
    """Defines the functionalization rules for the flex_attention operator.

    Write now we are unwrapping each tensor and then redispatching to the next, however we want to
    guard against any mutations in the score_mod function, to the other_buffers since those
    are free variables.
    """
    from torch._dynamo._trace_wrapped_higher_order_op import TransformGetItemToIndex

    query_unwrapped = ctx.unwrap_tensors(query)
    key_unwrapped = ctx.unwrap_tensors(key)
    value_unwrapped = ctx.unwrap_tensors(value)
    block_mask_unwrapped = ctx.unwrap_tensors(block_mask)
    score_mod_other_buffers_unwrapped = ctx.unwrap_tensors(score_mod_other_buffers)
    mask_mod_other_buffers_unwrapped = ctx.unwrap_tensors(mask_mod_other_buffers)

    # Appease the mypy overlords
    assert isinstance(query_unwrapped, torch.Tensor)
    assert isinstance(key_unwrapped, torch.Tensor)
    assert isinstance(value_unwrapped, torch.Tensor)
    assert isinstance(block_mask_unwrapped, tuple)
    assert isinstance(score_mod_other_buffers_unwrapped, tuple)
    assert isinstance(mask_mod_other_buffers_unwrapped, tuple)
    assert all(
        isinstance(item, torch.Tensor)
        for item in score_mod_other_buffers_unwrapped + mask_mod_other_buffers_unwrapped
    )

    example_vals = (
        [torch.zeros((), dtype=query.dtype)]
        + [torch.zeros((), dtype=torch.int) for _ in range(4)]
        + list(score_mod_other_buffers_unwrapped)
    )
    with ctx.redispatch_to_next() as m:
        functional_score_mod = ctx.functionalize(score_mod)
        pre_dispatch = hasattr(ctx, "mode") and ctx.mode.pre_dispatch
        with TransformGetItemToIndex():
            mutates = _has_potential_branch_input_mutation(
                functional_score_mod, example_vals, pre_dispatch
            )
        # The only care about mutations of existing buffers since we can't replay these.
        # However, we can just error if anything is detected
        if mutates:
            raise UnsupportedAliasMutationException("Mutations detected in score_mod")

        out = flex_attention(
            query_unwrapped,
            key_unwrapped,
            value_unwrapped,
            functional_score_mod,
            block_mask_unwrapped,
            scale,
            kernel_options,
            score_mod_other_buffers_unwrapped,
            mask_mod_other_buffers_unwrapped,
        )
    return ctx.wrap_tensors(out)  # type: ignore[return-value, arg-type]


@flex_attention.py_impl(FakeTensorMode)
def flex_attention_fake_tensor_mode(
    mode: FakeTensorMode,
    query: torch.Tensor,
    key: torch.Tensor,
    value: torch.Tensor,
    score_mod: Callable,
    block_mask: Tuple,
    scale: float,
    kernel_options: Dict[str, Any],
    score_mod_other_buffers: Tuple = (),
    mask_mod_other_buffers: Tuple = (),
) -> Tuple[torch.Tensor, torch.Tensor]:
    with mode:
        v_head_dim = value.size(-1)
        batch_size, num_heads, seq_len_q, q_head_dim = query.shape
        logsumexp = query.new_empty(
            batch_size, num_heads, seq_len_q, dtype=torch.float32
        )
        out_shape = (batch_size, num_heads, seq_len_q, v_head_dim)
        out = query.new_empty(out_shape)
        out = _permute_strides(out, query.stride())
        return out, logsumexp


# ---------------------------- Autograd Implementation ----------------------------
def create_fw_bw_graph(
    score_mod: Callable,
    index_values: Tuple[Tensor, Tensor, Tensor, Tensor, Tensor],
    other_buffers: Tuple[Tensor, ...],
) -> Tuple[Callable, Callable]:
    # See Note:[HOP create fw_bw graph]

    # All of these imports need to be here in order to avoid circular dependencies
    from torch._dispatch.python import suspend_functionalization
    from torch._functorch.aot_autograd import AOTConfig, create_joint
    from torch._subclasses.fake_tensor import FakeTensor, FakeTensorMode
    from torch._subclasses.functional_tensor import disable_functional_mode
    from torch.fx.experimental.proxy_tensor import disable_proxy_modes_tracing

    dummy_aot_config = AOTConfig(
        fw_compiler=None,  # type: ignore[arg-type]
        bw_compiler=None,  # type: ignore[arg-type]
        partition_fn=None,  # type: ignore[arg-type]
        decompositions={},
        num_params_buffers=0,
        aot_id=0,
        keep_inference_input_mutations=False,
    )

    with suspend_functionalization(), disable_functional_mode():
        with disable_proxy_modes_tracing():

            def _from_fun(t: Tensor) -> Tensor:
                return torch.empty_strided(
                    t.size(),
                    t.stride(),
                    device=t.device,
                    dtype=t.dtype,
                    requires_grad=t.requires_grad,
                )

            # If someone runs this hop under the default compiler backend ("eager")
            # Then this path will be run with the actual user inputs. We convert them
            # to fake tensors in order to not perform any actual compute.
            from torch._guards import detect_fake_mode

            fake_mode = detect_fake_mode(index_values)
            if fake_mode is None:
                fake_mode = FakeTensorMode(allow_non_fake_inputs=True)

            with fake_mode:
                unwrapped_score_mod_indexes = pytree.tree_map(_from_fun, index_values)
                unwrapped_other_buffers = pytree.tree_map(_from_fun, other_buffers)

            assert all(isinstance(t, FakeTensor) for t in unwrapped_score_mod_indexes)
            assert all(isinstance(t, FakeTensor) for t in unwrapped_other_buffers)

            example_flat_out = pytree.tree_map(
                _from_fun,
                score_mod(*unwrapped_score_mod_indexes, *unwrapped_other_buffers),
            )
            if not isinstance(example_flat_out, torch.Tensor):
                raise RuntimeError(
                    "Expected output of score_mod to be a tensor."
                    f"Got type {type(example_flat_out)}."
                )
            example_grad = _from_fun(example_flat_out)

        def joint_f(
            score: Tensor,
            b: Tensor,
            h: Tensor,
            m: Tensor,
            n: Tensor,
            example_grad: Tensor,
            *other_buffers: Tuple[Tensor, ...],
        ) -> Tuple[Tensor, ...]:
            def fw_with_masks(
                *args: Tuple[Tensor, ...]
            ) -> Tuple[Tuple[Tensor], Tuple[bool]]:
                fw_out = score_mod(*args)
                out_requires_grad = fw_out.requires_grad
                return ((fw_out,), (out_requires_grad,))

            joint = create_joint(fw_with_masks, aot_config=dummy_aot_config)
            args = [score, b, h, m, n] + list(other_buffers)
            optional_grad = [example_grad] if example_grad.requires_grad else []
            _, grads = joint(args, optional_grad)

            return grads

        joint_graph = make_fx(joint_f)(
            *unwrapped_score_mod_indexes, example_grad, *unwrapped_other_buffers
        )
        return score_mod, joint_graph


class FlexAttentionAutogradOp(torch.autograd.Function):
    @staticmethod
    def forward(
        ctx: Any,
        query: Tensor,
        key: Tensor,
        value: Tensor,
        fw_graph: Callable,
        joint_graph: Callable,
        block_mask: Tuple[Any, ...],
        scale: float,
        kernel_options: Dict[str, Any],
        mask_mod_other_buffers: Tuple[Any, ...],
        *score_mod_other_buffers: Tuple[Any, ...],
    ) -> Tuple[torch.Tensor, torch.Tensor]:
        any_buffer_requires_grad = any(
            buffer.requires_grad for buffer in mask_mod_other_buffers
        )
        assert (
            not any_buffer_requires_grad
        ), "Captured buffers from mask mod that require grad are not yet supported."
        ctx._fw_graph = fw_graph
        ctx._joint_graph = joint_graph
        ctx._mask_graph = block_mask[-1]
        # KV_BLOCK_SIZE and Q_BLOCK_SIZE are integers, so can't use ctx.save_for_backward
        ctx._Q_BLOCK_SIZE = block_mask[8]
        ctx._KV_BLOCK_SIZE = block_mask[9]
        ctx.scale = scale
        ctx.kernel_options = kernel_options
        ctx._score_mod_other_buffers_len = len(score_mod_other_buffers)
        with torch._C._AutoDispatchBelowAutograd():
            out, logsumexp = flex_attention(
                query,
                key,
                value,
                fw_graph,
                block_mask,
                scale,
                kernel_options,
                score_mod_other_buffers,
                mask_mod_other_buffers,
            )

        ctx.save_for_backward(
            query,
            key,
            value,
            out,
            logsumexp,
            *block_mask[:8],
            *score_mod_other_buffers,
            *mask_mod_other_buffers,
        )
        return out, logsumexp

    @staticmethod
    def backward(ctx: Any, grad_out: Tensor, grad_logsumexp: Tensor) -> Tuple[Optional[Tensor], ...]:  # type: ignore[override]
        fw_args = ctx.saved_tensors
        (
            query,
            key,
            value,
            out,
            logsumexp,
            kv_num_blocks,
            kv_indices,
            full_kv_num_blocks,
            full_kv_indices,
            q_num_blocks,
            q_indices,
            full_q_num_blocks,
            full_q_indices,
            *other_buffers,
        ) = fw_args
        fw_graph = ctx._fw_graph
        joint_graph = ctx._joint_graph
        mask_graph = ctx._mask_graph
        KV_BLOCK_SIZE = ctx._KV_BLOCK_SIZE
        Q_BLOCK_SIZE = ctx._Q_BLOCK_SIZE
        scale = ctx.scale
        kernel_options = ctx.kernel_options
        score_mod_other_buffers = tuple(
            other_buffers[: ctx._score_mod_other_buffers_len]
        )
        mask_mod_other_buffers = tuple(
            other_buffers[ctx._score_mod_other_buffers_len :]
        )
        # We have asserted that mask_mod_other_buffers do not require grad,
        # but score_mod_other_buffers can require grad.
        none_grads = [None] * 6
        (
            grad_query,
            grad_key,
            grad_value,
            grad_score_mod_captured,
        ) = flex_attention_backward(
            query,
            key,
            value,
            out,
            logsumexp,
            grad_out,
            grad_logsumexp,
            fw_graph,
            joint_graph,
            (
                kv_num_blocks,
                kv_indices,
                full_kv_num_blocks,
                full_kv_indices,
                q_num_blocks,
                q_indices,
                full_q_num_blocks,
                full_q_indices,
                Q_BLOCK_SIZE,
                KV_BLOCK_SIZE,
                mask_graph,
            ),
            scale,
            kernel_options,
            score_mod_other_buffers,
            mask_mod_other_buffers,
        )
        return grad_query, grad_key, grad_value, *none_grads, *grad_score_mod_captured


@flex_attention.py_impl(DispatchKey.Autograd)
def flex_attention_autograd(
    query: torch.Tensor,
    key: torch.Tensor,
    value: torch.Tensor,
    score_mod: Callable,
    block_mask: Tuple,
    scale: float,
    kernel_options: Dict[str, Any],
    score_mod_other_buffers: Tuple[Tensor, ...] = (),
    mask_mod_other_buffers: Tuple[Tensor, ...] = (),
) -> Tuple[torch.Tensor, torch.Tensor]:
    from torch._dynamo._trace_wrapped_higher_order_op import TransformGetItemToIndex

    with TransformGetItemToIndex():
        input_requires_grad = any(t.requires_grad for t in (query, key, value))
        if torch.is_grad_enabled() and input_requires_grad:
            example_vals = (
                torch.zeros((), dtype=query.dtype, requires_grad=input_requires_grad),
                torch.zeros((), dtype=torch.int),
                torch.zeros((), dtype=torch.int),
                torch.zeros((), dtype=torch.int),
                torch.zeros((), dtype=torch.int),
            )
            fw_graph, bw_graph = create_fw_bw_graph(
                score_mod, example_vals, score_mod_other_buffers
            )
        else:
            fw_graph, bw_graph = score_mod, None
        out, logsumexp = FlexAttentionAutogradOp.apply(
            query,
            key,
            value,
            fw_graph,
            bw_graph,
            block_mask,
            scale,
            kernel_options,
            mask_mod_other_buffers,
            *score_mod_other_buffers,
        )
    return out, logsumexp


# ---------------------------- Backward HOP Implementation ----------------------------


@flex_attention_backward.py_impl(DispatchKey.CompositeExplicitAutograd)
def sdpa_dense_backward(
    query: torch.Tensor,
    key: torch.Tensor,
    value: torch.Tensor,
    out: torch.Tensor,
    logsumexp: torch.Tensor,
    grad_out: torch.Tensor,
    grad_logsumexp: torch.Tensor,
    fw_graph: Callable,  # GraphModule type hint?
    joint_graph: Callable,
    block_mask: Tuple,
    scale: float,
    kernel_options: Dict[str, Any],
    score_mod_other_buffers: Tuple,
    mask_mod_other_buffers: Tuple,
<<<<<<< HEAD
) -> Tuple[torch.Tensor, torch.Tensor, torch.Tensor]:
    from torch._dynamo._trace_wrapped_higher_order_op import TransformGetItemToIndex

=======
) -> Tuple[
    torch.Tensor, torch.Tensor, torch.Tensor, Tuple[Optional[torch.Tensor], ...]
]:
>>>>>>> 52d7704b
    # Get outputs before calling repeat interleave
    actual_grad_query = torch.empty_like(query)
    actual_grad_key = torch.empty_like(key)
    actual_grad_value = torch.empty_like(value)
    actual_grad_score_mod_captured = [
        torch.empty_like(buffer) for buffer in score_mod_other_buffers
    ]

    Bq, Bkv = query.size(0), key.size(0)
    if not ((Bq == Bkv) or (Bq > 1 and Bkv == 1)):
        raise RuntimeError(f"Bq and Bkv must broadcast. Got Bq={Bq} and Bkv={Bkv}")

    key = key.expand((Bq, *key.size()[1:]))
    value = value.expand((Bq, *value.size()[1:]))

    G = query.size(1) // key.size(1)
    key = torch.repeat_interleave(key, G, dim=1)
    value = torch.repeat_interleave(value, G, dim=1)

    # We're undoing the log -> log2 change of base in the forwards
    logsumexp = logsumexp * math.log(2)
    # The backwards formula for the log -> log2 change of base in the forwards
    grad_logsumexp = grad_logsumexp / math.log(2)
    scores, post_mod_scores = _math_attention_inner(
        query,
        key,
        value,
        fw_graph,
        block_mask,
        scale,
        kernel_options,
        score_mod_other_buffers,
        mask_mod_other_buffers,
    )
    masked_out_rows = logsumexp == -float("inf")
    softmax_scores = torch.exp(post_mod_scores - logsumexp.unsqueeze(-1))
    softmax_scores = torch.where(masked_out_rows.unsqueeze(-1), 0, softmax_scores)

    grad_value = softmax_scores.to(query.dtype).transpose(-2, -1) @ grad_out

    grad_softmax_scores = grad_out @ value.transpose(-2, -1)

    sum_scores = torch.sum(out * grad_out, -1, keepdim=True)
    grad_score_mod = softmax_scores * (
        grad_softmax_scores - sum_scores + grad_logsumexp.unsqueeze(-1)
    )

    b = torch.arange(0, scores.size(0), device=scores.device)
    h = torch.arange(0, scores.size(1), device=scores.device)
    m = torch.arange(0, scores.size(2), device=scores.device)
    n = torch.arange(0, scores.size(3), device=scores.device)

    mask_graph = block_mask[-1]
    # Gradient of the inline score_mod function, with respect to the scores
    captured_buffers_in_dim = (None,) * len(score_mod_other_buffers)
    out_dims = [0, None, None, None, None] + [None] * len(score_mod_other_buffers)
    from torch.nn.attention.flex_attention import _vmap_for_bhqkv

    # inputs are [score, b, h, q_idx, kv_idx, gradOut, ...]
    # score and gradOut are "fully" batched
    joint_score_mod = _vmap_for_bhqkv(
        joint_graph,
        prefix=(0,),
        suffix=(0,) + captured_buffers_in_dim,
        out_dims=out_dims,
    )
    with TransformGetItemToIndex():
        grad_scores, _, _, _, _, *grad_score_mod_captured = joint_score_mod(
            scores, b, h, m, n, grad_score_mod, *score_mod_other_buffers
        )
    grad_scores = grad_scores * scale
    grad_scores = grad_scores.to(query.dtype)

    mask_mod = _vmap_for_bhqkv(
        mask_graph, prefix=(), suffix=(None,) * len(mask_mod_other_buffers)
    )
    with TransformGetItemToIndex():
        mask_scores = mask_mod(b, h, m, n, *mask_mod_other_buffers)
        grad_scores = torch.where(
            mask_scores, grad_scores, torch.tensor(0, dtype=query.dtype)
        )

    grad_query = grad_scores @ key
    grad_key = grad_scores.transpose(-2, -1) @ query

    # Reduce DK, DV along broadcasted heads.
    grad_key = grad_key.view(
        grad_key.size(0), -1, G, grad_key.size(-2), grad_key.size(-1)
    )
    grad_value = grad_value.view(
        grad_value.size(0), -1, G, grad_value.size(-2), grad_value.size(-1)
    )

    grad_key = torch.sum(grad_key, 2, keepdim=False)
    grad_value = torch.sum(grad_value, 2, keepdim=False)

    if Bq != Bkv:
        assert (
            Bq > 1 and Bkv == 1
        ), f"Bq and Bkv must broadcast. Got Bq={Bq} and Bkv={Bkv}"

        # Reduce DK, DV along broadcasted batches.
        grad_key = torch.sum(grad_key, 0, keepdim=True)
        grad_value = torch.sum(grad_value, 0, keepdim=True)

    actual_grad_query.copy_(grad_query)
    actual_grad_key.copy_(grad_key)
    actual_grad_value.copy_(grad_value)

    return (
        actual_grad_query,
        actual_grad_key,
        actual_grad_value,
        tuple(
            [
                actual_grad.copy_(grad) if grad is not None else grad
                for actual_grad, grad in zip(
                    actual_grad_score_mod_captured, grad_score_mod_captured
                )
            ]
        ),
    )


def trace_flex_attention_backward(
    proxy_mode: ProxyTorchDispatchMode,
    query: torch.Tensor,
    key: torch.Tensor,
    value: torch.Tensor,
    out: torch.Tensor,
    logsumexp: torch.Tensor,
    grad_out: torch.Tensor,
    grad_logsumexp: torch.Tensor,
    fw_graph: Union[Callable, GraphModule],
    joint_graph: GraphModule,
    block_mask: Tuple,
    scale: float,
    kernel_options: Dict[str, Any],
    score_mod_other_buffers: Tuple = (),
    mask_mod_other_buffers: Tuple = (),
) -> Tuple[
    torch.Tensor, torch.Tensor, torch.Tensor, Tuple[Optional[torch.Tensor], ...]
]:
    """We already have the forward graph and joint graph from the forward pass, so we create a proxy attach both graphs"""
    from torch._dynamo._trace_wrapped_higher_order_op import TransformGetItemToIndex

    example_out = flex_attention_backward(
        query,
        key,
        value,
        out,
        logsumexp,
        grad_out,
        grad_logsumexp,
        fw_graph,
        joint_graph,
        block_mask,
        scale,
        kernel_options,
        score_mod_other_buffers,
        mask_mod_other_buffers,
    )

    fw_example_vals = [
        torch.zeros((), dtype=query.dtype, requires_grad=query.requires_grad)
    ] + [torch.zeros((), dtype=torch.int) for _ in range(4)]
    bw_example_vals = fw_example_vals + [torch.zeros((), dtype=query.dtype)]
    mask_example_vals = [torch.zeros((), dtype=torch.int) for _ in range(4)]
    mask_graph = block_mask[-1]
    with TransformGetItemToIndex():
        fw_graph = reenter_make_fx(fw_graph)(*fw_example_vals, *score_mod_other_buffers)
        joint_graph = reenter_make_fx(joint_graph)(
            *bw_example_vals, *score_mod_other_buffers
        )
        mask_graph = reenter_make_fx(mask_graph)(
            *mask_example_vals, *mask_mod_other_buffers
        )
    assert isinstance(proxy_mode.tracer, torch.fx.Tracer)
    block_mask = block_mask[:-1] + (mask_graph,)
    proxy_mode.tracer.root.register_module("fw_graph", fw_graph)  # type: ignore[arg-type]
    proxy_mode.tracer.root.register_module("joint_graph", joint_graph)
    proxy_mode.tracer.root.register_module("mask_graph", mask_graph)
    node_args = (
        query,
        key,
        value,
        out,
        logsumexp,
        grad_out,
        grad_logsumexp,
        fw_graph,
        joint_graph,
        block_mask,
        scale,
        kernel_options,
        score_mod_other_buffers,
        mask_mod_other_buffers,
    )
    proxy_args = pytree.tree_map(proxy_mode.tracer.unwrap_proxy, node_args)
    out_proxy = proxy_mode.tracer.create_proxy(
        "call_function",
        flex_attention_backward,
        proxy_args,
        {},
        name="flex_attention_backward",
    )
    return track_tensor_tree(
        example_out, out_proxy, constant=None, tracer=proxy_mode.tracer
    )


@flex_attention_backward.py_impl(ProxyTorchDispatchMode)
def flex_attention_backward_proxy_torch_dispatch_mode(
    mode: ProxyTorchDispatchMode,
    query: torch.Tensor,
    key: torch.Tensor,
    value: torch.Tensor,
    out: torch.Tensor,
    logsumexp: torch.Tensor,
    grad_out: torch.Tensor,
    grad_logsumexp: torch.Tensor,
    fw_graph: Union[Callable, GraphModule],
    joint_graph: GraphModule,
    block_mask: Tuple,
    scale: float,
    kernel_options: Dict[str, Any],
    score_mod_other_buffers: Tuple = (),
    mask_mod_other_buffers: Tuple = (),
) -> Tuple[
    torch.Tensor, torch.Tensor, torch.Tensor, Tuple[Optional[torch.Tensor], ...]
]:
    assert mode is not None, "Mode should always be enabled for python fallback key"
    return trace_flex_attention_backward(
        mode,
        query,
        key,
        value,
        out,
        logsumexp,
        grad_out,
        grad_logsumexp,
        fw_graph,
        joint_graph,
        block_mask,
        scale,
        kernel_options,
        score_mod_other_buffers,
        mask_mod_other_buffers,
    )


@flex_attention_backward.py_functionalize_impl
def flex_attention_backward_functionalize(
    ctx: torch._subclasses.functional_tensor.BaseFunctionalizeAPI,
    query: torch.Tensor,
    key: torch.Tensor,
    value: torch.Tensor,
    out: torch.Tensor,
    logsumexp: torch.Tensor,
    grad_out: torch.Tensor,
    grad_logsumexp: torch.Tensor,
    fw_graph: Union[Callable, GraphModule],
    joint_graph: GraphModule,
    block_mask: Tuple,
    scale: float,
    kernel_options: Dict[str, Any],
    score_mod_other_buffers: Tuple = (),
    mask_mod_other_buffers: Tuple = (),
) -> Tuple[
    torch.Tensor, torch.Tensor, torch.Tensor, Tuple[Optional[torch.Tensor], ...]
]:
    """Defines the functionalization rules for the flex_attention operator.

    Write now we are unwrapping each tensor and then redispatching to the next,
    since we know that the forward score mod function is assured to be free of mutations
    to the other_buffers, we skip that mutate check and go straight to redispatching.
    """
    query_unwrapped = ctx.unwrap_tensors(query)
    key_unwrapped = ctx.unwrap_tensors(key)
    value_unwrapped = ctx.unwrap_tensors(value)
    out_unwrapped = ctx.unwrap_tensors(out)
    logsumexp_unwrapped = ctx.unwrap_tensors(logsumexp)
    grad_out_unwrapped = ctx.unwrap_tensors(grad_out)
    grad_logsumexp_unwrapped = ctx.unwrap_tensors(grad_logsumexp)
    block_mask_unwrapped = ctx.unwrap_tensors(block_mask)
    score_mod_other_buffers_unwrapped = ctx.unwrap_tensors(score_mod_other_buffers)
    mask_mod_other_buffers_unwrapped = ctx.unwrap_tensors(mask_mod_other_buffers)

    # Appease the mypy overlords
    assert isinstance(query_unwrapped, torch.Tensor)
    assert isinstance(key_unwrapped, torch.Tensor)
    assert isinstance(value_unwrapped, torch.Tensor)
    assert isinstance(out_unwrapped, torch.Tensor)
    assert isinstance(logsumexp_unwrapped, torch.Tensor)
    assert isinstance(grad_out_unwrapped, torch.Tensor)
    assert isinstance(grad_logsumexp_unwrapped, torch.Tensor)
    assert isinstance(block_mask_unwrapped, tuple)
    assert isinstance(score_mod_other_buffers_unwrapped, tuple)
    assert isinstance(mask_mod_other_buffers_unwrapped, tuple)
    assert all(
        isinstance(item, torch.Tensor)
        for item in score_mod_other_buffers_unwrapped + mask_mod_other_buffers_unwrapped
    )

    with ctx.redispatch_to_next() as m:
        functional_fw_graph = ctx.functionalize(fw_graph)
        functional_joint_graph = ctx.functionalize(joint_graph)

        (
            grad_query,
            grad_key,
            grad_value,
            grad_score_mod_captured,
        ) = flex_attention_backward(
            query_unwrapped,
            key_unwrapped,
            value_unwrapped,
            out_unwrapped,
            logsumexp_unwrapped,
            grad_out_unwrapped,
            grad_logsumexp_unwrapped,
            functional_fw_graph,  # type: ignore[arg-type]
            functional_joint_graph,  # type: ignore[arg-type]
            block_mask_unwrapped,
            scale,
            kernel_options,
            score_mod_other_buffers_unwrapped,
            mask_mod_other_buffers_unwrapped,
        )

    return ctx.wrap_tensors((grad_query, grad_key, grad_value, grad_score_mod_captured))  # type: ignore[return-value,arg-type]


@flex_attention_backward.py_impl(FakeTensorMode)
def flex_attention_backward_fake_tensor_mode(
    mode: FakeTensorMode,
    query: torch.Tensor,
    key: torch.Tensor,
    value: torch.Tensor,
    out: torch.Tensor,
    logsumexp: torch.Tensor,
    grad_out: torch.Tensor,
    grad_logsumexp: torch.Tensor,
    fw_graph: Union[Callable, GraphModule],
    joint_graph: GraphModule,
    block_mask: Tuple,
    scale: float,
    kernel_options: Dict[str, Any],
    score_mod_other_buffers: Tuple = (),
    mask_mod_other_buffers: Tuple = (),
) -> Tuple[
    torch.Tensor, torch.Tensor, torch.Tensor, Tuple[Optional[torch.Tensor], ...]
]:
    with mode:
        grad_query = torch.empty_like(query)
        grad_key = torch.empty_like(key)
        grad_value = torch.empty_like(value)
        grad_score_mod_captured = tuple(
            [torch.empty_like(buffer) for buffer in score_mod_other_buffers]
        )
        return grad_query, grad_key, grad_value, grad_score_mod_captured


flex_attention_backward.py_impl(DispatchKey.Autograd)(
    autograd_not_implemented(flex_attention_backward, deferred_error=True)
)<|MERGE_RESOLUTION|>--- conflicted
+++ resolved
@@ -68,8 +68,6 @@
     return new_out
 
 
-<<<<<<< HEAD
-=======
 @torch.library.custom_op("mylib::zeros_and_scatter", mutates_args=())  # type: ignore[misc]
 def zeros_and_scatter(
     shape: List[int],
@@ -139,28 +137,6 @@
 mod_index = ModIndex.apply
 
 
-class TransformGetItemToIndex(TorchFunctionMode):
-    # This is needed since we want to support calling
-    # A[q_idx], where q_idx is a scalar tensor in score_mod.
-    # Today, when q_idx is a scalar tensor, we implicitly convert it to a python
-    # scalar and create a view. We do not want that behavior in this case, so we
-    # use this torchfunctionmode to override that behavior for score_mod
-    # wherever we're running it.
-    def __torch_function__(
-        self,
-        func: OpOverload,
-        types: Tuple[torch._C._TensorMeta, ...],
-        args: Tuple[object, ...] = (),
-        kwargs: Optional[Dict[str, object]] = None,
-    ) -> object:
-        if func == torch.Tensor.__getitem__:
-            index_args = pytree.tree_leaves(args[1])
-            if all(isinstance(x, torch.Tensor) for x in index_args):
-                return mod_index(args[0], index_args)
-        return func(*args, **(kwargs or {}))
-
-
->>>>>>> 52d7704b
 class FlexAttentionHOP(HigherOrderOperator):
     def __init__(self) -> None:
         super().__init__("flex_attention", cacheable=True)
@@ -850,15 +826,11 @@
     kernel_options: Dict[str, Any],
     score_mod_other_buffers: Tuple,
     mask_mod_other_buffers: Tuple,
-<<<<<<< HEAD
-) -> Tuple[torch.Tensor, torch.Tensor, torch.Tensor]:
-    from torch._dynamo._trace_wrapped_higher_order_op import TransformGetItemToIndex
-
-=======
 ) -> Tuple[
     torch.Tensor, torch.Tensor, torch.Tensor, Tuple[Optional[torch.Tensor], ...]
 ]:
->>>>>>> 52d7704b
+    from torch._dynamo._trace_wrapped_higher_order_op import TransformGetItemToIndex
+
     # Get outputs before calling repeat interleave
     actual_grad_query = torch.empty_like(query)
     actual_grad_key = torch.empty_like(key)
