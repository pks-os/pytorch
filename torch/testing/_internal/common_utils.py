# mypy: ignore-errors

r"""Importing this file must **not** initialize CUDA context. test_distributed
relies on this assumption to properly run. This means that when this is imported
no CUDA calls shall be made, including torch.cuda.device_count(), etc.

torch.testing._internal.common_cuda.py can freely initialize CUDA context when imported.
"""

import argparse
import contextlib
import copy
import ctypes
import errno
import functools
import gc
import hashlib
import inspect
import io
import json
import logging
import math
import operator
import os
import platform
import random
import re
import shutil
import signal
import socket
import subprocess
import sys
import tempfile
import threading
import time
import types
import unittest
import warnings
import yaml
from collections.abc import Mapping, Sequence
from contextlib import closing, contextmanager
from copy import deepcopy
from dataclasses import dataclass
from enum import Enum
from functools import partial, wraps
from itertools import product, chain
from pathlib import Path
from statistics import mean
from typing import (
    Any,
    Callable,
    Dict,
    Iterable,
    Iterator,
    List,
    Optional,
    Tuple,
    Type,
    TypeVar,
    Union,
)
from unittest.mock import MagicMock

import expecttest
import numpy as np

import __main__  # type: ignore[import]
import torch
import torch.backends.cudnn
import torch.backends.mkl
import torch.backends.mps
import torch.backends.xnnpack
import torch.cuda
from torch import Tensor
from torch._C import ScriptDict, ScriptList  # type: ignore[attr-defined]
from torch._dynamo.trace_rules import _as_posix_path
from torch._utils_internal import get_writable_path
from torch.nn import (
    ModuleDict,
    ModuleList,
    ParameterDict,
    ParameterList,
    Sequential,
)
from torch.onnx import (
    register_custom_op_symbolic,
    unregister_custom_op_symbolic,
)
from torch.testing import make_tensor
from torch.testing._comparison import (
    BooleanPair,
    NonePair,
    NumberPair,
    Pair,
    TensorLikePair,
)
from torch.testing._comparison import not_close_error_metas
from torch.testing._internal.common_dtype import get_all_dtypes
from torch.utils._import_utils import _check_module_exists
import torch.utils._pytree as pytree
try:
    import pytest
    has_pytest = True
except ImportError:
    has_pytest = False


MI300_ARCH = ("gfx940", "gfx941", "gfx942")


def freeze_rng_state(*args, **kwargs):
    return torch.testing._utils.freeze_rng_state(*args, **kwargs)


# Class to keep track of test flags configurable by environment variables.
# Flags set here are intended to be read-only and should not be modified after
# definition.
# TODO: Expand this class to handle abritrary settings in addition to boolean flags?
class TestEnvironment:
    # Set of env vars to set for the repro command that is output on test failure.
    # Specifically, this includes env vars that are set to non-default values and
    # are not implied. Maps from env var name -> value (int)
    repro_env_vars: dict = {}

    # Defines a flag usable throughout the test suite, determining its value by querying
    # the specified environment variable.
    #
    # Args:
    #     name (str): The name of the flag. A global variable with this name will be set
    #         for convenient access throughout the test suite.
    #     env_var (str): The name of the primary environment variable from which to
    #         determine the value of this flag. If this is None or the environment variable
    #         is unset, the default value will be used unless otherwise implied (see
    #         implied_by_fn). Default: None
    #     default (bool): The default value to use for the flag if unset by the environment
    #         variable and unimplied. Default: False
    #     include_in_repro (bool): Indicates whether this flag should be included in the
    #         repro command that is output on test failure (i.e. whether it is possibly
    #         relevant to reproducing the test failure). Default: True
    #     enabled_fn (Callable): Callable returning whether the flag should be enabled
    #         given the environment variable value and the default value. Default: Lambda
    #         requiring "0" to disable if on by default OR "1" to enable if off by default.
    #     implied_by_fn (Callable): Thunk returning a bool to imply this flag as enabled
    #         by something outside of its primary environment variable setting. For example,
    #         this can be useful if the value of another environment variable implies the flag
    #         as enabled. Default: Lambda returning False to indicate no implications.
    @staticmethod
    def def_flag(
        name,
        env_var=None,
        default=False,
        include_in_repro=True,
        enabled_fn=lambda env_var_val, default: (
            (env_var_val != "0") if default else (env_var_val == "1")),
        implied_by_fn=lambda: False,
    ):
        enabled = default
        if env_var is not None:
            env_var_val = os.getenv(env_var)
            enabled = enabled_fn(env_var_val, default)
        implied = implied_by_fn()
        enabled = enabled or implied
        if include_in_repro and (env_var is not None) and (enabled != default) and not implied:
            TestEnvironment.repro_env_vars[env_var] = env_var_val

        # export flag globally for convenience
        assert name not in globals(), f"duplicate definition of flag '{name}'"
        globals()[name] = enabled
        return enabled

    # Defines a setting usable throughout the test suite, determining its value by querying
    # the specified environment variable. This differs from a flag in that it's not restricted
    # to a boolean value.
    #
    # Args:
    #     name (str): The name of the setting. A global variable with this name will be set
    #         for convenient access throughout the test suite.
    #     env_var (str): The name of the primary environment variable from which to
    #         determine the value of this setting. If this is None or the environment variable
    #         is unset, the default value will be used. Default: None
    #     default (Any): The default value to use for the setting if unset by the environment
    #         variable. Default: None
    #     include_in_repro (bool): Indicates whether this setting should be included in the
    #         repro command that is output on test failure (i.e. whether it is possibly
    #         relevant to reproducing the test failure). Default: True
    #     parse_fn (Callable): Callable parsing the env var string. Default value just uses
    #         the string itself.
    @staticmethod
    def def_setting(
        name,
        env_var=None,
        default=None,
        include_in_repro=True,
        parse_fn=lambda maybe_val_str: maybe_val_str,
    ):
        value = default if env_var is None else os.getenv(env_var)
        value = parse_fn(value)
        if include_in_repro and (value != default):
            TestEnvironment.repro_env_vars[env_var] = value

        # export setting globally for convenience
        assert name not in globals(), f"duplicate definition of setting '{name}'"
        globals()[name] = value
        return value

    # Returns a string prefix usable to set environment variables for any test
    # settings that should be explicitly set to match this instantiation of the
    # test suite.
    # Example: "PYTORCH_TEST_WITH_ASAN=1 PYTORCH_TEST_WITH_ROCM=1"
    @staticmethod
    def repro_env_var_prefix() -> str:
        return " ".join([f"{env_var}={value}"
                         for env_var, value in TestEnvironment.repro_env_vars.items()])


log = logging.getLogger(__name__)
torch.backends.disable_global_flags()

FILE_SCHEMA = "file://"
if sys.platform == 'win32':
    FILE_SCHEMA = "file:///"

# NB: This flag differs semantically from others in that setting the env var to any
# non-empty value will cause it to be true:
#   CI=1, CI="true", CI=0, etc. all set the flag to be true.
#   CI= and an unset CI set the flag to be false.
# GitHub sets the value to CI="true" to enable it.
IS_CI: bool = TestEnvironment.def_flag(
    "IS_CI",
    env_var="CI",
    include_in_repro=False,
    enabled_fn=lambda env_var_value, _: bool(env_var_value),
)
IS_SANDCASTLE: bool = TestEnvironment.def_flag(
    "IS_SANDCASTLE",
    env_var="SANDCASTLE",
    implied_by_fn=lambda: os.getenv("TW_JOB_USER") == "sandcastle",
    include_in_repro=False,
)

_is_fbcode_default = (
    hasattr(torch._utils_internal, "IS_FBSOURCE") and
    torch._utils_internal.IS_FBSOURCE
)

IS_FBCODE: bool = TestEnvironment.def_flag(
    "IS_FBCODE",
    env_var="PYTORCH_TEST_FBCODE",
    default=_is_fbcode_default,
    include_in_repro=False,
)
IS_REMOTE_GPU: bool = TestEnvironment.def_flag(
    "IS_REMOTE_GPU",
    env_var="PYTORCH_TEST_REMOTE_GPU",
    include_in_repro=False,
)

DISABLE_RUNNING_SCRIPT_CHK: bool = TestEnvironment.def_flag(
    "DISABLE_RUNNING_SCRIPT_CHK",
    env_var="PYTORCH_DISABLE_RUNNING_SCRIPT_CHK",
    include_in_repro=False,
)
# NB: enabled by default unless in an fbcode context.
PRINT_REPRO_ON_FAILURE: bool = TestEnvironment.def_flag(
    "PRINT_REPRO_ON_FAILURE",
    env_var="PYTORCH_PRINT_REPRO_ON_FAILURE",
    default=(not IS_FBCODE),
    include_in_repro=False,
)

# possibly restrict OpInfo tests to a single sample input
OPINFO_SAMPLE_INPUT_INDEX: Optional[int] = TestEnvironment.def_setting(
    "OPINFO_SAMPLE_INPUT_INDEX",
    env_var="PYTORCH_OPINFO_SAMPLE_INPUT_INDEX",
    default=None,
    # Don't include the env var value in the repro command because the info will
    # be queried from the tracked sample input instead
    include_in_repro=False,
    parse_fn=lambda val: None if val is None else int(val),
)

DEFAULT_DISABLED_TESTS_FILE = '.pytorch-disabled-tests.json'
DEFAULT_SLOW_TESTS_FILE = 'slow_tests.json'

disabled_tests_dict = {}
slow_tests_dict = {}

def maybe_load_json(filename):
    if os.path.isfile(filename):
        with open(filename) as fp:
            return json.load(fp)
    log.warning("Attempted to load json file '%s' but it does not exist.", filename)
    return {}

# set them here in case the tests are running in a subprocess that doesn't call run_tests
if os.getenv("SLOW_TESTS_FILE", ""):
    slow_tests_dict = maybe_load_json(os.getenv("SLOW_TESTS_FILE", ""))
if os.getenv("DISABLED_TESTS_FILE", ""):
    disabled_tests_dict = maybe_load_json(os.getenv("DISABLED_TESTS_FILE", ""))

NATIVE_DEVICES = ('cpu', 'cuda', 'xpu', 'meta', torch._C._get_privateuse1_backend_name())

check_names = ['orin', 'concord', 'galen', 'xavier', 'nano', 'jetson', 'tegra']
IS_JETSON = any(name in platform.platform() for name in check_names)

def gcIfJetson(fn):
    # Irregular Jetson host/device memory setup requires cleanup to avoid tests being killed
    @functools.wraps(fn)
    def wrapper(*args, **kwargs):
        if IS_JETSON:
            gc.collect()
            torch.cuda.empty_cache()
        fn(*args, **kwargs)
    return wrapper

# Tries to extract the current test function by crawling the stack.
# If unsuccessful, return None.
def extract_test_fn() -> Optional[Callable]:
    try:
        stack = inspect.stack()
        for frame_info in stack:
            frame = frame_info.frame
            if "self" not in frame.f_locals:
                continue
            self_val = frame.f_locals["self"]
            if isinstance(self_val, unittest.TestCase):
                test_id = self_val.id()
                test_name = test_id.split('.')[2]
                test_fn = getattr(self_val, test_name).__func__
                return test_fn
    except Exception:
        pass
    return None

# Contains tracked input data useful for debugging purposes
@dataclass
class TrackedInput:
    index: int
    val: Any
    type_desc: str

# Attempt to pull out tracked input information from the test function.
# A TrackedInputIter is used to insert this information.
def get_tracked_input() -> Optional[TrackedInput]:
    test_fn = extract_test_fn()
    if test_fn is None:
        return None
    if not hasattr(test_fn, "tracked_input"):
        return None
    return test_fn.tracked_input

def clear_tracked_input():
    test_fn = extract_test_fn()
    if test_fn is None:
        return
    if not hasattr(test_fn, "tracked_input"):
        return None
    test_fn.tracked_input = None

# Wraps an iterator and tracks the most recent value the iterator produces
# for debugging purposes. Tracked values are stored on the test function.
class TrackedInputIter:
    def __init__(self, child_iter, input_type_desc,
                 callback=lambda x: x, set_seed=True, restrict_to_index=None):
        self.child_iter = enumerate(child_iter)
        # Input type describes the things we're tracking (e.g. "sample input", "error input").
        self.input_type_desc = input_type_desc
        # Callback is run on each iterated thing to get the thing to track.
        self.callback = callback
        self.test_fn = extract_test_fn()
        # Indicates whether the random seed should be set before each call to the iterator
        self.set_seed = set_seed
        # Indicates that iteration should be restricted to only the provided index.
        # If None, no restriction is done
        self.restrict_to_index = restrict_to_index

    def __iter__(self):
        return self

    def __next__(self):
        while True:
            if self.set_seed:
                # use a test-name-specific hash for the seed if possible
                seed = (
                    int.from_bytes(hashlib.sha256(
                        self.test_fn.__qualname__.encode("utf-8")).digest()[:4], 'little')
                    if self.test_fn is not None else SEED
                )
                set_rng_seed(seed)

            # allow StopIteration to bubble up
            input_idx, input_val = next(self.child_iter)
            if (self.restrict_to_index is None) or (input_idx == self.restrict_to_index):
                break

        self._set_tracked_input(
            TrackedInput(
                index=input_idx, val=self.callback(input_val), type_desc=self.input_type_desc
            )
        )
        return input_val

    def _set_tracked_input(self, tracked_input: TrackedInput):
        if self.test_fn is None:
            return
        if not hasattr(self.test_fn, "tracked_input"):
            return
        self.test_fn.tracked_input = tracked_input

class _TestParametrizer:
    """
    Decorator class for parametrizing a test function, yielding a set of new tests spawned
    from the original generic test, each specialized for a specific set of test inputs. For
    example, parametrizing a test across the set of ops will result in a test function per op.

    The decision of how to parametrize / what to parametrize over is intended to be implemented
    by each derived class.

    In the details, the decorator adds a 'parametrize_fn' property to the test function. This function
    is intended to be called later by one of:
      * Device-specific test instantiation via instantiate_device_type_tests(). Note that for this
        case there is no need to explicitly parametrize over device type, as that is handled separately.
      * Device-agnostic parametrized test instantiation via instantiate_parametrized_tests().

    If the decorator is applied to a test function that already has a 'parametrize_fn' property, a new
    composite 'parametrize_fn' will be created that generates tests with the product of the parameters
    generated by the old and new parametrize_fns. This allows for convenient composability of decorators.
    """
    def _parametrize_test(self, test, generic_cls, device_cls):
        """
        Parametrizes the given test function across whatever dimension is specified by the derived class.
        Tests can be parametrized over any arbitrary dimension or combination of dimensions, such as all
        ops, all modules, or all ops + their associated dtypes.

        Args:
            test (fn): Test function to parametrize over
            generic_cls (class): Generic test class object containing tests (e.g. TestFoo)
            device_cls (class): Device-specialized test class object (e.g. TestFooCPU); set to None
                if the tests are not part of a device-specific set

        Returns:
            Generator object returning 4-tuples of:
                test (fn): Parametrized test function; must support a device arg and args for any params
                test_name (str): Parametrized suffix for the test (e.g. opname_int64); will be appended to
                    the base name of the test
                param_kwargs (dict): Param kwargs to pass to the test (e.g. {'op': 'add', 'dtype': torch.int64})
                decorator_fn (callable): Callable[[Dict], List] for list of decorators to apply given param_kwargs
        """
        raise NotImplementedError

    def __call__(self, fn):
        if hasattr(fn, 'parametrize_fn'):
            # Do composition with the product of args.
            old_parametrize_fn = fn.parametrize_fn
            new_parametrize_fn = self._parametrize_test
            fn.parametrize_fn = compose_parametrize_fns(old_parametrize_fn, new_parametrize_fn)
        else:
            fn.parametrize_fn = self._parametrize_test
        return fn


def compose_parametrize_fns(old_parametrize_fn, new_parametrize_fn):
    """
    Returns a parametrize_fn that parametrizes over the product of the parameters handled
    by the given parametrize_fns. Each given parametrize_fn should each have the signature
    f(test, generic_cls, device_cls).

    The test names will be a combination of the names produced by the parametrize_fns in
    "<new_name>_<old_name>" order. This order is done to match intuition for constructed names
    when composing multiple decorators; the names will be built in top to bottom order when stacking
    parametrization decorators.

    Args:
        old_parametrize_fn (callable) - First parametrize_fn to compose.
        new_parametrize_fn (callable) - Second parametrize_fn to compose.
    """

    def composite_fn(test, generic_cls, device_cls,
                     old_parametrize_fn=old_parametrize_fn,
                     new_parametrize_fn=new_parametrize_fn):
        old_tests = list(old_parametrize_fn(test, generic_cls, device_cls))
        for (old_test, old_test_name, old_param_kwargs, old_dec_fn) in old_tests:
            for (new_test, new_test_name, new_param_kwargs, new_dec_fn) in \
                    new_parametrize_fn(old_test, generic_cls, device_cls):
                redundant_params = set(old_param_kwargs.keys()).intersection(new_param_kwargs.keys())
                if redundant_params:
                    raise RuntimeError('Parametrization over the same parameter by multiple parametrization '
                                       f'decorators is not supported. For test "{test.__name__}", the following parameters '
                                       f'are handled multiple times: {redundant_params}')
                full_param_kwargs = {**old_param_kwargs, **new_param_kwargs}
                merged_test_name = '{}{}{}'.format(new_test_name,
                                                   '_' if old_test_name != '' and new_test_name != '' else '',
                                                   old_test_name)

                def merged_decorator_fn(param_kwargs, old_dec_fn=old_dec_fn, new_dec_fn=new_dec_fn):
                    return list(old_dec_fn(param_kwargs)) + list(new_dec_fn(param_kwargs))

                yield (new_test, merged_test_name, full_param_kwargs, merged_decorator_fn)

    return composite_fn


def instantiate_parametrized_tests(generic_cls):
    """
    Instantiates tests that have been decorated with a parametrize_fn. This is generally performed by a
    decorator subclass of _TestParametrizer. The generic test will be replaced on the test class by
    parametrized tests with specialized names. This should be used instead of
    instantiate_device_type_tests() if the test class contains device-agnostic tests.

    You can also use it as a class decorator. E.g.

    ```
    @instantiate_parametrized_tests
    class TestFoo(TestCase):
        ...
    ```

    Args:
        generic_cls (class): Generic test class object containing tests (e.g. TestFoo)
    """
    for attr_name in tuple(dir(generic_cls)):
        class_attr = getattr(generic_cls, attr_name)
        if not hasattr(class_attr, 'parametrize_fn'):
            continue

        # Remove the generic test from the test class.
        delattr(generic_cls, attr_name)

        # Add parametrized tests to the test class.
        def instantiate_test_helper(cls, name, test, param_kwargs):
            @wraps(test)
            def instantiated_test(self, param_kwargs=param_kwargs):
                test(self, **param_kwargs)

            assert not hasattr(generic_cls, name), f"Redefinition of test {name}"
            setattr(generic_cls, name, instantiated_test)

        for (test, test_suffix, param_kwargs, decorator_fn) in class_attr.parametrize_fn(
                class_attr, generic_cls=generic_cls, device_cls=None):
            full_name = f'{test.__name__}_{test_suffix}'

            # Apply decorators based on full param kwargs.
            for decorator in decorator_fn(param_kwargs):
                test = decorator(test)

            instantiate_test_helper(cls=generic_cls, name=full_name, test=test, param_kwargs=param_kwargs)
    return generic_cls


class subtest:
    """
    Explicit subtest case for use with test parametrization.
    Allows for explicit naming of individual subtest cases as well as applying
    decorators to the parametrized test.

    Args:
        arg_values (iterable): Iterable of arg values (e.g. range(10)) or
            tuples of arg values (e.g. [(1, 2), (3, 4)]).
        name (str): Optional name to use for the test.
        decorators (iterable): Iterable of decorators to apply to the generated test.
    """
    __slots__ = ['arg_values', 'name', 'decorators']

    def __init__(self, arg_values, name=None, decorators=None):
        self.arg_values = arg_values
        self.name = name
        self.decorators = decorators if decorators else []


class parametrize(_TestParametrizer):
    """
    Decorator for applying generic test parametrizations.

    The interface for this decorator is modeled after `@pytest.mark.parametrize`.
    Basic usage between this decorator and pytest's is identical. The first argument
    should be a string containing comma-separated names of parameters for the test, and
    the second argument should be an iterable returning values or tuples of values for
    the case of multiple parameters.

    Beyond this basic usage, the decorator provides some additional functionality that
    pytest does not.

    1. Parametrized tests end up as generated test functions on unittest test classes.
    Since this differs from how pytest works, this decorator takes on the additional
    responsibility of naming these test functions. The default test names consists of
    the test's base name followed by each parameter name + value (e.g. "test_bar_x_1_y_foo"),
    but custom names can be defined using `name_fn` or the `subtest` structure (see below).

    2. The decorator specially handles parameter values of type `subtest`, which allows for
    more fine-grained control over both test naming and test execution. In particular, it can
    be used to tag subtests with explicit test names or apply arbitrary decorators (see examples
    below).

    Examples::

        @parametrize("x", range(5))
        def test_foo(self, x):
            ...

        @parametrize("x,y", [(1, 'foo'), (2, 'bar'), (3, 'baz')])
        def test_bar(self, x, y):
            ...

        @parametrize("x,y", [(1, 'foo'), (2, 'bar'), (3, 'baz')],
                     name_fn=lambda x, y: '{}_{}'.format(x, y))
        def test_bar_custom_names(self, x, y):
            ...

        @parametrize("x, y", [subtest((1, 2), name='double'),
                              subtest((1, 3), name='triple', decorators=[unittest.expectedFailure]),
                              subtest((1, 4), name='quadruple')])
        def test_baz(self, x, y):
            ...

    To actually instantiate the parametrized tests, one of instantiate_parametrized_tests() or
    instantiate_device_type_tests() should be called. The former is intended for test classes
    that contain device-agnostic tests, while the latter should be used for test classes that
    contain device-specific tests. Both support arbitrary parametrizations using the decorator.

    Args:
        arg_str (str): String of arg names separate by commas (e.g. "x,y").
        arg_values (iterable): Iterable of arg values (e.g. range(10)) or
            tuples of arg values (e.g. [(1, 2), (3, 4)]).
        name_fn (Callable): Optional function that takes in parameters and returns subtest name.
    """
    def __init__(self, arg_str, arg_values, name_fn=None):
        self.arg_names: List[str] = [s.strip() for s in arg_str.split(',') if s != '']
        self.arg_values = arg_values
        self.name_fn = name_fn

    def _formatted_str_repr(self, idx, name, value):
        """ Returns a string representation for the given arg that is suitable for use in test function names. """
        if isinstance(value, torch.dtype):
            return dtype_name(value)
        elif isinstance(value, torch.device):
            return str(value)
        # Can't use isinstance as it would cause a circular import
        elif type(value).__name__ in {'OpInfo', 'ModuleInfo'}:
            return value.formatted_name
        elif isinstance(value, (int, float, str)):
            return f"{name}_{str(value).replace('.', '_')}"
        else:
            return f"{name}{idx}"

    def _default_subtest_name(self, idx, values):
        return '_'.join([self._formatted_str_repr(idx, a, v) for a, v in zip(self.arg_names, values)])

    def _get_subtest_name(self, idx, values, explicit_name=None):
        if explicit_name:
            subtest_name = explicit_name
        elif self.name_fn:
            subtest_name = self.name_fn(*values)
        else:
            subtest_name = self._default_subtest_name(idx, values)
        return subtest_name

    def _parametrize_test(self, test, generic_cls, device_cls):
        if len(self.arg_names) == 0:
            # No additional parameters needed for the test.
            test_name = ''
            yield (test, test_name, {}, lambda _: [])
        else:
            # Each "values" item is expected to be either:
            # * A tuple of values with one for each arg. For a single arg, a single item is expected.
            # * A subtest instance with arg_values matching the previous.
            values = check_exhausted_iterator = object()
            for idx, values in enumerate(self.arg_values):
                maybe_name = None

                decorators = []
                if isinstance(values, subtest):
                    sub = values
                    values = sub.arg_values
                    maybe_name = sub.name

                    @wraps(test)
                    def test_wrapper(*args, **kwargs):
                        return test(*args, **kwargs)

                    decorators = sub.decorators
                    gen_test = test_wrapper
                else:
                    gen_test = test

                values = list(values) if len(self.arg_names) > 1 else [values]
                if len(values) != len(self.arg_names):
                    raise RuntimeError(f'Expected # values == # arg names, but got: {len(values)} '
                                       f'values and {len(self.arg_names)} names for test "{test.__name__}"')

                param_kwargs = dict(zip(self.arg_names, values))

                test_name = self._get_subtest_name(idx, values, explicit_name=maybe_name)

                def decorator_fn(_, decorators=decorators):
                    return decorators

                yield (gen_test, test_name, param_kwargs, decorator_fn)

            if values is check_exhausted_iterator:
                raise ValueError(f'{test}: An empty arg_values was passed to @parametrize. '
                                 'Note that this may result from reuse of a generator.')


class decorateIf(_TestParametrizer):
    """
    Decorator for applying parameter-specific conditional decoration.
    Composes with other test parametrizers (e.g. @modules, @ops, @parametrize, etc.).

    Examples::

        @decorateIf(unittest.skip, lambda params: params["x"] == 2)
        @parametrize("x", range(5))
        def test_foo(self, x):
            ...

        @parametrize("x,y", [(1, 'foo'), (2, 'bar'), (3, 'baz')])
        @decorateIf(
            unittest.expectedFailure,
            lambda params: params["x"] == 3 and params["y"] == "baz"
        )
        def test_bar(self, x, y):
            ...

        @decorateIf(
            unittest.expectedFailure,
            lambda params: params["op"].name == "add" and params["dtype"] == torch.float16
        )
        @ops(op_db)
        def test_op_foo(self, device, dtype, op):
            ...

        @decorateIf(
            unittest.skip,
            lambda params: params["module_info"].module_cls is torch.nn.Linear and \
                params["device"] == "cpu"
        )
        @modules(module_db)
        def test_module_foo(self, device, dtype, module_info):
            ...

    Args:
        decorator: Test decorator to apply if the predicate is satisfied.
        predicate_fn (Callable): Function taking in a dict of params and returning a boolean
            indicating whether the decorator should be applied or not.
    """
    def __init__(self, decorator, predicate_fn):
        self.decorator = decorator
        self.predicate_fn = predicate_fn

    def _parametrize_test(self, test, generic_cls, device_cls):

        # Leave test as-is and return the appropriate decorator_fn.
        def decorator_fn(params, decorator=self.decorator, predicate_fn=self.predicate_fn):
            if predicate_fn(params):
                return [decorator]
            else:
                return []

        @wraps(test)
        def test_wrapper(*args, **kwargs):
            return test(*args, **kwargs)

        test_name = ''
        yield (test_wrapper, test_name, {}, decorator_fn)


class ProfilingMode(Enum):
    LEGACY = 1
    SIMPLE = 2
    PROFILING = 3

def cppProfilingFlagsToProfilingMode():
    old_prof_exec_state = torch._C._jit_set_profiling_executor(True)
    old_prof_mode_state = torch._C._get_graph_executor_optimize(True)
    torch._C._jit_set_profiling_executor(old_prof_exec_state)
    torch._C._get_graph_executor_optimize(old_prof_mode_state)

    if old_prof_exec_state:
        if old_prof_mode_state:
            return ProfilingMode.PROFILING
        else:
            return ProfilingMode.SIMPLE
    else:
        return ProfilingMode.LEGACY

@contextmanager
def enable_profiling_mode_for_profiling_tests():
    if GRAPH_EXECUTOR == ProfilingMode.PROFILING:
        old_prof_exec_state = torch._C._jit_set_profiling_executor(True)
        old_prof_mode_state = torch._C._get_graph_executor_optimize(True)
    try:
        yield
    finally:
        if GRAPH_EXECUTOR == ProfilingMode.PROFILING:
            torch._C._jit_set_profiling_executor(old_prof_exec_state)
            torch._C._get_graph_executor_optimize(old_prof_mode_state)

@contextmanager
def enable_profiling_mode():
    old_prof_exec_state = torch._C._jit_set_profiling_executor(True)
    old_prof_mode_state = torch._C._get_graph_executor_optimize(True)
    try:
        yield
    finally:
        torch._C._jit_set_profiling_executor(old_prof_exec_state)
        torch._C._get_graph_executor_optimize(old_prof_mode_state)

@contextmanager
def num_profiled_runs(num_runs):
    old_num_runs = torch._C._jit_set_num_profiled_runs(num_runs)
    try:
        yield
    finally:
        torch._C._jit_set_num_profiled_runs(old_num_runs)

func_call = torch._C.ScriptFunction.__call__
meth_call = torch._C.ScriptMethod.__call__

def prof_callable(callable, *args, **kwargs):
    if 'profile_and_replay' in kwargs:
        del kwargs['profile_and_replay']
        if GRAPH_EXECUTOR == ProfilingMode.PROFILING:
            with enable_profiling_mode_for_profiling_tests():
                callable(*args, **kwargs)
                return callable(*args, **kwargs)

    return callable(*args, **kwargs)

def prof_func_call(*args, **kwargs):
    return prof_callable(func_call, *args, **kwargs)

def prof_meth_call(*args, **kwargs):
    return prof_callable(meth_call, *args, **kwargs)

torch._C.ScriptFunction.__call__ = prof_func_call  # type: ignore[method-assign]
torch._C.ScriptMethod.__call__ = prof_meth_call  # type: ignore[method-assign]

def _get_test_report_path():
    # allow users to override the test file location. We need this
    # because the distributed tests run the same test file multiple
    # times with different configurations.
    override = os.environ.get('TEST_REPORT_SOURCE_OVERRIDE')
    test_source = override if override is not None else 'python-unittest'
    return os.path.join('test-reports', test_source)

is_running_via_run_test = "run_test.py" in getattr(__main__, "__file__", "")
parser = argparse.ArgumentParser(add_help=not is_running_via_run_test, allow_abbrev=False)
parser.add_argument('--subprocess', action='store_true',
                    help='whether to run each test in a subprocess')
parser.add_argument('--seed', type=int, default=1234)
parser.add_argument('--accept', action='store_true')
parser.add_argument('--jit-executor', '--jit_executor', type=str)
parser.add_argument('--repeat', type=int, default=1)
parser.add_argument('--test-bailouts', '--test_bailouts', action='store_true')
parser.add_argument('--use-pytest', action='store_true')
parser.add_argument('--save-xml', nargs='?', type=str,
                    const=_get_test_report_path(),
                    default=_get_test_report_path() if IS_CI else None)
parser.add_argument('--discover-tests', action='store_true')
parser.add_argument('--log-suffix', type=str, default="")
parser.add_argument('--run-parallel', type=int, default=1)
parser.add_argument('--import-slow-tests', type=str, nargs='?', const=DEFAULT_SLOW_TESTS_FILE)
parser.add_argument('--import-disabled-tests', type=str, nargs='?', const=DEFAULT_DISABLED_TESTS_FILE)
parser.add_argument('--rerun-disabled-tests', action='store_true')
parser.add_argument('--pytest-single-test', type=str, nargs=1)
if sys.version_info >= (3, 9):
    parser.add_argument('--showlocals', action=argparse.BooleanOptionalAction, default=False)
else:
    parser.add_argument('--showlocals', action='store_true', default=False)
    parser.add_argument('--no-showlocals', dest='showlocals', action='store_false')

# Only run when -h or --help flag is active to display both unittest and parser help messages.
def run_unittest_help(argv):
    unittest.main(argv=argv)

if '-h' in sys.argv or '--help' in sys.argv:
    help_thread = threading.Thread(target=run_unittest_help, args=(sys.argv,))
    help_thread.start()
    help_thread.join()

args, remaining = parser.parse_known_args()
if args.jit_executor == 'legacy':
    GRAPH_EXECUTOR = ProfilingMode.LEGACY
elif args.jit_executor == 'profiling':
    GRAPH_EXECUTOR = ProfilingMode.PROFILING
elif args.jit_executor == 'simple':
    GRAPH_EXECUTOR = ProfilingMode.SIMPLE
else:
    # infer flags based on the default settings
    GRAPH_EXECUTOR = cppProfilingFlagsToProfilingMode()

RERUN_DISABLED_TESTS = args.rerun_disabled_tests

SLOW_TESTS_FILE = args.import_slow_tests
DISABLED_TESTS_FILE = args.import_disabled_tests
LOG_SUFFIX = args.log_suffix
RUN_PARALLEL = args.run_parallel
TEST_BAILOUTS = args.test_bailouts
USE_PYTEST = args.use_pytest
PYTEST_SINGLE_TEST = args.pytest_single_test
TEST_DISCOVER = args.discover_tests
TEST_IN_SUBPROCESS = args.subprocess
TEST_SAVE_XML = args.save_xml
REPEAT_COUNT = args.repeat
SEED = args.seed
SHOWLOCALS = args.showlocals
if not getattr(expecttest, "ACCEPT", False):
    expecttest.ACCEPT = args.accept
UNITTEST_ARGS = [sys.argv[0]] + remaining
torch.manual_seed(SEED)

# CI Prefix path used only on CI environment
CI_TEST_PREFIX = str(Path(os.getcwd()))
CI_PT_ROOT = str(Path(os.getcwd()).parent)
CI_FUNCTORCH_ROOT = str(os.path.join(Path(os.getcwd()).parent, "functorch"))

def wait_for_process(p, timeout=None):
    try:
        return p.wait(timeout=timeout)
    except KeyboardInterrupt:
        # Give `p` a chance to handle KeyboardInterrupt. Without this,
        # `pytest` can't print errors it collected so far upon KeyboardInterrupt.
        exit_status = p.wait(timeout=5)
        if exit_status is not None:
            return exit_status
        else:
            p.kill()
            raise
    except subprocess.TimeoutExpired:
        # send SIGINT to give pytest a chance to make xml
        p.send_signal(signal.SIGINT)
        exit_status = None
        try:
            exit_status = p.wait(timeout=5)
        # try to handle the case where p.wait(timeout=5) times out as well as
        # otherwise the wait() call in the finally block can potentially hang
        except subprocess.TimeoutExpired:
            pass
        if exit_status is not None:
            return exit_status
        else:
            p.kill()
        raise
    except:  # noqa: B001,E722, copied from python core library
        p.kill()
        raise
    finally:
        # Always call p.wait() to ensure exit
        p.wait()

def shell(command, cwd=None, env=None, stdout=None, stderr=None, timeout=None):
    sys.stdout.flush()
    sys.stderr.flush()
    # The following cool snippet is copied from Py3 core library subprocess.call
    # only the with
    #   1. `except KeyboardInterrupt` block added for SIGINT handling.
    #   2. In Py2, subprocess.Popen doesn't return a context manager, so we do
    #      `p.wait()` in a `final` block for the code to be portable.
    #
    # https://github.com/python/cpython/blob/71b6c1af727fbe13525fb734568057d78cea33f3/Lib/subprocess.py#L309-L323
    assert not isinstance(command, str), "Command to shell should be a list or tuple of tokens"
    p = subprocess.Popen(command, universal_newlines=True, cwd=cwd, env=env, stdout=stdout, stderr=stderr)
    return wait_for_process(p, timeout=timeout)


def retry_shell(
    command,
    cwd=None,
    env=None,
    stdout=None,
    stderr=None,
    timeout=None,
    retries=1,
    was_rerun=False,
) -> Tuple[int, bool]:
    # Returns exicode + whether it was rerun
    assert (
        retries >= 0
    ), f"Expecting non negative number for number of retries, got {retries}"
    try:
        exit_code = shell(
            command, cwd=cwd, env=env, stdout=stdout, stderr=stderr, timeout=timeout
        )
        if exit_code == 0 or retries == 0:
            return exit_code, was_rerun
        print(
            f"Got exit code {exit_code}, retrying (retries left={retries})",
            file=stdout,
            flush=True,
        )
    except subprocess.TimeoutExpired:
        if retries == 0:
            print(
                f"Command took >{timeout // 60}min, returning 124",
                file=stdout,
                flush=True,
            )
            return 124, was_rerun
        print(
            f"Command took >{timeout // 60}min, retrying (retries left={retries})",
            file=stdout,
            flush=True,
        )
    return retry_shell(
        command,
        cwd=cwd,
        env=env,
        stdout=stdout,
        stderr=stderr,
        timeout=timeout,
        retries=retries - 1,
        was_rerun=True,
    )


def discover_test_cases_recursively(suite_or_case):
    if isinstance(suite_or_case, unittest.TestCase):
        return [suite_or_case]
    rc = []
    for element in suite_or_case:
        print(element)
        rc.extend(discover_test_cases_recursively(element))
    return rc

def get_test_names(test_cases):
    return ['.'.join(case.id().split('.')[-2:]) for case in test_cases]

def _print_test_names():
    suite = unittest.TestLoader().loadTestsFromModule(__main__)
    test_cases = discover_test_cases_recursively(suite)
    for name in get_test_names(test_cases):
        print(name)

def chunk_list(lst, nchunks):
    return [lst[i::nchunks] for i in range(nchunks)]

# sanitize filename e.g., distributed/pipeline/sync/skip/test_api.py -> distributed.pipeline.sync.skip.test_api
def sanitize_test_filename(filename):
    # inspect.getfile returns absolute path in some CI jobs, converting it to relative path if needed
    if filename.startswith(CI_TEST_PREFIX):
        filename = filename[len(CI_TEST_PREFIX) + 1:]
    strip_py = re.sub(r'.py$', '', filename)
    return re.sub('/', r'.', strip_py)

def lint_test_case_extension(suite):
    succeed = True
    for test_case_or_suite in suite:
        test_case = test_case_or_suite
        if isinstance(test_case_or_suite, unittest.TestSuite):
            first_test = test_case_or_suite._tests[0] if len(test_case_or_suite._tests) > 0 else None
            if first_test is not None and isinstance(first_test, unittest.TestSuite):
                return succeed and lint_test_case_extension(test_case_or_suite)
            test_case = first_test

        if test_case is not None:
            test_class = test_case.id().split('.', 1)[1].split('.')[0]
            if not isinstance(test_case, TestCase):
                err = "This test class should extend from torch.testing._internal.common_utils.TestCase but it doesn't."
                print(f"{test_class} - failed. {err}")
                succeed = False
    return succeed


def get_report_path(argv=UNITTEST_ARGS, pytest=False):
    test_filename = sanitize_test_filename(argv[0])
    test_report_path = TEST_SAVE_XML + LOG_SUFFIX
    test_report_path = os.path.join(test_report_path, test_filename)
    if pytest:
        test_report_path = test_report_path.replace('python-unittest', 'python-pytest')
        os.makedirs(test_report_path, exist_ok=True)
        test_report_path = os.path.join(test_report_path, f"{test_filename}-{os.urandom(8).hex()}.xml")
        return test_report_path
    os.makedirs(test_report_path, exist_ok=True)
    return test_report_path


def sanitize_pytest_xml(xml_file: str):
    # pytext xml is different from unittext xml, this function makes pytest xml more similar to unittest xml
    # consider somehow modifying the XML logger in conftest to do this instead
    import xml.etree.ElementTree as ET
    tree = ET.parse(xml_file)
    for testcase in tree.iter('testcase'):
        full_classname = testcase.attrib.get("classname")
        if full_classname is None:
            continue
        # The test prefix is optional
        regex_result = re.search(r"^(test\.)?(?P<file>.*)\.(?P<classname>[^\.]*)$", full_classname)
        if regex_result is None:
            continue
        classname = regex_result.group("classname")
        file = regex_result.group("file").replace(".", "/")
        testcase.set("classname", classname)
        testcase.set("file", f"{file}.py")
    tree.write(xml_file)


def get_pytest_test_cases(argv: List[str]) -> List[str]:
    class TestCollectorPlugin:
        def __init__(self) -> None:
            self.tests = []

        def pytest_collection_finish(self, session):
            for item in session.items:
                self.tests.append(session.config.cwd_relative_nodeid(item.nodeid))

    test_collector_plugin = TestCollectorPlugin()
    import pytest
    pytest.main(
        [arg for arg in argv if arg != '-vv'] + ['--collect-only', '-qq', '--use-main-module'],
        plugins=[test_collector_plugin]
    )
    return test_collector_plugin.tests


def run_tests(argv=UNITTEST_ARGS):
    # import test files.
    if SLOW_TESTS_FILE:
        if os.path.exists(SLOW_TESTS_FILE):
            with open(SLOW_TESTS_FILE) as fp:
                global slow_tests_dict
                slow_tests_dict = json.load(fp)
                # use env vars so pytest-xdist subprocesses can still access them
                os.environ['SLOW_TESTS_FILE'] = SLOW_TESTS_FILE
        else:
            warnings.warn(f'slow test file provided but not found: {SLOW_TESTS_FILE}')
    if DISABLED_TESTS_FILE:
        if os.path.exists(DISABLED_TESTS_FILE):
            with open(DISABLED_TESTS_FILE) as fp:
                global disabled_tests_dict
                disabled_tests_dict = json.load(fp)
                os.environ['DISABLED_TESTS_FILE'] = DISABLED_TESTS_FILE
        else:
            warnings.warn(f'disabled test file provided but not found: {DISABLED_TESTS_FILE}')
    # Determine the test launch mechanism
    if TEST_DISCOVER:
        _print_test_names()
        return

    # Before running the tests, lint to check that every test class extends from TestCase
    suite = unittest.TestLoader().loadTestsFromModule(__main__)
    if not lint_test_case_extension(suite):
        sys.exit(1)

    if SHOWLOCALS:
        argv = [
            argv[0],
            *(["--showlocals", "--tb=long", "--color=yes"] if USE_PYTEST else ["--locals"]),
            *argv[1:],
        ]

    if TEST_IN_SUBPROCESS:
        other_args = []
        if DISABLED_TESTS_FILE:
            other_args.append("--import-disabled-tests")
        if SLOW_TESTS_FILE:
            other_args.append("--import-slow-tests")
        if USE_PYTEST:
            other_args.append("--use-pytest")
        if RERUN_DISABLED_TESTS:
            other_args.append("--rerun-disabled-tests")
        if TEST_SAVE_XML:
            other_args += ['--save-xml', args.save_xml]

        test_cases = (
            get_pytest_test_cases(argv) if USE_PYTEST else
            [case.id().split('.', 1)[1] for case in discover_test_cases_recursively(suite)]
        )

        failed_tests = []

        for test_case_full_name in test_cases:

            cmd = (
                [sys.executable] + [argv[0]] + other_args + argv[1:] +
                (["--pytest-single-test"] if USE_PYTEST else []) +
                [test_case_full_name]
            )
            string_cmd = " ".join(cmd)

            timeout = None if RERUN_DISABLED_TESTS else 15 * 60

            exitcode, _ = retry_shell(cmd, timeout=timeout, retries=0 if RERUN_DISABLED_TESTS else 1)

            if exitcode != 0:
                # This is sort of hacky, but add on relevant env variables for distributed tests.
                if 'TestDistBackendWithSpawn' in test_case_full_name:
                    backend = os.environ.get("BACKEND", "")
                    world_size = os.environ.get("WORLD_SIZE", "")
                    env_prefix = f"BACKEND={backend} WORLD_SIZE={world_size}"
                    string_cmd = env_prefix + " " + string_cmd
                # Log the command to reproduce the failure.
                print(f"Test exited with non-zero exitcode {exitcode}. Command to reproduce: {string_cmd}")
                failed_tests.append(test_case_full_name)

            assert len(failed_tests) == 0, "{} unit test(s) failed:\n\t{}".format(
                len(failed_tests), '\n\t'.join(failed_tests))

    elif RUN_PARALLEL > 1:
        test_cases = discover_test_cases_recursively(suite)
        test_batches = chunk_list(get_test_names(test_cases), RUN_PARALLEL)
        processes = []
        for i in range(RUN_PARALLEL):
            command = [sys.executable] + argv + [f'--log-suffix=-shard-{i + 1}'] + test_batches[i]
            processes.append(subprocess.Popen(command, universal_newlines=True))
        failed = False
        for p in processes:
            failed |= wait_for_process(p) != 0
        assert not failed, "Some test shards have failed"
    elif USE_PYTEST:
        pytest_args = argv + ["--use-main-module"]
        if TEST_SAVE_XML:
            test_report_path = get_report_path(pytest=True)
            print(f'Test results will be stored in {test_report_path}')
            pytest_args.append(f'--junit-xml-reruns={test_report_path}')
        if PYTEST_SINGLE_TEST:
            pytest_args = PYTEST_SINGLE_TEST + pytest_args[1:]

        import pytest
        os.environ["NO_COLOR"] = "1"
        exit_code = pytest.main(args=pytest_args)
        if TEST_SAVE_XML:
            sanitize_pytest_xml(test_report_path)

        if not RERUN_DISABLED_TESTS:
            # exitcode of 5 means no tests were found, which happens since some test configs don't
            # run tests from certain files
            sys.exit(0 if exit_code == 5 else exit_code)
        else:
            # Only record the test report and always return a success code when running under rerun
            # disabled tests mode
            sys.exit(0)
    elif TEST_SAVE_XML is not None:
        # import here so that non-CI doesn't need xmlrunner installed
        import xmlrunner  # type: ignore[import]
        from xmlrunner.result import _XMLTestResult  # type: ignore[import]

        class XMLTestResultVerbose(_XMLTestResult):
            """
            Adding verbosity to test outputs:
            by default test summary prints 'skip',
            but we want to also print the skip reason.
            GH issue: https://github.com/pytorch/pytorch/issues/69014

            This works with unittest_xml_reporting<=3.2.0,>=2.0.0
            (3.2.0 is latest at the moment)
            """
            def __init__(self, *args, **kwargs):
                super().__init__(*args, **kwargs)

            def addSkip(self, test, reason):
                super().addSkip(test, reason)
                for c in self.callback.__closure__:
                    if isinstance(c.cell_contents, str) and c.cell_contents == 'skip':
                        # this message is printed in test summary;
                        # it stands for `verbose_str` captured in the closure
                        c.cell_contents = f"skip: {reason}"

            def printErrors(self) -> None:
                super().printErrors()
                self.printErrorList("XPASS", self.unexpectedSuccesses)
        test_report_path = get_report_path()
        verbose = '--verbose' in argv or '-v' in argv
        if verbose:
            print(f'Test results will be stored in {test_report_path}')
        unittest.main(argv=argv, testRunner=xmlrunner.XMLTestRunner(
            output=test_report_path,
            verbosity=2 if verbose else 1,
            resultclass=XMLTestResultVerbose))
    elif REPEAT_COUNT > 1:
        for _ in range(REPEAT_COUNT):
            if not unittest.main(exit=False, argv=argv).result.wasSuccessful():
                sys.exit(-1)
    else:
        unittest.main(argv=argv)

IS_LINUX = sys.platform == "linux"
IS_WINDOWS = sys.platform == "win32"
IS_MACOS = sys.platform == "darwin"
IS_PPC = platform.machine() == "ppc64le"
IS_X86 = platform.machine() in ('x86_64', 'i386')
IS_ARM64 = platform.machine() in ('arm64', 'aarch64')

def is_avx512_vnni_supported():
    if sys.platform != 'linux':
        return False
    with open("/proc/cpuinfo", encoding="ascii") as f:
        lines = f.read()
    return "vnni" in lines

IS_AVX512_VNNI_SUPPORTED = is_avx512_vnni_supported()

if IS_WINDOWS:
    @contextmanager
    def TemporaryFileName(*args, **kwargs):
        # Ideally we would like to not have to manually delete the file, but NamedTemporaryFile
        # opens the file, and it cannot be opened multiple times in Windows. To support Windows,
        # close the file after creation and try to remove it manually
        if 'delete' in kwargs:
            if kwargs['delete'] is not False:
                raise UserWarning("only TemporaryFileName with delete=False is supported on Windows.")
        else:
            kwargs['delete'] = False
        f = tempfile.NamedTemporaryFile(*args, **kwargs)
        try:
            f.close()
            yield f.name
        finally:
            os.unlink(f.name)
else:
    @contextmanager  # noqa: T484
    def TemporaryFileName(*args, **kwargs):
        with tempfile.NamedTemporaryFile(*args, **kwargs) as f:
            yield f.name

if IS_WINDOWS:
    @contextmanager
    def TemporaryDirectoryName(suffix=None):
        # On Windows the directory created by TemporaryDirectory is likely to be removed prematurely,
        # so we first create the directory using mkdtemp and then remove it manually
        try:
            dir_name = tempfile.mkdtemp(suffix=suffix)
            yield dir_name
        finally:
            shutil.rmtree(dir_name)
else:
    @contextmanager  # noqa: T484
    def TemporaryDirectoryName(suffix=None):
        with tempfile.TemporaryDirectory(suffix=suffix) as d:
            yield d


def is_privateuse1_backend_available():
    privateuse1_backend_name = torch._C._get_privateuse1_backend_name()
    privateuse1_backend_module = getattr(torch, privateuse1_backend_name, None)
    return hasattr(privateuse1_backend_module, "is_available") and privateuse1_backend_module.is_available()


IS_FILESYSTEM_UTF8_ENCODING = sys.getfilesystemencoding() == 'utf-8'

TEST_NUMPY = _check_module_exists('numpy')
TEST_FAIRSEQ = _check_module_exists('fairseq')
TEST_SCIPY = _check_module_exists('scipy')
TEST_MKL = torch.backends.mkl.is_available()
TEST_MPS = torch.backends.mps.is_available()
TEST_XPU = torch.xpu.is_available()
TEST_HPU = True if (hasattr(torch, "hpu") and torch.hpu.is_available()) else False
TEST_CUDA = torch.cuda.is_available()
custom_device_mod = getattr(torch, torch._C._get_privateuse1_backend_name(), None)
TEST_PRIVATEUSE1 = is_privateuse1_backend_available()
TEST_PRIVATEUSE1_DEVICE_TYPE = torch._C._get_privateuse1_backend_name()
TEST_NUMBA = _check_module_exists('numba')
TEST_TRANSFORMERS = _check_module_exists('transformers')
TEST_DILL = _check_module_exists('dill')

TEST_LIBROSA = _check_module_exists('librosa') and not IS_ARM64

TEST_OPT_EINSUM = _check_module_exists('opt_einsum')

TEST_Z3 = _check_module_exists('z3')

def split_if_not_empty(x: str):
    return x.split(",") if len(x) != 0 else []

NOTEST_CPU = "cpu" in split_if_not_empty(os.getenv('PYTORCH_TESTING_DEVICE_EXCEPT_FOR', ''))

skipIfNoDill = unittest.skipIf(not TEST_DILL, "no dill")


# Python 2.7 doesn't have spawn
NO_MULTIPROCESSING_SPAWN: bool = TestEnvironment.def_flag(
    "NO_MULTIPROCESSING_SPAWN",
    env_var="NO_MULTIPROCESSING_SPAWN",
)
TEST_WITH_ASAN: bool = TestEnvironment.def_flag(
    "TEST_WITH_ASAN",
    env_var="PYTORCH_TEST_WITH_ASAN",
)
TEST_WITH_DEV_DBG_ASAN: bool = TestEnvironment.def_flag(
    "TEST_WITH_DEV_DBG_ASAN",
    env_var="PYTORCH_TEST_WITH_DEV_DBG_ASAN",
)
TEST_WITH_TSAN: bool = TestEnvironment.def_flag(
    "TEST_WITH_TSAN",
    env_var="PYTORCH_TEST_WITH_TSAN",
)
TEST_WITH_UBSAN: bool = TestEnvironment.def_flag(
    "TEST_WITH_UBSAN",
    env_var="PYTORCH_TEST_WITH_UBSAN",
)
TEST_WITH_ROCM: bool = TestEnvironment.def_flag(
    "TEST_WITH_ROCM",
    env_var="PYTORCH_TEST_WITH_ROCM",
)

# TODO: Remove PYTORCH_MIOPEN_SUGGEST_NHWC once ROCm officially supports NHWC in MIOpen
# See #64427
TEST_WITH_MIOPEN_SUGGEST_NHWC = os.getenv('PYTORCH_MIOPEN_SUGGEST_NHWC', '0') == '1'
# Enables tests that are slow to run (disabled by default)
TEST_WITH_SLOW: bool = TestEnvironment.def_flag(
    "TEST_WITH_SLOW",
    env_var="PYTORCH_TEST_WITH_SLOW",
)

# Disables non-slow tests (these tests enabled by default)
# This is usually used in conjunction with TEST_WITH_SLOW to
# run *only* slow tests.  (I could have done an enum, but
# it felt a little awkward.
TEST_SKIP_FAST: bool = TestEnvironment.def_flag(
    "TEST_SKIP_FAST",
    env_var="PYTORCH_TEST_SKIP_FAST",
)

# Enables crossref tests, in addition to standard tests which
# are being run.  crossref tests work by installing a torch
# function mode that runs extra compute alongside the regular
# computation that happens with the test.  After both computations
# are done, we cross-reference them (thus the name) to check for
# correction, before throwing out the extra compute and proceeding
# as we had before.  By default, we don't run these tests.
TEST_WITH_CROSSREF: bool = TestEnvironment.def_flag(
    "TEST_WITH_CROSSREF",
    env_var="PYTORCH_TEST_WITH_CROSSREF",
)

TEST_SKIP_CUDAGRAPH: bool = TestEnvironment.def_flag(
    "TEST_SKIP_CUDAGRAPH",
    env_var="PYTORCH_TEST_SKIP_CUDAGRAPH",
)
TEST_CUDA_GRAPH = TEST_CUDA and (not TEST_SKIP_CUDAGRAPH) and (
    (torch.version.cuda and int(torch.version.cuda.split(".")[0]) >= 11) or
    (torch.version.hip and float(".".join(torch.version.hip.split(".")[0:2])) >= 5.3)
)

TEST_CUDA_CUDSS = TEST_CUDA and (torch.version.cuda and int(torch.version.cuda.split(".")[0]) >= 12)

def allocator_option_enabled_fn(allocator_config, _, option):
    if allocator_config is None:
        return False
    allocator_config = allocator_config.split(',') if ',' in allocator_config else [allocator_config]
    mapping = dict([var.split(':') for var in allocator_config])

    if option in mapping and mapping[option] == 'True':
        return True
    else:
        return False

EXPANDABLE_SEGMENTS: bool = TestEnvironment.def_flag(
    "EXPANDABLE_SEGMENTS",
    env_var="PYTORCH_CUDA_ALLOC_CONF",
    enabled_fn=functools.partial(allocator_option_enabled_fn, option='expandable_segments'),
)

if TEST_CUDA and 'NUM_PARALLEL_PROCS' in os.environ:
    num_procs = int(os.getenv("NUM_PARALLEL_PROCS", "2"))
    gb_available = torch.cuda.mem_get_info()[1] / 2 ** 30
    # other libraries take up about a little under 1 GB of space per process
    torch.cuda.set_per_process_memory_fraction(round((gb_available - num_procs * .85) / gb_available / num_procs, 2))

requires_cuda = unittest.skipUnless(torch.cuda.is_available(), "Requires CUDA")

def skipIfCrossRef(fn):
    @wraps(fn)
    def wrapper(*args, **kwargs):
        if TEST_WITH_CROSSREF:
            raise unittest.SkipTest("test doesn't currently with crossref")
        else:
            fn(*args, **kwargs)
    return wrapper

class CrossRefMode(torch.overrides.TorchFunctionMode):
    def __torch_function__(self, func, types, args=(), kwargs=None):
        kwargs = kwargs or {}
        r = func(*args, **kwargs)
        return r

# Run PyTorch tests with TorchDynamo
TEST_WITH_TORCHINDUCTOR: bool = TestEnvironment.def_flag(
    "TEST_WITH_TORCHINDUCTOR",
    env_var="PYTORCH_TEST_WITH_INDUCTOR",
)
# AOT_EAGER not tested in ci, useful for debugging
TEST_WITH_AOT_EAGER: bool = TestEnvironment.def_flag(
    "TEST_WITH_AOT_EAGER",
    env_var="PYTORCH_TEST_WITH_AOT_EAGER",
)
TEST_WITH_TORCHDYNAMO: bool = TestEnvironment.def_flag(
    "TEST_WITH_TORCHDYNAMO",
    env_var="PYTORCH_TEST_WITH_DYNAMO",
    implied_by_fn=lambda: TEST_WITH_TORCHINDUCTOR or TEST_WITH_AOT_EAGER,
)

if TEST_WITH_TORCHDYNAMO:
    import torch._dynamo
    # Do not spend time on helper functions that are called with different inputs
    torch._dynamo.config.accumulated_cache_size_limit = 64
    # Do not log compilation metrics from unit tests
    torch._dynamo.config.log_compilation_metrics = False
    if TEST_WITH_TORCHINDUCTOR:
        import torch._inductor.config
        torch._inductor.config.fallback_random = True


def xpassIfTorchDynamo(func):
    return func if TEST_WITH_TORCHDYNAMO else unittest.expectedFailure(func)


def xfailIfTorchDynamo(func):
    return unittest.expectedFailure(func) if TEST_WITH_TORCHDYNAMO else func


def xfailIfLinux(func):
    return unittest.expectedFailure(func) if IS_LINUX and not TEST_WITH_ROCM and not IS_FBCODE else func


def skipIfTorchDynamo(msg="test doesn't currently work with dynamo"):
    """
    Usage:
    @skipIfTorchDynamo(msg)
    def test_blah(self):
        ...
    """
    assert isinstance(msg, str), "Are you using skipIfTorchDynamo correctly?"

    def decorator(fn):
        if not isinstance(fn, type):
            @wraps(fn)
            def wrapper(*args, **kwargs):
                if TEST_WITH_TORCHDYNAMO:
                    raise unittest.SkipTest(msg)
                else:
                    fn(*args, **kwargs)
            return wrapper

        assert isinstance(fn, type)
        if TEST_WITH_TORCHDYNAMO:
            fn.__unittest_skip__ = True
            fn.__unittest_skip_why__ = msg

        return fn

    return decorator

def skipIfTorchInductor(msg="test doesn't currently work with torchinductor",
                        condition=TEST_WITH_TORCHINDUCTOR):
    def decorator(fn):
        if not isinstance(fn, type):
            @wraps(fn)
            def wrapper(*args, **kwargs):
                if condition:
                    raise unittest.SkipTest(msg)
                else:
                    fn(*args, **kwargs)
            return wrapper

        assert isinstance(fn, type)
        if condition:
            fn.__unittest_skip__ = True
            fn.__unittest_skip_why__ = msg

        return fn

    return decorator

def serialTest(condition=True):
    """
    Decorator for running tests serially.  Requires pytest
    """
    def decorator(fn):
        if has_pytest and condition:
            return pytest.mark.serial(fn)
        return fn
    return decorator

def unMarkDynamoStrictTest(cls=None):
    def decorator(cls):
        cls.dynamo_strict = False
        return cls

    if cls is None:
        return decorator
    else:
        return decorator(cls)


def markDynamoStrictTest(cls_or_func=None, nopython=False):
    """
    Marks the test as 'strict'. In strict mode, we reset before and after the
    test, and run without suppress errors.

    Args:
    - nopython: if we should run torch._dynamo.optimize with nopython={True/False}.
    """
    def decorator(cls_or_func):
        if inspect.isclass(cls_or_func):
            cls_or_func.dynamo_strict = True
            cls_or_func.dynamo_strict_nopython = nopython
            return cls_or_func

        fn = cls_or_func

        @wraps(fn)
        def wrapper(*args, **kwargs):
            torch._dynamo.reset()
            with unittest.mock.patch("torch._dynamo.config.suppress_errors", False):
                fn(*args, **kwargs)
            torch._dynamo.reset()
        return wrapper

    if cls_or_func is None:
        return decorator
    else:
        return decorator(cls_or_func)


def skipRocmIfTorchInductor(msg="test doesn't currently work with torchinductor on the ROCm stack"):
    return skipIfTorchInductor(msg=msg, condition=TEST_WITH_ROCM and TEST_WITH_TORCHINDUCTOR)

def skipIfLegacyJitExecutor(msg="test doesn't currently work with legacy JIT executor"):
    def decorator(fn):
        if not isinstance(fn, type):
            @wraps(fn)
            def wrapper(*args, **kwargs):
                if GRAPH_EXECUTOR == ProfilingMode.LEGACY:
                    raise unittest.SkipTest(msg)
                else:
                    fn(*args, **kwargs)
            return wrapper

        assert isinstance(fn, type)
        if GRAPH_EXECUTOR == ProfilingMode.LEGACY:
            fn.__unittest_skip__ = True
            fn.__unittest_skip_why__ = msg

        return fn


    return decorator


# Run PyTorch tests with translation validation on.
TEST_WITH_TV = os.getenv('PYTORCH_TEST_WITH_TV') == '1'

if TEST_WITH_TV:
    torch.fx.experimental._config.translation_validation = True

# Some tests take too long when dynamic_shapes is combined with
# translation_validation. Whenever that happens, we solve that by
# disabling translation_validation.
def disable_translation_validation_if_dynamic_shapes(fn):
    @functools.wraps(fn)
    def wrapper(*args, **kwargs):
        if torch._dynamo.config.dynamic_shapes:
            # Turning TV off due to high latency on dynamic shapes.
            torch.fx.experimental._config.translation_validation = False
        return fn(*args, **kwargs)
    return wrapper


# Determine whether to enable cuda memory leak check.
# CUDA mem leak check is expensive and thus we don't want to execute it on every
# test case / configuration.
# If this is True then CUDA memory leak checks are skipped. If this is false
#   then CUDA memory leak checks are performed.
# See: https://github.com/pytorch/pytorch/pull/59402#issuecomment-858811135
TEST_CUDA_MEM_LEAK_CHECK: bool = TestEnvironment.def_flag(
    "TEST_CUDA_MEM_LEAK_CHECK",
    env_var="PYTORCH_TEST_CUDA_MEM_LEAK_CHECK",
)


# Dict of NumPy dtype -> torch dtype (when the correspondence exists)
numpy_to_torch_dtype_dict = {
    np.bool_      : torch.bool,
    np.uint8      : torch.uint8,
    np.uint16     : torch.uint16,
    np.uint32     : torch.uint32,
    np.uint64     : torch.uint64,
    np.int8       : torch.int8,
    np.int16      : torch.int16,
    np.int32      : torch.int32,
    np.int64      : torch.int64,
    np.float16    : torch.float16,
    np.float32    : torch.float32,
    np.float64    : torch.float64,
    np.complex64  : torch.complex64,
    np.complex128 : torch.complex128
}


# numpy dtypes like np.float64 are not instances, but rather classes. This leads to rather absurd cases like
# np.float64 != np.dtype("float64") but np.float64 == np.dtype("float64").type.
# Especially when checking against a reference we can't be sure which variant we get, so we simply try both.
def numpy_to_torch_dtype(np_dtype):
    try:
        return numpy_to_torch_dtype_dict[np_dtype]
    except KeyError:
        return numpy_to_torch_dtype_dict[np_dtype.type]


def has_corresponding_torch_dtype(np_dtype):
    try:
        numpy_to_torch_dtype(np_dtype)
        return True
    except KeyError:
        return False


if IS_WINDOWS:
    # Size of `np.intc` is platform defined.
    # It is returned by functions like `bitwise_not`.
    # On Windows `int` is 32-bit
    # https://docs.microsoft.com/en-us/cpp/cpp/data-type-ranges?view=msvc-160
    numpy_to_torch_dtype_dict[np.intc] = torch.int

# Dict of torch dtype -> NumPy dtype
torch_to_numpy_dtype_dict = {value : key for (key, value) in numpy_to_torch_dtype_dict.items()}
torch_to_numpy_dtype_dict.update({
    torch.bfloat16: np.float32,
    torch.complex32: np.complex64
})

def skipIfNNModuleInlined(
    msg="test doesn't currently work with nn module inlining",
    condition=torch._dynamo.config.inline_inbuilt_nn_modules,
):
    def decorator(fn):
        if not isinstance(fn, type):

            @wraps(fn)
            def wrapper(*args, **kwargs):
                if condition:
                    raise unittest.SkipTest(msg)
                else:
                    fn(*args, **kwargs)

            return wrapper

        assert isinstance(fn, type)
        if condition:
            fn.__unittest_skip__ = True
            fn.__unittest_skip_why__ = msg

        return fn

    return decorator

def skipIfRocm(func=None, *, msg="test doesn't currently work on the ROCm stack"):
    def dec_fn(fn):
        reason = f"skipIfRocm: {msg}"

        @wraps(fn)
        def wrapper(*args, **kwargs):
            if TEST_WITH_ROCM:
                raise unittest.SkipTest(reason)
            else:
                return fn(*args, **kwargs)
        return wrapper
    if func:
        return dec_fn(func)
    return dec_fn

def runOnRocm(fn):
    @wraps(fn)
    def wrapper(*args, **kwargs):
        if TEST_WITH_ROCM:
            fn(*args, **kwargs)
        else:
            raise unittest.SkipTest("test currently only works on the ROCm stack")
    return wrapper

def runOnRocmArch(arch: Tuple[str, ...]):
    def dec_fn(fn):
        @wraps(fn)
        def wrap_fn(self, *args, **kwargs):
            if TEST_WITH_ROCM:
                prop = torch.cuda.get_device_properties(0)
                if prop.gcnArchName.split(":")[0] not in arch:
                    reason = f"skipIfRocm: test only runs on {arch}"
                    raise unittest.SkipTest(reason)
            return fn(self, *args, **kwargs)
        return wrap_fn
    return dec_fn

def skipIfXpu(func=None, *, msg="test doesn't currently work on the XPU stack"):
    def dec_fn(fn):
        reason = f"skipIfXpu: {msg}"

        @wraps(fn)
        def wrapper(*args, **kwargs):
            if TEST_XPU:
                raise unittest.SkipTest(reason)
            else:
                return fn(*args, **kwargs)
        return wrapper
    if func:
        return dec_fn(func)
    return dec_fn

def skipIfMps(fn):
    @wraps(fn)
    def wrapper(*args, **kwargs):
        if TEST_MPS:
            raise unittest.SkipTest("test doesn't currently work with MPS")
        else:
            fn(*args, **kwargs)
    return wrapper

def skipIfHpu(fn):
    @wraps(fn)
    def wrapper(*args, **kwargs):
        if TEST_HPU:
            raise unittest.SkipTest("test doesn't currently work with HPU")
        else:
            fn(*args, **kwargs)
    return wrapper

# Skips a test on CUDA if ROCm is available and its version is lower than requested.
def skipIfRocmVersionLessThan(version=None):
    def dec_fn(fn):
        @wraps(fn)
        def wrap_fn(self, *args, **kwargs):
            if TEST_WITH_ROCM:
                rocm_version = str(torch.version.hip)
                rocm_version = rocm_version.split("-")[0]    # ignore git sha
                rocm_version_tuple = tuple(int(x) for x in rocm_version.split("."))
                if rocm_version_tuple is None or version is None or rocm_version_tuple < tuple(version):
                    reason = f"ROCm {rocm_version_tuple} is available but {version} required"
                    raise unittest.SkipTest(reason)
            return fn(self, *args, **kwargs)
        return wrap_fn
    return dec_fn

def skipIfNotMiopenSuggestNHWC(fn):
    @wraps(fn)
    def wrapper(*args, **kwargs):
        if not TEST_WITH_MIOPEN_SUGGEST_NHWC:
            raise unittest.SkipTest("test doesn't currently work without MIOpen NHWC activation")
        else:
            fn(*args, **kwargs)
    return wrapper

def skipIfWindows(func=None, *, msg="test doesn't currently work on the Windows stack"):
    def dec_fn(fn):
        reason = f"skipIfWindows: {msg}"

        @wraps(fn)
        def wrapper(*args, **kwargs):
            if IS_WINDOWS:  # noqa: F821
                raise unittest.SkipTest(reason)
            else:
                return fn(*args, **kwargs)
        return wrapper
    if func:
        return dec_fn(func)
    return dec_fn

# Reverts the linalg backend back to default to make sure potential failures in one
# test do not affect other tests
def setLinalgBackendsToDefaultFinally(fn):
    @wraps(fn)
    def _fn(*args, **kwargs):
        _preferred_backend = torch.backends.cuda.preferred_linalg_library()
        try:
            fn(*args, **kwargs)
        finally:
            torch.backends.cuda.preferred_linalg_library(_preferred_backend)
    return _fn


# Reverts the blas backend back to default to make sure potential failures in one
# test do not affect other tests
def setBlasBackendsToDefaultFinally(fn):
    @wraps(fn)
    def _fn(*args, **kwargs):
        _preferred_backend = torch.backends.cuda.preferred_blas_library()
        try:
            fn(*args, **kwargs)
        finally:
            torch.backends.cuda.preferred_blas_library(_preferred_backend)
    return _fn


# Context manager for setting deterministic flag and automatically
# resetting it to its original value
class DeterministicGuard:
    def __init__(self, deterministic, *, warn_only=False, fill_uninitialized_memory=True):
        self.deterministic = deterministic
        self.warn_only = warn_only
        self.fill_uninitialized_memory = fill_uninitialized_memory

    def __enter__(self):
        self.deterministic_restore = torch.are_deterministic_algorithms_enabled()
        self.warn_only_restore = torch.is_deterministic_algorithms_warn_only_enabled()
        self.fill_uninitialized_memory_restore = torch.utils.deterministic.fill_uninitialized_memory
        torch.use_deterministic_algorithms(
            self.deterministic,
            warn_only=self.warn_only)
        torch.utils.deterministic.fill_uninitialized_memory = self.fill_uninitialized_memory

    def __exit__(self, exception_type, exception_value, traceback):
        torch.use_deterministic_algorithms(
            self.deterministic_restore,
            warn_only=self.warn_only_restore)
        torch.utils.deterministic.fill_uninitialized_memory = self.fill_uninitialized_memory_restore

class AlwaysWarnTypedStorageRemoval:
    def __init__(self, always_warn):
        assert isinstance(always_warn, bool)
        self.always_warn = always_warn

    def __enter__(self):
        self.always_warn_restore = torch.storage._get_always_warn_typed_storage_removal()
        torch.storage._set_always_warn_typed_storage_removal(self.always_warn)

    def __exit__(self, exception_type, exception_value, traceback):
        torch.storage._set_always_warn_typed_storage_removal(self.always_warn_restore)

# Context manager for setting cuda sync debug mode and reset it
# to original value
# we are not exposing it to the core because sync debug mode is
# global and thus not thread safe
class CudaSyncGuard:
    def __init__(self, sync_debug_mode):
        self.mode = sync_debug_mode

    def __enter__(self):
        self.debug_mode_restore = torch.cuda.get_sync_debug_mode()
        torch.cuda.set_sync_debug_mode(self.mode)

    def __exit__(self, exception_type, exception_value, traceback):
        torch.cuda.set_sync_debug_mode(self.debug_mode_restore)

# Context manager for setting torch.__future__.set_swap_module_params_on_conversion
# and automatically resetting it to its original value
class SwapTensorsGuard:
    def __init__(self, use_swap_tensors):
        self.use_swap_tensors = use_swap_tensors

    def __enter__(self):
        self.swap_tensors_restore = torch.__future__.get_swap_module_params_on_conversion()
        if self.use_swap_tensors is not None:
            torch.__future__.set_swap_module_params_on_conversion(self.use_swap_tensors)

    def __exit__(self, exception_type, exception_value, traceback):
        torch.__future__.set_swap_module_params_on_conversion(self.swap_tensors_restore)

# This decorator can be used for API tests that call
# torch.use_deterministic_algorithms().  When the test is finished, it will
# restore the previous deterministic flag setting.
#
# If CUDA >= 10.2, this will set the environment variable
# CUBLAS_WORKSPACE_CONFIG=:4096:8 so that the error associated with that
# setting is not thrown during the test unless the test changes that variable
# on purpose. The previous CUBLAS_WORKSPACE_CONFIG setting will also be
# restored once the test is finished.
#
# Note that if a test requires CUDA to actually register the changed
# CUBLAS_WORKSPACE_CONFIG variable, a new subprocess must be created, because
# CUDA only checks the variable when the runtime initializes. Tests can be
# run inside a subprocess like so:
#
#   import subprocess, sys, os
#   script = '''
#   # Test code should go here
#   '''
#   try:
#       subprocess.check_output(
#           [sys.executable, '-c', script],
#           stderr=subprocess.STDOUT,
#           cwd=os.path.dirname(os.path.realpath(__file__)),
#           env=os.environ.copy())
#   except subprocess.CalledProcessError as e:
#       error_message = e.output.decode('utf-8')
#       # Handle exceptions raised by the subprocess here
#
def wrapDeterministicFlagAPITest(fn):
    @wraps(fn)
    def wrapper(*args, **kwargs):
        with DeterministicGuard(
                torch.are_deterministic_algorithms_enabled(),
                warn_only=torch.is_deterministic_algorithms_warn_only_enabled()):
            class CuBLASConfigGuard:
                cublas_var_name = 'CUBLAS_WORKSPACE_CONFIG'

                def __enter__(self):
                    self.is_cuda10_2_or_higher = (
                        (torch.version.cuda is not None)
                        and ([int(x) for x in torch.version.cuda.split(".")] >= [10, 2]))
                    if self.is_cuda10_2_or_higher:
                        self.cublas_config_restore = os.environ.get(self.cublas_var_name)
                        os.environ[self.cublas_var_name] = ':4096:8'

                def __exit__(self, exception_type, exception_value, traceback):
                    if self.is_cuda10_2_or_higher:
                        cur_cublas_config = os.environ.get(self.cublas_var_name)
                        if self.cublas_config_restore is None:
                            if cur_cublas_config is not None:
                                del os.environ[self.cublas_var_name]
                        else:
                            os.environ[self.cublas_var_name] = self.cublas_config_restore
            with CuBLASConfigGuard():
                fn(*args, **kwargs)
    return wrapper

# This decorator can be used for API tests that want to safely call
# torch.__future__.set_swap_module_params_on_conversion.  `swap` can be set to
# True, False or None where None indicates that the context manager does not
# set the flag. When the test is finished, it will restore the previous swap
# flag setting.
def wrapSwapTensorsTest(swap=None):
    def dec_fn(fn):
        @wraps(fn)
        def wrapper(*args, **kwargs):
            with SwapTensorsGuard(swap):
                fn(*args, **kwargs)
        return wrapper
    return dec_fn

# test parametrizer for swapping
class swap(_TestParametrizer):
    def __init__(self, swap_values):
        super().__init__()
        self.swap_values = swap_values

    def _parametrize_test(self, test, generic_cls, device_cls):
        for swap in self.swap_values:
            yield wrapSwapTensorsTest(swap)(test), f'swap_{swap}', {}, lambda _: []

def skipIfCompiledWithoutNumpy(fn):
    # Even if the numpy module is present, if `USE_NUMPY=0` is used during the
    # build, numpy tests will fail
    numpy_support = TEST_NUMPY
    if numpy_support:
        try:
            # The numpy module is present, verify that PyTorch is compiled with
            # numpy support
            torch.from_numpy(np.array([2, 2]))
        except RuntimeError:
            numpy_support = False

    @wraps(fn)
    def wrapper(*args, **kwargs):
        if not numpy_support:
            raise unittest.SkipTest("PyTorch was compiled without numpy support")
        else:
            fn(*args, **kwargs)
    return wrapper

def _test_function(fn, device):
    def run_test_function(self):
        return fn(self, device)
    return run_test_function

def skipIfNoXNNPACK(fn):
    @wraps(fn)
    def wrapper(*args, **kwargs):
        if not torch.backends.xnnpack.enabled:
            raise unittest.SkipTest('XNNPACK must be enabled for these tests. Please build with USE_XNNPACK=1.')
        else:
            fn(*args, **kwargs)
    return wrapper

def skipIfNoLapack(fn):
    @wraps(fn)
    def wrapper(*args, **kwargs):
        if not torch._C.has_lapack:
            raise unittest.SkipTest('PyTorch compiled without Lapack')
        else:
            fn(*args, **kwargs)
    return wrapper

def skipIfNotRegistered(op_name, message):
    """Wraps the decorator to hide the import of the `core`.

    Args:
        op_name: Check if this op is registered in `core._REGISTERED_OPERATORS`.
        message: message to fail with.

    Usage:
        @skipIfNotRegistered('MyOp', 'MyOp is not linked!')
            This will check if 'MyOp' is in the caffe2.python.core
    """
    return unittest.skip("Pytorch is compiled without Caffe2")

def skipIfNoSciPy(fn):
    @wraps(fn)
    def wrapper(*args, **kwargs):
        if not TEST_SCIPY:
            raise unittest.SkipTest("test require SciPy, but SciPy not found")
        else:
            fn(*args, **kwargs)
    return wrapper

def skip_if_pytest(fn):
    @wraps(fn)
    def wrapped(*args, **kwargs):
        if "PYTEST_CURRENT_TEST" in os.environ:
            raise unittest.SkipTest("does not work under pytest")
        return fn(*args, **kwargs)

    return wrapped


def slowTest(fn):
    @wraps(fn)
    def wrapper(*args, **kwargs):
        if not TEST_WITH_SLOW:
            raise unittest.SkipTest("test is slow; run with PYTORCH_TEST_WITH_SLOW to enable test")
        else:
            fn(*args, **kwargs)
    wrapper.__dict__['slow_test'] = True
    return wrapper


def slowTestIf(condition):
    return slowTest if condition else lambda fn: fn


def skipCUDAMemoryLeakCheckIf(condition):
    def dec(fn):
        if getattr(fn, '_do_cuda_memory_leak_check', True):  # if current True
            fn._do_cuda_memory_leak_check = not condition
        return fn
    return dec

def skipCUDANonDefaultStreamIf(condition):
    def dec(fn):
        if getattr(fn, '_do_cuda_non_default_stream', True):  # if current True
            fn._do_cuda_non_default_stream = not condition
        return fn
    return dec

def suppress_warnings(fn):
    @wraps(fn)
    def wrapper(*args, **kwargs):
        with warnings.catch_warnings():
            warnings.simplefilter("ignore")
            fn(*args, **kwargs)
    return wrapper


def to_gpu(obj, type_map=None):
    if type_map is None:
        type_map = {}
    if isinstance(obj, torch.Tensor):
        assert obj.is_leaf
        t = type_map.get(obj.dtype, obj.dtype)
        with torch.no_grad():
            res = obj.clone().to(dtype=t, device="cuda")
            res.requires_grad = obj.requires_grad
        return res
    elif torch.is_storage(obj):
        return obj.new().resize_(obj.size()).copy_(obj)
    elif isinstance(obj, list):
        return [to_gpu(o, type_map) for o in obj]
    elif isinstance(obj, tuple):
        return tuple(to_gpu(o, type_map) for o in obj)
    else:
        return deepcopy(obj)


def get_function_arglist(func):
    return inspect.getfullargspec(func).args


def set_rng_seed(seed):
    torch.manual_seed(seed)
    random.seed(seed)
    if TEST_NUMPY:
        np.random.seed(seed)


@contextlib.contextmanager
def set_default_dtype(dtype):
    saved_dtype = torch.get_default_dtype()
    torch.set_default_dtype(dtype)
    try:
        yield
    finally:
        torch.set_default_dtype(saved_dtype)

@contextlib.contextmanager
def set_default_tensor_type(tensor_type):
    saved_tensor_type = torch.tensor([]).type()
    torch.set_default_tensor_type(tensor_type)
    try:
        yield
    finally:
        torch.set_default_tensor_type(saved_tensor_type)

def iter_indices(tensor):
    if tensor.dim() == 0:
        return range(0)
    if tensor.dim() == 1:
        return range(tensor.size(0))
    return product(*(range(s) for s in tensor.size()))


def is_iterable(obj):
    try:
        iter(obj)
        return True
    except TypeError:
        return False


def is_iterable_of_tensors(iterable, include_empty=False):
    """ Returns True if iterable is an iterable of tensors and False o.w.

        If the iterable is empty, the return value is :attr:`include_empty`
    """
    # Tensor itself is iterable so we check this first
    if isinstance(iterable, torch.Tensor):
        return False

    try:
        if len(iterable) == 0:
            return include_empty

        for t in iter(iterable):
            if not isinstance(t, torch.Tensor):
                return False

    except TypeError as te:
        return False

    return True


class CudaNonDefaultStream:
    def __enter__(self):
        # Before starting CUDA test save currently active streams on all
        # CUDA devices and set new non default streams to all CUDA devices
        # to ensure CUDA tests do not use default stream by mistake.
        beforeDevice = torch.cuda.current_device()
        self.beforeStreams = []
        for d in range(torch.cuda.device_count()):
            self.beforeStreams.append(torch.cuda.current_stream(d))
            deviceStream = torch.cuda.Stream(device=d)
            self.beforeStreams[-1].synchronize()
            torch._C._cuda_setStream(stream_id=deviceStream.stream_id,
                                     device_index=deviceStream.device_index,
                                     device_type=deviceStream.device_type)
        torch._C._cuda_setDevice(beforeDevice)

    def __exit__(self, exec_type, exec_value, traceback):
        # After completing CUDA test load previously active streams on all
        # CUDA devices.
        beforeDevice = torch.cuda.current_device()
        for d in range(torch.cuda.device_count()):
            torch._C._cuda_setStream(stream_id=self.beforeStreams[d].stream_id,
                                     device_index=self.beforeStreams[d].device_index,
                                     device_type=self.beforeStreams[d].device_type)
        torch._C._cuda_setDevice(beforeDevice)

class CudaMemoryLeakCheck:
    def __init__(self, testcase, name=None):
        self.name = testcase.id() if name is None else name
        self.testcase = testcase

        # initialize context & RNG to prevent false positive detections
        # when the test is the first to initialize those
        from torch.testing._internal.common_cuda import initialize_cuda_context_rng
        initialize_cuda_context_rng()

    # Stores CUDA memory data provided by PyTorch's caching allocator and
    #   the CUDA driver.
    #
    # NOTE: The undocumented torch.cuda.mem_get_info() returns
    #   (#free bytes, #total bytes available) on the GPU
    def __enter__(self):
        self.caching_allocator_befores = []
        self.driver_befores = []

        # Performs a gc if required (required if any CUDA memory is held)
        num_devices = torch.cuda.device_count()
        for i in range(num_devices):
            caching_allocator_mem_allocated = torch.cuda.memory_allocated(i)
            # NOTE: gc is based exclusively on caching allocator memory
            #   because the driver will always have some bytes in use (context size?)
            if caching_allocator_mem_allocated > 0:
                gc.collect()
                torch._C._cuda_clearCublasWorkspaces()
                torch.cuda.empty_cache()
                break

        # Acquires caching allocator and driver statistics before the test is run
        for i in range(num_devices):
            self.caching_allocator_befores.append(torch.cuda.memory_allocated(i))
            bytes_free, bytes_total = torch.cuda.mem_get_info(i)
            driver_mem_allocated = bytes_total - bytes_free
            self.driver_befores.append(driver_mem_allocated)

    def __exit__(self, exec_type, exec_value, traceback):
        # Don't check for leaks if an exception was thrown
        if exec_type is not None:
            return

        # Compares caching allocator before/after statistics
        # An increase in allocated memory is a discrepancy indicating a possible
        #   memory leak
        discrepancy_detected = False
        num_devices = torch.cuda.device_count()
        for i in range(num_devices):
            # avoid counting cublasWorkspace allocations
            torch._C._cuda_clearCublasWorkspaces()
            caching_allocator_mem_allocated = torch.cuda.memory_allocated(i)

            if caching_allocator_mem_allocated > self.caching_allocator_befores[i]:
                discrepancy_detected = True
                break

        # Short-circuits if no discrepancy detected
        if not discrepancy_detected:
            return

        # Validates the discrepancy persists after garbage collection and
        #   is confirmed by the driver API

        # NOTE: driver API iscrepancies alone are ignored because with the jiterator
        #   some tests may permanently increase the CUDA context size and
        #   that will appear as a driver memory leak but is the expected behavior.

        # GCs and clears the cache
        gc.collect()
        torch.cuda.empty_cache()

        for i in range(num_devices):

            discrepancy_detected = True

            # Query memory multiple items to ensure leak was not transient
            for n in range(3):
                caching_allocator_mem_allocated = torch.cuda.memory_allocated(i)
                bytes_free, bytes_total = torch.cuda.mem_get_info(i)
                driver_mem_allocated = bytes_total - bytes_free

                caching_allocator_discrepancy = False
                driver_discrepancy = False

                if caching_allocator_mem_allocated > self.caching_allocator_befores[i]:
                    caching_allocator_discrepancy = True

                if driver_mem_allocated > self.driver_befores[i]:
                    driver_discrepancy = True

                if not (caching_allocator_discrepancy or driver_discrepancy):
                    # Leak was false positive, exit loop
                    discrepancy_detected = False
                    break

            if not discrepancy_detected:
                continue

            if caching_allocator_discrepancy and not driver_discrepancy:
                # Just raises a warning if the leak is not validated by the
                #   driver API
                # NOTE: this may be a problem with how the caching allocator collects its
                #   statistics or a leak too small to trigger the allocation of an
                #   additional block of memory by the CUDA driver
                msg = ("CUDA caching allocator reports a memory leak not "
                       f"verified by the driver API in {self.name}! "
                       f"Caching allocator allocated memory was {self.caching_allocator_befores[i]} "
                       f"and is now reported as {caching_allocator_mem_allocated} "
                       f"on device {i}. "
                       f"CUDA driver allocated memory was {self.driver_befores[i]} and is now {driver_mem_allocated}.")
                warnings.warn(msg)
            elif caching_allocator_discrepancy and driver_discrepancy:
                # A caching allocator discrepancy validated by the driver API is a
                #   failure (except on ROCm, see below)
                msg = (f"CUDA driver API confirmed a leak in {self.name}! "
                       f"Caching allocator allocated memory was {self.caching_allocator_befores[i]} "
                       f"and is now reported as {caching_allocator_mem_allocated} "
                       f"on device {i}. "
                       f"CUDA driver allocated memory was {self.driver_befores[i]} and is now {driver_mem_allocated}.")

                raise RuntimeError(msg)

@contextmanager
def skip_exception_type(exc_type):
    try:
        yield
    except exc_type as e:
        raise unittest.SkipTest(f"not implemented: {e}") from e

@contextmanager
def print_repro_on_failure(repro_parts):
    try:
        yield
    except unittest.SkipTest:
        raise
    except Exception as e:
        # Get the index of the sample input that failed the test if possible.
        sample_isolation_prefix = ""
        tracked_input = getattr(e, "_tracked_input", None)
        if tracked_input is not None:
            sample_isolation_prefix = f"PYTORCH_OPINFO_SAMPLE_INPUT_INDEX={tracked_input.index}"

        repro_str = " ".join(filter(None, (sample_isolation_prefix, *repro_parts)))
        repro_msg = f"""
To execute this test, run the following from the base repo dir:
    {repro_str}

This message can be suppressed by setting PYTORCH_PRINT_REPRO_ON_FAILURE=0"""

        # NB: Hacking the exception args is the cleanest way I've found to append
        # failure reproduction info without poisoning the stack trace.
        if len(e.args) >= 1:
            e.args = (f"{e.args[0]}\n{repro_msg}", *e.args[1:])
        raise

#  "min_satisfying_examples" setting has been deprecated in hypothesis
#  3.56.0 and removed in hypothesis 4.x
try:
    import hypothesis

    def settings(*args, **kwargs):
        if 'min_satisfying_examples' in kwargs and hypothesis.version.__version_info__ >= (3, 56, 0):
            kwargs.pop('min_satisfying_examples')
        return hypothesis.settings(*args, **kwargs)


    hypothesis.settings.register_profile(
        "pytorch_ci",
        settings(
            derandomize=True,
            suppress_health_check=[hypothesis.HealthCheck.too_slow],
            database=None,
            max_examples=50,
            verbosity=hypothesis.Verbosity.normal))
    hypothesis.settings.register_profile(
        "dev",
        settings(
            suppress_health_check=[hypothesis.HealthCheck.too_slow],
            database=None,
            max_examples=10,
            verbosity=hypothesis.Verbosity.normal))
    hypothesis.settings.register_profile(
        "debug",
        settings(
            suppress_health_check=[hypothesis.HealthCheck.too_slow],
            database=None,
            max_examples=1000,
            verbosity=hypothesis.Verbosity.verbose))

    hypothesis.settings.load_profile(
        "pytorch_ci" if IS_CI else os.getenv('PYTORCH_HYPOTHESIS_PROFILE', 'dev')
    )
except ImportError:
    print('Fail to import hypothesis in common_utils, tests are not derandomized')

# Used in check_if_enable to see if a test method should be disabled by an issue,
# sanitizes a test method name from appended suffixes by @dtypes parametrization.
# e.g., an issue with title "DISABLED test_bitwise_ops (__main__.TestBinaryUfuncs)" should
# disabled ALL parametrized test_bitwise_ops tests, such test_bitwise_ops_cuda_int32
def remove_device_and_dtype_suffixes(test_name: str) -> str:
    # import statement is localized to avoid circular dependency issues with common_device_type.py
    from torch.testing._internal.common_device_type import get_device_type_test_bases
    device_suffixes = [x.device_type for x in get_device_type_test_bases()]
    dtype_suffixes = [str(dt)[len("torch."):] for dt in get_all_dtypes()]

    test_name_chunks = test_name.split("_")
    if len(test_name_chunks) > 0 and test_name_chunks[-1] in dtype_suffixes:
        if len(test_name_chunks) > 1 and test_name_chunks[-2] in device_suffixes:
            return "_".join(test_name_chunks[0:-2])
        return "_".join(test_name_chunks[0:-1])
    return test_name


def check_if_enable(test: unittest.TestCase):
    classname = str(test.__class__).split("'")[1].split(".")[-1]
    sanitized_testname = remove_device_and_dtype_suffixes(test._testMethodName)

    def matches_test(target: str):
        target_test_parts = target.split()
        if len(target_test_parts) < 2:
            # poorly formed target test name
            return False
        target_testname = target_test_parts[0]
        target_classname = target_test_parts[1][1:-1].split(".")[-1]
        # if test method name or its sanitized version exactly matches the disabled
        # test method name AND allow non-parametrized suite names to disable
        # parametrized ones (TestSuite disables TestSuiteCPU)
        return classname.startswith(target_classname) and (target_testname in (test._testMethodName, sanitized_testname))

    if any(matches_test(x) for x in slow_tests_dict.keys()):
        getattr(test, test._testMethodName).__dict__['slow_test'] = True
        if not TEST_WITH_SLOW:
            raise unittest.SkipTest("test is slow; run with PYTORCH_TEST_WITH_SLOW to enable test")

    if not IS_SANDCASTLE:
        should_skip = False
        skip_msg = ""

        for disabled_test, (issue_url, platforms) in disabled_tests_dict.items():
            if matches_test(disabled_test):
                platform_to_conditional: Dict = {
                    "mac": IS_MACOS,
                    "macos": IS_MACOS,
                    "win": IS_WINDOWS,
                    "windows": IS_WINDOWS,
                    "linux": IS_LINUX,
                    "rocm": TEST_WITH_ROCM,
                    "xpu": TEST_XPU,
                    "asan": TEST_WITH_ASAN,
                    "dynamo": TEST_WITH_TORCHDYNAMO,
                    "inductor": TEST_WITH_TORCHINDUCTOR,
                    "slow": TEST_WITH_SLOW,
                }

                invalid_platforms = list(filter(lambda p: p not in platform_to_conditional, platforms))
                if len(invalid_platforms) > 0:
                    invalid_plats_str = ", ".join(invalid_platforms)
                    valid_plats = ", ".join(platform_to_conditional.keys())

                    print(f"Test {disabled_test} is disabled for some unrecognized ",
                          f"platforms: [{invalid_plats_str}]. Please edit issue {issue_url} to fix the platforms ",
                          'assigned to this flaky test, changing "Platforms: ..." to a comma separated ',
                          f"subset of the following (or leave it blank to match all platforms): {valid_plats}")

                    # Sanitize the platforms list so that we continue to disable the test for any valid platforms given
                    platforms = list(filter(lambda p: p in platform_to_conditional, platforms))

                if platforms == [] or any(platform_to_conditional[platform] for platform in platforms):
                    should_skip = True
                    skip_msg = f"Test is disabled because an issue exists disabling it: {issue_url}" \
                        f" for {'all' if platforms == [] else ''}platform(s) {', '.join(platforms)}. " \
                        "If you're seeing this on your local machine and would like to enable this test, " \
                        "please make sure CI is not set and you are not using the flag --import-disabled-tests."
                    break

        if should_skip and not RERUN_DISABLED_TESTS:
            # Skip the disabled test when not running under --rerun-disabled-tests verification mode
            raise unittest.SkipTest(skip_msg)

        if not should_skip and RERUN_DISABLED_TESTS:
            skip_msg = "Test is enabled but --rerun-disabled-tests verification mode is set, so only" \
                " disabled tests are run"
            raise unittest.SkipTest(skip_msg)

    if TEST_SKIP_FAST:
        if hasattr(test, test._testMethodName) and not getattr(test, test._testMethodName).__dict__.get('slow_test', False):
            raise unittest.SkipTest("test is fast; we disabled it with PYTORCH_TEST_SKIP_FAST")


# `TestCase.assertEqual` is very permissive and coerced the inputs into a format that could be compared. This is very
# convenient when writing tests, but not so much while reviewing them. By default, the comparison `Pair` framework of
# `torch.testing._comparison.are_equal`, used for example by the public testing function
# `torch.testing.assert_close`, is more strict. In order to use the same framework and thus reduce the divergence
# between internal and external comparison logic as much as possible, we define some "relaxed" pairs here. They only
# change the supported inputs, but the comparison logic is the same.
# TODO: Revisit the relaxed pairs and check how much work it is to fix the tests that would fail without the relaxation.

class RelaxedBooleanPair(BooleanPair):
    """Pair for boolean-like inputs.

    In contrast to the builtin :class:`BooleanPair`, this class also supports one input being a number or a single
    element tensor-like.
    """
    _supported_number_types = NumberPair(0, 0)._supported_types

    def _process_inputs(self, actual, expected, *, id):
        # We require only one of the inputs of the inputs to be a boolean and the other can also be a boolean, a
        # number, or a single element tensor or array, whereas in default BooleanPair both inputs have to be booleans.
        tensor_or_array_types: Tuple[Type, ...] = (torch.Tensor, np.ndarray)
        other_supported_types = (*self._supported_types, *self._supported_number_types, *tensor_or_array_types)
        if not (
            (isinstance(actual, self._supported_types) and isinstance(expected, other_supported_types))
            or (isinstance(expected, self._supported_types) and isinstance(actual, other_supported_types))
        ):
            self._inputs_not_supported()

        return [self._to_bool(input, id=id) for input in (actual, expected)]

    def _to_bool(self, bool_like, *, id):
        if isinstance(bool_like, np.number):
            return bool(bool_like.item())
        elif type(bool_like) in self._supported_number_types:
            return bool(bool_like)
        elif isinstance(bool_like, (torch.Tensor, np.ndarray)):
            numel = bool_like.numel() if isinstance(bool_like, torch.Tensor) else bool_like.size
            if numel > 1:
                self._fail(
                    ValueError,
                    f"Only single element tensor-likes can be compared against a boolean. "
                    f"Got {numel} elements instead.",
                    id=id
                )

            return bool(bool_like.item())
        else:
            return super()._to_bool(bool_like, id=id)


class RelaxedNumberPair(NumberPair):
    """Pair for number-like inputs.

    In contrast to the builtin :class:`NumberPair`, this class also supports one input being a single element
    tensor-like or a :class:`enum.Enum`. (D)Type checks are disabled, meaning comparing 1 to 1.0 succeeds even when
    ``check_dtype=True`` is passed.

    In addition, this class uses looser default tolerances for :class:`float` and :class:`complex` inputs. Also
    supports overriding the absolute and relative tolerance through the ``@precisionOverride`` and
    ``@toleranceOverride`` decorators.
    """
    _TYPE_TO_DTYPE = {
        int: torch.int64,
        float: torch.float32,
        complex: torch.complex64,
    }

    def __init__(
            self, actual, expected, *, rtol_override=0.0, atol_override=0.0, check_dtype=None, **other_parameters
    ) -> None:
        super().__init__(actual, expected, check_dtype=False, **other_parameters)
        self.rtol = max(self.rtol, rtol_override)
        self.atol = max(self.atol, atol_override)

    def _process_inputs(self, actual, expected, *, id):
        # We require only one of the inputs of the inputs to be a number and the other can also be a number or a single
        # element tensor or array, whereas in default NumberPair both inputs have to be numbers.
        tensor_or_array_types: Tuple[Type, ...] = (torch.Tensor, np.ndarray)
        other_supported_types = (*self._supported_types, *tensor_or_array_types)
        if not (
                (isinstance(actual, self._supported_types) and isinstance(expected, other_supported_types))
                or (isinstance(expected, self._supported_types) and isinstance(actual, other_supported_types))
        ):
            self._inputs_not_supported()

        return [self._to_number(input, id=id) for input in (actual, expected)]

    def _to_number(self, number_like, *, id):
        if isinstance(number_like, (torch.Tensor, np.ndarray)):
            numel = number_like.numel() if isinstance(number_like, torch.Tensor) else number_like.size
            if numel > 1:
                self._fail(
                    ValueError,
                    f"Only single element tensor-likes can be compared against a number. "
                    f"Got {numel} elements instead.",
                    id=id
                )
            number = number_like.item()
            if isinstance(number, bool):
                number = int(number)

            return number
        elif isinstance(number_like, Enum):
            return int(number_like)  # type: ignore[call-overload]
        else:
            return super()._to_number(number_like, id=id)


class TensorOrArrayPair(TensorLikePair):
    """Pair for tensor-like inputs.

    On the one hand this class is stricter than the builtin :class:`TensorLikePair` since it only allows instances of
    :class:`torch.Tensor` and :class:`numpy.ndarray` rather than allowing any tensor-like than can be converted into a
    tensor. On the other hand this class is looser since it converts all inputs into tensors with no regard of their
    relationship, e.g. comparing a :class:`torch.Tensor` to :class:`numpy.ndarray` is fine.

    In addition, this class supports overriding the absolute and relative tolerance through the ``@precisionOverride``
    and ``@toleranceOverride`` decorators.
    """
    def __init__(self, actual, expected, *, rtol_override=0.0, atol_override=0.0, **other_parameters):
        super().__init__(actual, expected, **other_parameters)
        self.rtol = max(self.rtol, rtol_override)
        self.atol = max(self.atol, atol_override)

    def _process_inputs(self, actual, expected, *, id, allow_subclasses):
        self._check_inputs_isinstance(actual, expected, cls=(torch.Tensor, np.ndarray))

        actual, expected = (self._to_tensor(input) for input in (actual, expected))
        for tensor in (actual, expected):
            self._check_supported(tensor, id=id)
        return actual, expected


class TypedStoragePair(TensorLikePair):
    """Pair for :class:`torch.storage.TypedStorage` inputs."""
    def __init__(self, actual, expected, *, rtol_override=0.0, atol_override=0.0, **other_parameters):
        self._check_inputs_isinstance(actual, expected, cls=torch.storage.TypedStorage)
        super().__init__(actual, expected, **other_parameters)
        self.rtol = max(self.rtol, rtol_override)
        self.atol = max(self.atol, atol_override)

    def _to_tensor(self, typed_storage):
        return torch.tensor(
            typed_storage._untyped_storage,
            dtype={
                torch.quint8: torch.uint8,
                torch.quint4x2: torch.uint8,
                torch.quint2x4: torch.uint8,
                torch.qint32: torch.int32,
                torch.qint8: torch.int8
            }.get(typed_storage.dtype, typed_storage.dtype),
            device=typed_storage.device,
        )


class UnittestPair(Pair):
    """Fallback ABC pair that handles non-numeric inputs.

    To avoid recreating the mismatch messages of :meth:`unittest.TestCase.assertEqual`, this pair simply wraps it in
    order to use it with the :class:`Pair` "framework" from :func:`are_equal`.

    Define the :attr:`UnittestPair.CLS` in a subclass to indicate which class(es) of the inputs the pair should support.
    """
    CLS: Union[Type, Tuple[Type, ...]]
    TYPE_NAME: Optional[str] = None

    def __init__(self, actual, expected, **other_parameters):
        self._check_inputs_isinstance(actual, expected, cls=self.CLS)
        super().__init__(actual, expected, **other_parameters)

    def compare(self):
        test_case = unittest.TestCase()

        try:
            return test_case.assertEqual(self.actual, self.expected)
        except test_case.failureException as error:
            msg = str(error)

        type_name = self.TYPE_NAME or (self.CLS if isinstance(self.CLS, type) else self.CLS[0]).__name__
        self._fail(AssertionError, f"{type_name.title()} comparison failed: {msg}")


class StringPair(UnittestPair):
    CLS = (str, bytes)
    TYPE_NAME = "string"


class SetPair(UnittestPair):
    CLS = set


class TypePair(UnittestPair):
    CLS = type


class ObjectPair(UnittestPair):
    CLS = object


# This implements a variant of assertRaises/assertRaisesRegex where we first test
# if the exception is NotImplementedError, and if so just skip the test instead
# of failing it.
#
# This is implemented by inheriting from the (private) implementation of
# assertRaises from unittest.case, and slightly tweaking it for this new
# behavior.  The year is 2021: this private class hierarchy hasn't changed since
# 2010, seems low risk to inherit from.
class AssertRaisesContextIgnoreNotImplementedError(unittest.case._AssertRaisesContext):
    def __exit__(self, exc_type, exc_value, tb):
        if exc_type is not None and issubclass(exc_type, NotImplementedError):
            self.test_case.skipTest(f"not_implemented: {exc_value}")  # type: ignore[attr-defined]
        return super().__exit__(exc_type, exc_value, tb)


@contextmanager
def set_warn_always_context(new_val: bool):
    old_val = torch.is_warn_always_enabled()
    torch.set_warn_always(new_val)
    try:
        yield
    finally:
        torch.set_warn_always(old_val)


class NoTest:
    # causes pytest to not recognize this class as a test
    __test__ = False


class TestCase(expecttest.TestCase):
    # NOTE: "precision" lets classes and generated tests set minimum
    # atol values when comparing tensors. Used by @precisionOverride and @toleranceOverride, for
    # example.
    # NOTE: "rel_tol" lets classes and generated tests set minimum
    # rtol values when comparing tensors. Used by @toleranceOverride, for example.
    _precision: float = 0
    _rel_tol: float = 0

    # Toggles whether to assert that `torch.get_default_dtype()` returns
    # `torch.float` when `setUp` and `tearDown` are called.
    _default_dtype_check_enabled: bool = False

    # Always use difflib to print diffs on multi line equality.
    # Undocumented feature in unittest
    _diffThreshold = sys.maxsize
    maxDiff = None

    # checker to early terminate test suite if unrecoverable failure occurs.
    def _should_stop_test_suite(self):
        if torch.cuda.is_initialized():
            # CUDA device side error will cause subsequence test cases to fail.
            # stop entire test suite if catches RuntimeError during torch.cuda.synchronize().
            try:
                torch.cuda.synchronize()
            except RuntimeError as rte:
                print("TEST SUITE EARLY TERMINATION due to torch.cuda.synchronize() failure", file=sys.stderr)
                print(str(rte), file=sys.stderr)
                return True
            return False
        else:
            return False

    @property
    def precision(self) -> float:
        return self._precision

    @precision.setter
    def precision(self, prec: float) -> None:
        self._precision = prec

    @property
    def rel_tol(self) -> float:
        return self._rel_tol

    @rel_tol.setter
    def rel_tol(self, prec: float) -> None:
        self._rel_tol = prec

    _do_cuda_memory_leak_check = False
    _do_cuda_non_default_stream = False

    # When True, if a test case raises a NotImplementedError, instead of failing
    # the test, skip it instead.
    _ignore_not_implemented_error = False

    def __init__(self, method_name='runTest', methodName='runTest'):
        # methodName is the correct naming in unittest and testslide uses keyword arguments.
        # So we need to use both to 1) not break BC and, 2) support testslide.
        if methodName != "runTest":
            method_name = methodName
        super().__init__(method_name)

        test_method = getattr(self, method_name, None)
        if test_method is not None:
            # Wraps the tested method if we should do CUDA memory check.
            if TEST_CUDA_MEM_LEAK_CHECK:
                self._do_cuda_memory_leak_check &= getattr(test_method, '_do_cuda_memory_leak_check', True)
                # FIXME: figure out the flaky -1024 anti-leaks on windows. See #8044
                if self._do_cuda_memory_leak_check and not IS_WINDOWS:
                    self.wrap_with_cuda_policy(method_name, self.assertLeaksNoCudaTensors)

            # Wraps the tested method if we should enforce non default CUDA stream.
            self._do_cuda_non_default_stream &= getattr(test_method, '_do_cuda_non_default_stream', True)
            if self._do_cuda_non_default_stream and not IS_WINDOWS:
                self.wrap_with_cuda_policy(method_name, self.enforceNonDefaultStream)

            if self._ignore_not_implemented_error:
                self.wrap_with_policy(method_name, lambda: skip_exception_type(NotImplementedError))

            if PRINT_REPRO_ON_FAILURE:
                try:
                    def _get_rel_test_path(abs_test_path):
                        # Attempt to get relative path based on the "test" dir.
                        # In CI, the working dir is not guaranteed to be the base repo dir so
                        # we can't just compute relative path from that.
                        parts = Path(abs_test_path).parts
                        for i, part in enumerate(parts):
                            if part == "test":
                                base_dir = os.path.join(*parts[:i]) if i > 0 else ''
                                return os.path.relpath(abs_test_path, start=base_dir)

                        # Can't determine containing dir; just return the test filename.
                        # The path isn't strictly correct but it's arguably better than nothing.
                        return os.path.split(abs_test_path)[1]

                    # NB: In Python 3.8, the getfile() call will return a path relative
                    # to the working directory, so convert that to absolute.
                    abs_test_path = os.path.abspath(inspect.getfile(type(self)))
                    test_filename = _get_rel_test_path(abs_test_path)
                    class_name = type(self).__name__
                    test_run_cmd = f"python {test_filename} {class_name}.{method_name}"
                    env_var_prefix = TestEnvironment.repro_env_var_prefix()
                    repro_parts = [env_var_prefix, test_run_cmd]
                    self.wrap_with_policy(
                        method_name,
                        lambda repro_parts=repro_parts: print_repro_on_failure(repro_parts))
                except Exception as e:
                    # Don't fail entirely if we can't get the test filename
                    log.info("could not print repro string", extra=str(e))

    def assertLeaksNoCudaTensors(self, name=None):
        name = self.id() if name is None else name
        return CudaMemoryLeakCheck(self, name)

    def enforceNonDefaultStream(self):
        return CudaNonDefaultStream()

    def _remove_ansi_escape(self, input):
        # 7-bit C1 ANSI sequences
        ansi_escape = re.compile(r'''
            \x1B  # ESC
            (?:   # 7-bit C1 Fe (except CSI)
                [@-Z\\-_]
            |     # or [ for CSI, followed by a control sequence
                \[
                [0-?]*  # Parameter bytes
                [ -/]*  # Intermediate bytes
                [@-~]   # Final byte
            )
        ''', re.VERBOSE)
        return ansi_escape.sub('', input)

    def remove_comment_lines(self, input_string):
        lines = input_string.split('\n')
        filtered_lines = [line for line in lines if not line.strip().startswith('#')]
        return '\n'.join(filtered_lines)

    def remove_empty_lines(self, input_string):
        lines = input_string.split('\n')
        filtered_lines = [line for line in lines if not line.strip() == '']
        return '\n'.join(filtered_lines)

    # ignore comments will ignore lines that starts with # after being stripped
    def assertExpectedInline(self, actual, expect, skip=0, ignore_comments=False, ignore_empty_lines=False):
        actual = actual if isinstance(actual, str) else str(actual)
        actual = self._remove_ansi_escape(actual)
        expect = self._remove_ansi_escape(expect)
        if ignore_comments:
            actual = self.remove_comment_lines(actual)
            expect = self.remove_comment_lines(expect)

        if ignore_empty_lines:
            actual = self.remove_empty_lines(actual)
            expect = self.remove_empty_lines(expect)

        return super().assertExpectedInline(actual if isinstance(actual, str) else str(actual), expect, skip + 1)

    # Munges exceptions that internally contain stack traces, using munge_exc
    def assertExpectedInlineMunged(
        self, exc_type, callable, expect, *, suppress_suffix=True
    ):
        try:
            callable()
        except exc_type as e:
            self.assertExpectedInline(
                munge_exc(e, suppress_suffix=suppress_suffix, skip=1), expect, skip=1
            )
            return
        self.fail(msg="Did not raise when expected to")

    def assertLogs(self, logger=None, level=None):
        if logger is None:
            logger = logging.getLogger("torch")
        return super().assertLogs(logger, level)

    def assertNoLogs(self, logger=None, level=None):
        if logger is None:
            logger = logging.getLogger("torch")
        return super().assertNoLogs(logger, level)

    def wrap_with_cuda_policy(self, method_name, policy):
        test_method = getattr(self, method_name)
        # the import below may initialize CUDA context, so we do it only if
        # self._do_cuda_memory_leak_check or self._do_cuda_non_default_stream
        # is True.
        # TODO: sure looks like we unconditionally initialize the context here
        # -- ezyang
        from torch.testing._internal.common_cuda import TEST_CUDA
        fullname = self.id().lower()  # class_name.method_name
        if TEST_CUDA and ('gpu' in fullname or 'cuda' in fullname):
            setattr(self, method_name, self.wrap_method_with_policy(test_method, policy))

    def wrap_with_policy(self, method_name, policy):
        test_method = getattr(self, method_name)
        setattr(self, method_name, self.wrap_method_with_policy(test_method, policy))

    # A policy is a zero-argument function that returns a context manager.
    # We don't take the context manager directly as it may be necessary to
    # construct it once per test method
    def wrap_method_with_policy(self, method, policy):
        # Assumes that `method` is the tested function in `self`.
        # NOTE: Python Exceptions (e.g., unittest.Skip) keeps objects in scope
        #       alive, so this cannot be done in setUp and tearDown because
        #       tearDown is run unconditionally no matter whether the test
        #       passes or not. For the same reason, we can't wrap the `method`
        #       call in try-finally and always do the check.
        @wraps(method)
        def wrapper(self, *args, **kwargs):
            with policy():
                method(*args, **kwargs)
        return types.MethodType(wrapper, self)

    def wrap_with_cuda_memory_check(self, method):
        return self.wrap_method_with_policy(method, self.assertLeaksNoCudaTensors)

    def _run_custom(self, result=None):
        using_unittest = isinstance(result, unittest.TestResult)

        super_run = super().run
        test_cls = super_run.__self__

        # Are we compiling?
        compiled = TEST_WITH_TORCHDYNAMO or TEST_WITH_AOT_EAGER or TEST_WITH_TORCHINDUCTOR
        # Is the class strict and compiling?
        strict_default = False
        should_reset_dynamo = False
        if compiled:
            try:
                path = inspect.getfile(type(test_cls))
                full_path = os.path.abspath(path)
                match = re.match(r".*/test/(.*).py", full_path)
                if match is not None:
                    filename = match.group(1)
                    if TEST_WITH_TORCHINDUCTOR:
                        from .dynamo_test_failures import FIXME_inductor_non_strict
                        strict_default = filename not in FIXME_inductor_non_strict

                        from .dynamo_test_failures import FIXME_inductor_dont_reset_dynamo
                        should_reset_dynamo = filename not in FIXME_inductor_dont_reset_dynamo
                    else:
                        strict_default = True
            # inspect.getfile can fail with these
            except (OSError, TypeError):
                pass
            if "STRICT_DEFAULT" in os.environ:
                if os.environ["STRICT_DEFAULT"] == "1":
                    strict_default = True

        strict_mode = False
        if compiled:
            test_method = getattr(self, self._testMethodName)
            if hasattr(test_method, "dynamo_strict"):
                strict_mode = test_method.dynamo_strict
            elif hasattr(test_cls, "dynamo_strict"):
                strict_mode = test_cls.dynamo_strict
            else:
                strict_mode = strict_default
        nopython = getattr(test_cls, "dynamo_strict_nopython", False) and compiled

        if strict_mode or should_reset_dynamo:
            torch._dynamo.reset()

        # TODO: Remove this; this is grandfathered in because we suppressed errors
        # on test suite previously
        # When strict mode is False, suppress_errors is True
        if compiled:
            suppress_errors = not strict_mode
        else:
            suppress_errors = torch._dynamo.config.suppress_errors
        with unittest.mock.patch("torch._dynamo.config.suppress_errors", suppress_errors):
            if TEST_WITH_TORCHINDUCTOR:
                super_run = torch._dynamo.optimize("inductor")(super_run)
            elif TEST_WITH_AOT_EAGER:
                super_run = torch._dynamo.optimize("aot_eager_decomp_partition")(super_run)
            elif TEST_WITH_TORCHDYNAMO:
                # TorchDynamo optimize annotation
                # Assume eager-generated GraphModules will not error out.
                # If we do, this is probably a Dynamo bug!
                super_run = torch._dynamo.optimize("eager_noexcept", nopython=nopython)(super_run)
                key = f"{self.__class__.__name__}.{self._testMethodName}"
                from .dynamo_test_failures import dynamo_expected_failures, dynamo_skips

                def expect_failure(f, test_name):
                    @wraps(f)
                    def wrapper(*args, **kwargs):
                        try:
                            f(*args, **kwargs)
                        except BaseException as e:
                            self.skipTest(e)
                        raise RuntimeError(f"Unexpected success, please remove `test/dynamo_expected_failures/{test_name}`")
                    return wrapper

                if key in dynamo_expected_failures:
                    method = getattr(self, self._testMethodName)
                    setattr(self, self._testMethodName, expect_failure(method, key))

                def ignore_failure(f, test_name):
                    @wraps(f)
                    def wrapper(*args, **kwargs):
                        try:
                            f(*args, **kwargs)
                        except BaseException as e:
                            self.skipTest(e)
                        method = getattr(self, self._testMethodName)
                        if getattr(method, "__unittest_expecting_failure__", False):
                            self.skipTest("unexpected success")
                        else:
                            self.skipTest(f"This test passed, maybe we can remove `test/dynamo_skips/{test_name}`")
                    return wrapper

                if key in dynamo_skips:
                    method = getattr(self, self._testMethodName)
                    setattr(self, self._testMethodName, ignore_failure(method, key))

            super_run(result=result)

        if strict_mode or should_reset_dynamo:
            torch._dynamo.reset()

        # Early terminate test if necessary.  If using pytest, use the -x flag instead
        if using_unittest and self._should_stop_test_suite():
            if result.wasSuccessful():
                case = TestCase()
                if TEST_SAVE_XML is not None:
                    # This is a big hacky, XMLRunner modifies expected type from TestCase to TestInfo
                    # Create dummy TestInfo to record results correctly
                    from xmlrunner.result import _TestInfo  # type: ignore[import]
                    case = _TestInfo(result, case)
                    case.output = _TestInfo.ERROR
                    case.elapsed_time = 0.0
                    case.test_description = "TestSuiteEarlyFailure"
                # This shouldn't really happen, but if does add fake failure
                # For more details see https://github.com/pytorch/pytorch/issues/71973
                result.failures.append((case, "TestSuite execution was aborted early"))
                assert result.wasSuccessful() is False
            result.stop()


    def run(self, result=None):
        with contextlib.ExitStack() as stack:
            if TEST_WITH_CROSSREF:
                stack.enter_context(CrossRefMode())
            self._run_custom(
                result=result,
            )

    def setUp(self):
        check_if_enable(self)
        set_rng_seed(SEED)

        # Save global check sparse tensor invariants state that can be
        # restored from tearDown:
        self._check_invariants = torch.sparse.check_sparse_tensor_invariants.is_enabled()

        # Enable invariant checks for all sparse tensors constructions
        # including the unsafe ones. If this is not desired for some
        # test case, use check_invariants=False optional argument to
        # sparse tensor constructors or
        # @torch.sparse.check_sparse_tensor_invariants(False)
        # decorator to disable the invariant checks.
        torch.sparse.check_sparse_tensor_invariants.enable()

        if self._default_dtype_check_enabled:
            assert torch.get_default_dtype() == torch.float

        # attempt to reset some global state at the end of the test
        self._prev_grad_state = torch.is_grad_enabled()

    def tearDown(self):
        # There exists test cases that override TestCase.setUp
        # definition, so we cannot assume that _check_invariants
        # attribute is defined in general.
        if hasattr(self, '_check_invariants'):
            # Restore the global check sparse tensor invariants state
            if self._check_invariants:
                torch.sparse.check_sparse_tensor_invariants.enable()
            else:
                torch.sparse.check_sparse_tensor_invariants.disable()

        if self._default_dtype_check_enabled:
            assert torch.get_default_dtype() == torch.float

        # attribute may not be defined, per above
        if hasattr(self, '_prev_grad_state'):
            torch.set_grad_enabled(self._prev_grad_state)

    @staticmethod
    def _make_crow_indices(n_rows, n_cols, nnz,
                           *, device, dtype, random=True):
        """Return crow_indices of a CSR tensor with size (n_rows, n_cols) and
        the number of specified elements nnz.

        If random is True, the column counts of rows are in random
        order. Otherwise, the column counts of rows are defined by the
        used sampling method.

        Sampling method
        ---------------

        The used sampling method was introduced in
        https://pearu.github.io/csr_sampling.html, and here we give
        only an overall description of the method.

        Notice that crow_indices can be defined as cumsum(counts)
        where counts is a sequence of non-negative integers satisfying
        the following conditions:

          len(counts) == n_rows + 1
          counts.max() <= n_cols

        while counts[i + 1] is interpreted as the number of specified
        elements in the i-th row.

        The used sampling method aims at increasing the diversity of
        CSR samples, that is, a CSR sample should contain (i) rows
        that are all filled, (ii) rows with no elements at all, and
        (iii) rows that are partially filled. At the same time and for
        the given total number of specified elements (nnz), there
        should be minimal preference to rows with a given number of
        elements.  To achieve this, the sampling method is built-up on
        using a sawteeth model for counts. In the simplest case, we
        would have

          counts = arange(n_rows + 1) % (n_cols + 1)

        that has equal number of all possible column counts per row.
        This formula can be used only for specific input values of
        n_rows, n_cols, and nnz. To generalize this model to any
        combinations of inputs, the counts model above is extended
        with an incomplete sawtooth, and the right and lower
        rectangular parts that will guarantee that

          counts.sum() == nnz

        for any combination of n_rows, n_cols, and nnz. Basically,
        we'll find a maximal window in (n_rows + 1, n_cols + 1)-grid
        that is able to hold a sequence of sawteeth and so-called
        final correction, while the external part of the window is
        filled with counts to meet the nnz constraint exactly.
        """
        assert 0 <= nnz <= n_rows * n_cols, (nnz, n_rows, n_cols)

        def sawteeth(n, m):
            # return the total number of counts in the sequence of
            # sawteeth where n and m define a window in (n_rows+1,
            # n_cols+1) rectangle where the sequence of sawteeth
            # perfectly fit.
            M = (n_cols - m) * (n_cols - m + 1) // 2
            K = (n_rows - n) % (n_cols - m + 1)
            return M * ((n_rows - n) // (n_cols - m + 1)) + K * (K - 1) // 2

        # Different from the original method description, here counts
        # has leading 0 required by crow_indices:
        counts = torch.zeros(n_rows + 1, dtype=dtype, device=torch.device('cpu'))

        n = m = 0
        N = sawteeth(n, m)
        if N and nnz >= max(N, n_cols):
            # determine the width of the sawteeth window. We use bisection to solve
            #   N(n, 0) == 0 or nnz - n * n_cols < max(N(n, 0), n_cols)
            # for n
            n_left = n
            n_right = n_rows - 1
            N_right = sawteeth(n_right, m)
            while n_right - n_left > 1:
                n_middle = (n_left + n_right) // 2
                N_middle = sawteeth(n_middle, m)
                if N_middle == 0 or nnz - n_middle * n_cols < max(N_middle, n_cols):
                    n_right, N_right = n_middle, N_middle
                else:
                    n_left = n_middle
            n, N = n_right, N_right
            # fill the right rectangle with counts:
            assert n
            counts[-n:].fill_(n_cols)

        if N and nnz - n * n_cols >= max(N, n_rows - n):
            # determine the height of the sawteeth window. We use bisection to solve
            #   N(n, m) == 0 or nnz - n * n_cols - m * (n_rows - n) < max(N(n, m), n_rows - n)
            # for m.
            m_left = m
            m_right = n_cols - 1
            N_right = sawteeth(n, m_right)
            while m_right - m_left > 1:
                m_middle = (m_left + m_right) // 2
                N_middle = sawteeth(n, m_middle)
                if N_middle == 0 or nnz - n * n_cols - m_middle * (n_rows - n) < max(N_middle, n_rows - n):
                    m_right, N_right = m_middle, N_middle
                else:
                    m_left = m_middle
            m, N = m_right, N_right
            # fill the bottom rectangle with counts:
            assert m
            counts[1:n_rows - n + 1].fill_(m)

        if N:
            # fill the sawteeth window with counts
            q, r = divmod(nnz - n * n_cols - m * (n_rows - n),
                          (n_cols - m) * (n_cols - m + 1) // 2)
            p = 1 + q * (n_cols - m + 1)
            k = math.isqrt(2 * r)
            if k * (k + 1) > 2 * r:
                k -= 1
            corr = r - k * (k + 1) // 2
            assert not ((p > 1) and (m > 0))  # full sawteeth are never on top of a bottom rectangle
            # sequence of full sawteeth:
            counts[1:p] = torch.arange(p - 1, dtype=dtype, device=counts.device) % (n_cols - m + 1)
            # incomplete sawtooth:
            counts[p:p + k + 1] += torch.arange(k + 1, dtype=dtype, device=counts.device)
        else:
            # given input does not support sawteeth
            p = 1
            corr = nnz - n * n_cols - m * (n_rows - n)

        # correction that will guarantee counts.sum() == nnz:
        counts[p] += corr

        if random:
            # randomize crow_indices by shuffling the sawteeth
            # sequence:
            perm = torch.randperm(n_rows, device=counts.device)
            counts[1:] = counts[1:][perm]

        # compute crow_indices:
        crow_indices = counts
        crow_indices.cumsum_(dim=0)
        return crow_indices.to(device=device)

    def genSparseCompressedTensor(self, size, nnz, *, layout, device, dtype, index_dtype, blocksize=(), dense_dims=0):
        from operator import mul
        from functools import reduce
        sparse_dim = 2
        assert all(size[d] > 0 for d in range(len(size))) or nnz == 0, 'invalid arguments'
        assert len(size) >= sparse_dim
        if blocksize:
            assert len(blocksize) == 2, (size, blocksize)
            assert size[-2 - dense_dims] % blocksize[0] == 0, (size, blocksize)
            assert size[-1 - dense_dims] % blocksize[1] == 0, (size, blocksize)
            blocksize0, blocksize1 = blocksize
        else:
            blocksize0 = blocksize1 = 1

        size = tuple(size)
        dense_size = size[(len(size) - dense_dims):]

        def random_sparse_compressed(n_compressed_dims, n_plain_dims, nnz):
            compressed_indices = self._make_crow_indices(n_compressed_dims, n_plain_dims, nnz, device=device, dtype=index_dtype)
            plain_indices = torch.zeros(nnz, dtype=index_dtype, device=device)
            for i in range(n_compressed_dims):
                count = compressed_indices[i + 1] - compressed_indices[i]
                plain_indices[compressed_indices[i]:compressed_indices[i + 1]], _ = torch.sort(
                    torch.randperm(n_plain_dims, dtype=index_dtype, device=device)[:count])
            low = -1 if dtype != torch.uint8 else 0
            high = 1 if dtype != torch.uint8 else 2
            values = make_tensor((nnz,) + blocksize + dense_size, device=device, dtype=dtype, low=low, high=high)
            return values, compressed_indices, plain_indices

        batch_shape = size[:-2 - dense_dims]
        n_batch = reduce(mul, batch_shape, 1)

        if layout in {torch.sparse_csr, torch.sparse_bsr}:
            n_compressed_dims, n_plain_dims = size[-2 - dense_dims] // blocksize0, size[-1 - dense_dims] // blocksize1
        else:
            n_compressed_dims, n_plain_dims = size[-1 - dense_dims] // blocksize1, size[-2 - dense_dims] // blocksize0
        blocknnz = nnz // (blocksize0 * blocksize1)
        sparse_tensors = [random_sparse_compressed(n_compressed_dims, n_plain_dims, blocknnz) for _ in range(n_batch)]
        sparse_tensors_it = map(list, zip(*sparse_tensors))

        values = torch.stack(next(sparse_tensors_it)).reshape(*batch_shape, blocknnz, *blocksize, *dense_size)
        compressed_indices = torch.stack(next(sparse_tensors_it)).reshape(*batch_shape, -1)
        plain_indices = torch.stack(next(sparse_tensors_it)).reshape(*batch_shape, -1)
        return torch.sparse_compressed_tensor(compressed_indices, plain_indices,
                                              values, size=size, dtype=dtype, layout=layout, device=device)

    def genSparseCSRTensor(self, size, nnz, *, device, dtype, index_dtype, dense_dims=0):
        return self.genSparseCompressedTensor(size, nnz, layout=torch.sparse_csr, device=device,
                                              dtype=dtype, index_dtype=index_dtype, blocksize=(), dense_dims=dense_dims)

    def genSparseCSCTensor(self, size, nnz, *, device, dtype, index_dtype, dense_dims=0):
        return self.genSparseCompressedTensor(size, nnz, layout=torch.sparse_csc, device=device,
                                              dtype=dtype, index_dtype=index_dtype, blocksize=(), dense_dims=0)

    def genSparseBSRTensor(self, size, blocksize, nnz, *, device, dtype, index_dtype, dense_dims=0):
        assert len(blocksize) == 2
        return self.genSparseCompressedTensor(size, nnz, layout=torch.sparse_bsr, device=device,
                                              dtype=dtype, index_dtype=index_dtype, blocksize=blocksize, dense_dims=dense_dims)

    def genSparseBSCTensor(self, size, blocksize, nnz, *, device, dtype, index_dtype, dense_dims=0):
        assert len(blocksize) == 2
        return self.genSparseCompressedTensor(size, nnz, layout=torch.sparse_bsc, device=device,
                                              dtype=dtype, index_dtype=index_dtype, blocksize=blocksize, dense_dims=dense_dims)

    def genSparseTensor(self, size, sparse_dim, nnz, is_uncoalesced, device, dtype):
        # Assert not given impossible combination, where the sparse dims have
        # empty numel, but nnz > 0 makes the indices containing values.
        assert all(size[d] > 0 for d in range(sparse_dim)) or nnz == 0, 'invalid arguments'

        v_size = [nnz] + list(size[sparse_dim:])
        v = make_tensor(v_size, device=device, dtype=dtype, low=-1, high=1)
        i = torch.rand(sparse_dim, nnz, device=device)
        i.mul_(torch.tensor(size[:sparse_dim]).unsqueeze(1).to(i))
        i = i.to(torch.long)
        if is_uncoalesced:
            i1 = i[:, :(nnz // 2), ...]
            i2 = i[:, :((nnz + 1) // 2), ...]
            i = torch.cat([i1, i2], 1)
        x = torch.sparse_coo_tensor(i, v, torch.Size(size), dtype=dtype, device=device)

        if not is_uncoalesced:
            x = x.coalesce()
        else:
            # FIXME: `x` is a sparse view of `v`. Currently rebase_history for
            #        sparse views is not implemented, so this workaround is
            #        needed for inplace operations done on `x`, e.g., copy_().
            #        Remove after implementing something equivalent to CopySlice
            #        for sparse views.
            # NOTE: We do clone() after detach() here because we need to be able to change size/storage of x afterwards
            x = x.detach().clone()._coalesced_(False)
        return x, x._indices().clone(), x._values().clone()

    def generate_simple_inputs(self, layout,
                               device=None,
                               dtype=None,
                               index_dtype=None,
                               pin_memory=None,
                               members_pin_memory=None,
                               enable_batch=True,
                               enable_hybrid=True,
                               enable_zero_sized=True,
                               enable_non_contiguous_indices=True,
                               enable_non_contiguous_values=True,
                               enable_batch_variable_nse=False,
                               output_tensor=True,
                               patterns=None):
        """Generator of simple inputs for tensor constructors of the given layout.

        The generated tensor inputs have the following properties:

        - tensor shapes are minimal but not trivial
        - tensor values are sorted sequences for COO and CSR formats, e.g. [1, 2, 3, 4]
        - the generated tensors represent the same mathematical tensor for all layouts
        - the generated tensors include regular, zero-sized, and optionally, batched or/and hybrid tensors.
        - the generated tensors include contiguous or non-contiguous tensors both in indices and values

        If output_tensor is True, yield tensors with the given
        layout. Otherwise, yield inputs to the corresponding tensor
        constructors:

          - sparse compressed input is defined as
            (compressed_indices, plain_indices, values), dict(size=expected_size_from_shape_inference, device=device, dtype=dtype,
                                                              pin_memory=pin_memory)

          - sparse COO input is defined as
            (indices, values), dict(size=expected_size_from_shape_inference, device=device, dtype=dtype, pin_memory=pin_memory)

          - strided input is defined as
            (values,), dict(device=device, dtype=dtype)
        """
        if index_dtype is None:
            index_dtype = torch.int64

        is_compressed_sparse_layout = layout in {torch.sparse_csr, torch.sparse_csc, torch.sparse_bsr, torch.sparse_bsc}

        if output_tensor:
            for args, kwargs in self.generate_simple_inputs(layout, device=device, dtype=dtype, index_dtype=index_dtype,
                                                            pin_memory=pin_memory,
                                                            enable_batch=enable_batch, enable_hybrid=enable_hybrid,
                                                            enable_zero_sized=enable_zero_sized,
                                                            enable_non_contiguous_indices=enable_non_contiguous_indices,
                                                            enable_non_contiguous_values=enable_non_contiguous_values,
                                                            enable_batch_variable_nse=enable_batch_variable_nse,
                                                            output_tensor=False):
                if members_pin_memory:
                    args = tuple(a.pin_memory() for a in args)
                if layout is torch.strided:
                    assert len(args) == 1
                    size = kwargs.pop('size', None)  # to ensure that a zero-sized tensor has the desired shape
                    assert size is not None
                    if pin_memory:
                        yield args[0].reshape(size).pin_memory()
                    else:
                        yield args[0].reshape(size)
                elif layout is torch.sparse_coo:
                    yield torch.sparse_coo_tensor(*args, **kwargs)
                elif is_compressed_sparse_layout:
                    kwargs.update(layout=layout)
                    yield torch.sparse_compressed_tensor(*args, **kwargs)
                else:
                    assert 0  # unreachable
            return

        def get_blockpattern(pattern, blocksize):
            basesize = pattern.shape
            assert basesize[0] % blocksize[0] == 0, (basesize, blocksize)
            assert basesize[1] % blocksize[1] == 0, (basesize, blocksize)
            blockpattern = pattern.reshape(-1,
                                           blocksize[0],
                                           basesize[1] // blocksize[1],
                                           blocksize[1]).transpose(-3, -2).any(-1).any(-1)
            block_ids = torch.arange(1, blockpattern.numel() + 1).reshape(blockpattern.shape)
            return (blockpattern != 0) * block_ids

        def get_sparse_data(pattern):
            basesize = pattern.shape
            assert len(basesize) == 2, basesize  # pattern is expected to be a matrix

            # We cannot use `torch.sparse_xyz_tensor(pattern)` to
            # compute the sparse layout indices and values because
            # generate_simple_inputs is used to generate the inputs to
            # test `torch.sparse_xyz_tensor` factory functions, so
            # we'll compute the indices and values independently of
            # the factory functions.

            indices = torch.where(pattern != 0)
            coo_indices = torch.stack(indices)
            crow_indices = torch.zeros(basesize[0] + 1, dtype=torch.int64)
            crow_indices[1:] = torch.cumsum(coo_indices[0].bincount(minlength=basesize[0]), 0)
            col_indices = coo_indices[1]
            strided_values = torch.zeros(basesize, dtype=torch.int64)

            # the property of `values == range(1, 1+nnz)` is used in
            # get_sparse_data_with_block to relate BSR and BSC values,
            # so, don't change the following line:
            values = torch.arange(1, 1 + len(indices[0]), dtype=torch.int64)
            strided_values[indices] = values

            indices_T = torch.where(pattern.transpose(0, 1) != 0)
            coo_indices_T = torch.stack(indices_T)
            ccol_indices = torch.zeros(basesize[1] + 1, dtype=torch.int64)
            ccol_indices[1:] = torch.cumsum(coo_indices_T[0].bincount(minlength=basesize[1]), 0)
            row_indices = coo_indices_T[1]
            csc_values = strided_values.transpose(0, 1)[indices_T]

            return {torch.sparse_coo: (coo_indices, values),
                    torch.sparse_csr: (crow_indices, col_indices, values),
                    torch.sparse_csc: (ccol_indices, row_indices, csc_values),
                    torch.strided: (strided_values,)}

        def get_sparse_data_with_block(pattern, blocksize):
            nonblock_data = get_sparse_data(pattern)
            blockpattern = get_blockpattern(pattern, blocksize)
            block_data = get_sparse_data(blockpattern)

            strided_values = nonblock_data[torch.strided][0]
            block_indices = block_data[torch.sparse_coo][0]
            bsr_values = torch.stack([strided_values[bi * blocksize[0]:(bi + 1) * blocksize[0],
                                                     bj * blocksize[1]:(bj + 1) * blocksize[1]]
                                      for bi, bj in block_indices.transpose(0, 1)])

            # here we use the property `values == range(1, 1+nnz)` and
            # `values` relation to `csc_values` (see get_sparse_data)
            # to get BSC blocks via reordering the BSR blocks:
            bsc_values = bsr_values[block_data[torch.sparse_csc][2] - 1]

            return {torch.sparse_bsr: (*block_data[torch.sparse_csr][:2], bsr_values),
                    torch.sparse_bsc: (*block_data[torch.sparse_csc][:2], bsc_values),
                    **nonblock_data}

        def get_batch_sparse_data(pattern, blocksize):
            size = pattern.shape
            if len(size) <= 2:  # non-batch
                return get_sparse_data_with_block(pattern, blocksize)

            # batch data is created recursively:
            batch_data = {}
            for i, item in enumerate(pattern):
                for layout, d in get_batch_sparse_data(item, blocksize).items():
                    target = batch_data.get(layout)
                    if layout is torch.sparse_coo:
                        # a "batch COO" means a COO with the leading
                        # sparse dimensions interpreted as batch
                        # dimensions
                        ext_coo_indices1 = torch.cat((torch.full((1, len(d[1])), i, dtype=torch.int64), d[0]))
                        if target is None:
                            target = batch_data[layout] = (ext_coo_indices1, d[1])
                        else:
                            target[0].set_(torch.cat((target[0], ext_coo_indices1), 1))
                            target[1].set_(torch.cat((target[1], d[1])))
                    else:
                        if target is None:
                            target = batch_data[layout] = tuple(d[j].unsqueeze(0) for j in range(len(d)))
                        else:
                            for j in range(len(d)):
                                target[j].set_(torch.cat((target[j], d[j].unsqueeze(0))))
            return batch_data

        def generate_values(base, densesize):
            """Generates a tensor of shape densesize with values equal to

              base + i_1 * 10^0 + ... + i_d * 10^{d - 1}

            at indices i_1, ..., i_d (with 0 <= i_j < densesize[j] for any 1 <= j <=
            len(densesize))

            This mapping produces unique values as long as
            densesize[i] < 10 for all i in range(len(densesize)).
            """

            if not densesize:
                return base
            if not isinstance(base, int) and base.ndim > 0:
                return torch.stack([generate_values(b, densesize) for b in base])
            if base == 0:
                return torch.zeros(densesize, dtype=torch.int64)
            r = torch.arange(densesize[0], dtype=torch.int64)
            for i, d in enumerate(densesize[1:]):
                y = torch.arange(d, dtype=torch.int64) * (10 ** (i + 1))
                r = r[..., None] + y[None, ...]
            r.add_(base)
            return r

        if patterns is None:
            # A pattern is a 3-tuple with the following items:
            #
            # - a list of integers with the depth of two or more. The
            #   integers define the sparsity patterns of the generated
            #   inputs: zero values correspond to unspecified
            #   elements/blocks, and non-zero values to the specified
            #   elements.
            #
            #   For debugging convenience, the elements with the same
            #   value typically belong to the same block. However, it
            #   is not a hard requirement: as long as the shape of a
            #   pattern divides with block sizes, the pattern will be
            #   a valid one.
            #
            #   If the depth of the list is larger than two, inputs
            #   with batch dimensions will be generated.
            #
            # - a list of 2-tuples of block sizes, used to generate
            #   BSR/BSC tensors with various block size parameters
            #
            # - a list of tuples of dense dimensions, used to generate
            #   hybrid tensors with various dense dimensions
            #
            patterns = [
                # a simple 3 x 2 tensor: non-hybrid, hybrid with 1 and 2 dense dimensions
                ([[1, 2, 0],
                  [1, 0, 3]], [(2, 1), (1, 3)], [(), (2,), (4, 5)]),
                # 2 x 3 batch of 3 x 2 tensors: non-hybrid and hybrid with 2 dense dimensions
                ([[[[1, 2, 0],
                    [1, 0, 3]],
                   [[1, 2, 3],
                    [1, 0, 0]],
                   [[1, 0, 0],
                    [1, 2, 3]]],
                  [[[0, 2, 0],
                    [1, 2, 3]],
                   [[1, 0, 3],
                    [1, 2, 0]],
                   [[1, 2, 3],
                    [0, 2, 0]]]], [(2, 1), (2, 3)], [(), (2,)]),
                # tensor with non-trivial blocksize
                ([[0, 1, 0, 2, 0, 2],
                  [0, 1, 0, 0, 2, 0],
                  [3, 3, 3, 0, 0, 0],
                  [0, 0, 0, 0, 0, 0],
                  [0, 5, 0, 6, 6, 6],
                  [5, 0, 5, 6, 6, 6],
                  [0, 0, 0, 0, 8, 8],
                  [7, 7, 7, 0, 8, 8]], [(2, 3)], [(), (4, 5)]),
                # batch tensor with variable NSE
                # Requires https://github.com/pytorch/pytorch/pull/84843 or similar.
                ([[[1, 2],
                   [3, 4]],
                  [[1, 0],
                   [0, 0]]], [(1, 1)], ([()] if enable_batch_variable_nse else []))]

        def non_contiguous_copy(t, dim=-1, offset=0):
            # return a copy of t that is non-contiguous along the
            # given dimension and with the given storage offset
            self.assertTrue(t.is_contiguous())
            if dim < 0:
                dim = dim + t.ndim
            assert dim >= 0 and dim < t.ndim
            step = max(2, offset + 1)
            tmp = torch.zeros((*t.shape[:dim], t.shape[dim] * step, *t.shape[dim + 1:]), dtype=t.dtype, device=t.device)
            dim_slices = (*((slice(None),) * dim), slice(offset, None, step))
            r = tmp[dim_slices].copy_(t)
            self.assertFalse(r.is_contiguous())
            self.assertEqual(t, r)
            return r

        # the main loop of the method:
        for pattern, blocksizes, densesizes in patterns:
            if not enable_hybrid:
                densesizes = [s for s in densesizes if not s]
            if not (densesizes and blocksizes):
                continue
            pattern = torch.tensor(pattern, dtype=torch.int64)
            if not enable_batch and pattern.ndim > 2:
                continue
            for blocksize in blocksizes:
                data = get_batch_sparse_data(pattern, blocksize)[layout]
                for densesize in densesizes:
                    indices = [a.to(device=device, dtype=index_dtype) for a in data[:-1]]
                    values = generate_values(data[-1], densesize).to(device=device, dtype=dtype)
                    kwargs = dict(device=device, dtype=dtype, size=pattern.shape + densesize)
                    if pin_memory is not None:
                        kwargs.update(pin_memory=pin_memory)

                    yield (*indices, values), kwargs.copy()
                    if enable_non_contiguous_indices and pattern.ndim > 2:
                        # sparse compressed indices can be sliced only along batch dimensions
                        for (dim, offset) in {(0, 1), (-2, 0)}:
                            indices_copy = [non_contiguous_copy(a, dim=dim, offset=offset) for a in indices]
                            yield (*indices_copy, values), kwargs.copy()

                            if enable_non_contiguous_values:
                                values_copy = non_contiguous_copy(values, dim=-1, offset=1)
                                yield (*indices_copy, values_copy), kwargs.copy()

                    if enable_non_contiguous_values:
                        values_copy = non_contiguous_copy(values, dim=-1, offset=1)
                        yield (*indices, values_copy), kwargs.copy()

        # zero-sized tensor inputs, non-batch, non-hybrid/hybrid
        if enable_zero_sized:
            for basesize, blocksizes, densesizes in [
                    ((2, 0), [(1, 2)], [(), (2,), (2, 3)] if enable_hybrid else [()]),
                    ((0, 2), [(1, 2), (2, 1), (3, 2)], [()]),
                    ((0, 0), [(1, 2)], [()]),
            ]:
                for blocksize in blocksizes:
                    for densesize in densesizes:
                        if layout == torch.strided:
                            indices = ()
                            values = torch.empty((basesize + densesize), device=device, dtype=dtype)
                        elif layout == torch.sparse_coo:
                            indices = (torch.empty(len(basesize), 0, device=device, dtype=index_dtype),)
                            values = torch.empty((0, *densesize), device=device, dtype=dtype)
                        elif layout == torch.sparse_csr:
                            crow_indices = torch.tensor([0] * (basesize[0] + 1), device=device, dtype=index_dtype)
                            col_indices = torch.empty(0, device=device, dtype=index_dtype)
                            indices = (crow_indices, col_indices)
                            values = torch.empty((0, *densesize), device=device, dtype=dtype)
                        elif layout == torch.sparse_csc:
                            ccol_indices = torch.tensor([0] * (basesize[1] + 1), device=device, dtype=index_dtype)
                            row_indices = torch.empty(0, device=device, dtype=index_dtype)
                            indices = (ccol_indices, row_indices)
                            values = torch.empty((0, *densesize), device=device, dtype=dtype)
                        elif layout == torch.sparse_bsr:
                            crow_indices = torch.tensor([0] * (basesize[0] // blocksize[0] + 1), device=device, dtype=index_dtype)
                            col_indices = torch.empty(0, device=device, dtype=index_dtype)
                            indices = (crow_indices, col_indices)
                            values = torch.empty((0, *blocksize, *densesize), device=device, dtype=dtype)
                        elif layout == torch.sparse_bsc:
                            ccol_indices = torch.tensor([0] * (basesize[1] // blocksize[1] + 1), device=device, dtype=index_dtype)
                            row_indices = torch.empty(0, device=device, dtype=index_dtype)
                            indices = (ccol_indices, row_indices)
                            values = torch.empty((0, *blocksize, *densesize), device=device, dtype=dtype)
                        else:
                            assert 0  # unreachable
                        kwargs = dict(device=device, dtype=dtype, size=basesize + densesize)
                        if pin_memory is not None:
                            kwargs.update(pin_memory=pin_memory)
                        yield (*indices, values), kwargs

    def safeToDense(self, t):
        # coalesce is only implemented for COO
        if t.layout == torch.sparse_coo:
            t = t.coalesce()
        return t.to_dense()

    # Compares a torch function with a reference function for a given sample input (object of SampleInput)
    # Note: only values are compared, type comparison is not done here
    def compare_with_reference(self, torch_fn, ref_fn, sample_input, **kwargs):
        numpy_sample = sample_input.numpy()
        n_inp, n_args, n_kwargs = numpy_sample.input, numpy_sample.args, numpy_sample.kwargs
        t_inp, t_args, t_kwargs = sample_input.input, sample_input.args, sample_input.kwargs

        actual = torch_fn(t_inp, *t_args, **t_kwargs)
        expected = ref_fn(n_inp, *n_args, **n_kwargs)

        self.assertEqual(actual, expected, exact_device=False, **kwargs)

    # Compares the given Torch and NumPy functions on the given tensor-like object.
    # NOTE: both torch_fn and np_fn should be functions that take a single
    #   tensor (array). If the torch and/or NumPy function require additional
    #   arguments then wrap the function in a lambda or pass a partial function.
    # TODO: add args/kwargs for passing to assertEqual (e.g. rtol, atol)
    def compare_with_numpy(self, torch_fn, np_fn, tensor_like,
                           device=None, dtype=None, **kwargs):
        assert TEST_NUMPY

        if isinstance(tensor_like, torch.Tensor):
            assert device is None
            assert dtype is None
            t_cpu = tensor_like.detach().cpu()
            if t_cpu.dtype is torch.bfloat16:
                t_cpu = t_cpu.float()
            a = t_cpu.numpy()
            t = tensor_like
        else:
            d = copy.copy(torch_to_numpy_dtype_dict)
            d[torch.bfloat16] = np.float32
            a = np.array(tensor_like, dtype=d[dtype])
            t = torch.tensor(tensor_like, device=device, dtype=dtype)

        np_result = np_fn(a)
        torch_result = torch_fn(t).cpu()

        # Converts arrays to tensors
        if isinstance(np_result, np.ndarray):
            try:
                np_result = torch.from_numpy(np_result)
            except Exception:
                # NOTE: copying an array before conversion is necessary when,
                #   for example, the array has negative strides.
                np_result = torch.from_numpy(np_result.copy())
            if t.dtype is torch.bfloat16 and torch_result.dtype is torch.bfloat16 and np_result.dtype is torch.float:
                torch_result = torch_result.to(torch.float)

        self.assertEqual(np_result, torch_result, **kwargs)

    def assertEqualIgnoreType(self, *args, **kwargs) -> None:
        # If you are seeing this function used, that means test is written wrongly
        # and deserves detailed investigation
        return self.assertEqual(*args, exact_dtype=False, **kwargs)

    def assertEqualBroadcasting(self, x, y, *args, **kwargs) -> None:
        r"""Tests if tensor x equals to y, if y to be broadcast to x.shape.
        """
        if not isinstance(y, Iterable):
            # int, float, etc. or different shape tensors
            y = torch.ones_like(x) * y
        if not isinstance(y, torch.Tensor):
            # iterable, but not a tensor
            y = torch.ones_like(x) * torch.tensor(y)
        return self.assertEqual(x, y, *args, **kwargs)

    def assertEqual(
            self,
            x,
            y,
            msg: Optional[Union[str, Callable[[str], str]]] = None,
            *,
            atol: Optional[float] = None,
            rtol: Optional[float] = None,
            equal_nan=True,
            exact_dtype=True,
            # TODO: default this to True
            exact_device=False,
            exact_layout=False,
            exact_stride=False,
            exact_is_coalesced=False
    ):
        # Hide this function from `pytest`'s traceback
        __tracebackhide__ = True

        # numpy's dtypes are a superset of what PyTorch supports. In case we encounter an unsupported dtype, we fall
        # back to an elementwise comparison. Note that this has to happen here and not for example in
        # `TensorOrArrayPair`, since at that stage we can no longer split the array into its elements and perform
        # multiple comparisons.
        if any(
            isinstance(input, np.ndarray) and not has_corresponding_torch_dtype(input.dtype) for input in (x, y)
        ):
            def to_list(input):
                return input.tolist() if isinstance(input, (torch.Tensor, np.ndarray)) else list(input)

            x = to_list(x)
            y = to_list(y)
        # When comparing a sequence of numbers to a tensor, we need to convert the sequence to a tensor here.
        # Otherwise, the pair origination of `are_equal` will fail, because the sequence is recognized as container
        # that should be checked elementwise while the tensor is not.
        elif isinstance(x, torch.Tensor) and isinstance(y, Sequence):
            y = torch.as_tensor(y, dtype=x.dtype, device=x.device)
        elif isinstance(x, Sequence) and isinstance(y, torch.Tensor):
            x = torch.as_tensor(x, dtype=y.dtype, device=y.device)

        # unbind NSTs to compare them; don't do this for NJTs
        if isinstance(x, torch.Tensor) and x.is_nested and x.layout == torch.strided:
            x = x.unbind()
        if isinstance(y, torch.Tensor) and y.is_nested and y.layout == torch.strided:
            y = y.unbind()

        error_metas = not_close_error_metas(
            x,
            y,
            pair_types=(
                NonePair,
                RelaxedBooleanPair,
                RelaxedNumberPair,
                TensorOrArrayPair,
                TypedStoragePair,
                StringPair,
                SetPair,
                TypePair,
                ObjectPair,
            ),
            sequence_types=(
                Sequence,
                Sequential,
                ModuleList,
                ParameterList,
                ScriptList,
                torch.utils.data.dataset.Subset,
            ),
            mapping_types=(Mapping, ModuleDict, ParameterDict, ScriptDict),
            rtol=rtol,
            rtol_override=self.rel_tol,
            atol=atol,
            atol_override=self.precision,
            equal_nan=equal_nan,
            check_device=exact_device,
            check_dtype=exact_dtype,
            check_layout=exact_layout,
            check_stride=exact_stride,
            check_is_coalesced=exact_is_coalesced,
        )

        if error_metas:
            # See [ErrorMeta Cycles]
            error_metas = [error_metas]
            # TODO: compose all metas into one AssertionError
            raise error_metas.pop()[0].to_error(
                # This emulates unittest.TestCase's behavior if a custom message passed and
                # TestCase.longMessage (https://docs.python.org/3/library/unittest.html#unittest.TestCase.longMessage)
                # is True (default)
                (lambda generated_msg: f"{generated_msg}\n{msg}") if isinstance(msg, str) and self.longMessage else msg
            )

    def assertNotEqual(self, x, y, msg: Optional[str] = None, *,                                       # type: ignore[override]
                       atol: Optional[float] = None, rtol: Optional[float] = None, **kwargs) -> None:
        with self.assertRaises(AssertionError, msg=msg):
            self.assertEqual(x, y, msg, atol=atol, rtol=rtol, **kwargs)

    def assertEqualTypeString(self, x, y) -> None:
        # This API is used simulate deprecated x.type() == y.type()
        self.assertEqual(x.device, y.device)
        self.assertEqual(x.dtype, y.dtype)
        self.assertEqual(x.is_sparse, y.is_sparse)

    def assertObjectIn(self, obj: Any, iterable: Iterable[Any]) -> None:
        for elem in iterable:
            if id(obj) == id(elem):
                return
        raise AssertionError("object not found in iterable")

    # Reimplemented to provide special behavior when
    # _ignore_not_implemented_error is True
    def assertRaises(self, expected_exception, *args, **kwargs):
        if self._ignore_not_implemented_error:
            context: Optional[AssertRaisesContextIgnoreNotImplementedError] = \
                AssertRaisesContextIgnoreNotImplementedError(expected_exception, self)  # type: ignore[call-arg]
            try:
                return context.handle('assertRaises', args, kwargs)  # type: ignore[union-attr]
            finally:
                # see https://bugs.python.org/issue23890
                context = None
        else:
            return super().assertRaises(expected_exception, *args, **kwargs)

    # Reimplemented to provide special behavior when
    # _ignore_not_implemented_error is True
    def assertRaisesRegex(self, expected_exception, expected_regex, *args, **kwargs):
        # Verifies that an exception with the type expected_exception and message
        # matching the regular expression defined by expected_regex is thrown.
        # If the test is instantiated for a non-native device type (like XLA)
        # then the message is not validated.

        # Checks whether the test is instantiated for a device type by testing
        # if the test class has defined the device_type attribute and,
        # if so, tests whether the instantiated device type is native or not
        if hasattr(self, 'device_type') and self.device_type not in NATIVE_DEVICES and self.device_type != "mps":  # type: ignore[attr-defined]
            # empty string matches any string
            expected_regex = ''

        if self._ignore_not_implemented_error:
            context = AssertRaisesContextIgnoreNotImplementedError(  # type: ignore[call-arg]
                expected_exception, self, expected_regex)
            return context.handle('assertRaisesRegex', args, kwargs)  # type: ignore[attr-defined]
        else:
            return super().assertRaisesRegex(expected_exception, expected_regex, *args, **kwargs)

    # Verifies that no unraisable exceptions are raised by callable.  Unlike regular
    # exceptions, these do not actually propagate to the caller and are
    # suppressed.  We must test for them specially.
    def assertNoUnraisable(self, callable, *args, **kwargs):
        raised = None

        def record_unraisable(unraisable):
            nonlocal raised
            raised = unraisable

        # Disable GC when running the callable to prevent spurious flakiness
        # from unlucky GCs inside the callable
        prev = gc.isenabled()
        gc.disable()
        try:
            with unittest.mock.patch("sys.unraisablehook", record_unraisable):
                callable(*args, **kwargs)
        finally:
            if prev:
                gc.enable()

        self.assertIsNone(raised)

    # TODO: Support context manager interface
    # NB: The kwargs forwarding to callable robs the 'subname' parameter.
    # If you need it, manually apply your callable in a lambda instead.
    def assertExpectedRaises(self, exc_type, callable, *args, **kwargs):
        subname = None
        if 'subname' in kwargs:
            subname = kwargs['subname']
            del kwargs['subname']
        try:
            callable(*args, **kwargs)
        except exc_type as e:
            self.assertExpected(str(e), subname)
            return
        # Don't put this in the try block; the AssertionError will catch it
        self.fail(msg="Did not raise when expected to")

    def assertNotWarn(self, callable, msg=''):
        r"""
        Test if :attr:`callable` does not raise a warning.
        """
        with warnings.catch_warnings(record=True) as ws:
            warnings.simplefilter("always")  # allow any warning to be raised
            with set_warn_always_context(True):
                callable()
            self.assertTrue(len(ws) == 0, msg)

    @contextmanager
    def assertWarnsOnceRegex(self, category, regex=''):
        """Context manager for code that *must always* warn

        This filters expected warnings from the test and fails if
        the expected warning is not caught. It uses set_warn_always() to force
        TORCH_WARN_ONCE to behave like TORCH_WARN
        """
        pattern = re.compile(regex)
        with warnings.catch_warnings(record=True) as ws:
            warnings.simplefilter("always")  # allow any warning to be raised
            with set_warn_always_context(True):
                yield
            if len(ws) == 0:
                self.fail('no warning caught')
            self.assertTrue(any(type(w.message) is category for w in ws))
            self.assertTrue(
                any(re.match(pattern, str(w.message)) for w in ws),
                f'{pattern}, {[w.message for w in ws if type(w.message) is category]}')

    def assertExpected(self, s, subname=None):
        r"""
        Test that a string matches the recorded contents of a file
        derived from the name of this test and subname.  This file
        is placed in the 'expect' directory in the same directory
        as the test script. You can automatically update the recorded test
        output using --accept.

        If you call this multiple times in a single function, you must
        give a unique subname each time.
        """
        if not isinstance(s, str):
            raise TypeError("assertExpected is strings only")

        def remove_prefix(text, prefix):
            if text.startswith(prefix):
                return text[len(prefix):]
            return text
        # NB: we take __file__ from the module that defined the test
        # class, so we place the expect directory where the test script
        # lives, NOT where test/common_utils.py lives.  This doesn't matter in
        # PyTorch where all test scripts are in the same directory as
        # test/common_utils.py, but it matters in onnx-pytorch
        module_id = self.__class__.__module__
        munged_id = remove_prefix(self.id(), module_id + ".")
        test_file = os.path.realpath(sys.modules[module_id].__file__)
        expected_file = os.path.join(os.path.dirname(test_file),
                                     "expect",
                                     munged_id)

        subname_output = ""
        if subname:
            expected_file += "-" + subname
            subname_output = f" ({subname})"
        expected_file += ".expect"
        expected = None

        def accept_output(update_type):
            print(f"Accepting {update_type} for {munged_id}{subname_output}:\n\n{s}")
            with open(expected_file, 'w') as f:
                # Adjust for producer_version, leave s unmodified
                s_tag = re.sub(r'(producer_version): "[0-9.]*"',
                               r'\1: "CURRENT_VERSION"', s)
                f.write(s_tag)

        try:
            with open(expected_file) as f:
                expected = f.read()
        except OSError as e:
            if e.errno != errno.ENOENT:
                raise
            elif expecttest.ACCEPT:
                return accept_output("output")
            else:
                raise RuntimeError(
                      f"I got this output for {munged_id}{subname_output}:\n\n{s}\n\n"
                      "No expect file exists; to accept the current output, run:\n"
                      f"python {__main__.__file__} {munged_id} --accept") from None

        # a hack for JIT tests
        if IS_WINDOWS:
            expected = re.sub(r'CppOp\[(.+?)\]', 'CppOp[]', expected)
            s = re.sub(r'CppOp\[(.+?)\]', 'CppOp[]', s)

        # Adjust for producer_version
        expected = expected.replace(
            'producer_version: "CURRENT_VERSION"',
            f'producer_version: "{torch.onnx.producer_version}"'
        )
        if expecttest.ACCEPT:
            if expected != s:
                return accept_output("updated output")
        else:
            if hasattr(self, "assertMultiLineEqual"):
                # Python 2.7 only
                # NB: Python considers lhs "old" and rhs "new".
                self.assertMultiLineEqual(expected, s)
            else:
                self.assertEqual(s, expected)

    def assertExpectedStripMangled(self, s, subname=None):
        s = re.sub(r'__torch__[^ ]+', '', s)
        self.assertExpected(s, subname)

    def assertGreaterAlmostEqual(self, first, second, places=None, msg=None, delta=None):
        """Assert that ``first`` is greater than or almost equal to ``second``.

        The equality of ``first`` and ``second`` is determined in a similar way to
        the ``assertAlmostEqual`` function of the standard library.
        """
        if delta is not None and places is not None:
            raise TypeError("specify delta or places not both")

        if first >= second:
            return

        diff = second - first
        if delta is not None:
            if diff <= delta:
                return

            standardMsg = f"{first} not greater than or equal to {second} within {delta} delta"
        else:
            if places is None:
                places = 7

            if round(diff, places) == 0:
                return

            standardMsg = f"{first} not greater than or equal to {second} within {places} places"

        msg = self._formatMessage(msg, standardMsg)
        raise self.failureException(msg)

    def assertAtenOp(self, onnx_model, operator, overload_name=""):
        all_aten_nodes = [p for p in onnx_model.graph.node
                          if p.op_type == "ATen" and p.domain == "org.pytorch.aten"]
        self.assertTrue(all_aten_nodes)

        for op in all_aten_nodes:
            attrs = {attr.name: attr.s.decode() for attr in op.attribute}
            if attrs.get("operator") == operator:
                break

        self.assertEqual(attrs["operator"], operator)
        self.assertEqual(attrs.get("overload_name", ""), overload_name)

    def check_nondeterministic_alert(self, fn, caller_name, should_alert=True):
        '''Checks that an operation produces a nondeterministic alert when
        expected while `torch.use_deterministic_algorithms(True)` is set.

        Args:
          fn (callable): Function to check for a nondeterministic alert

          caller_name (str): Name of the operation that produces the
              nondeterministic alert. This name is expected to appear at the
              beginning of the error/warning message.

          should_alert (bool, optional): If True, then the check will only pass
              if calling `fn` produces a nondeterministic error/warning with the
              expected message. If False, then the check will only pass if
              calling `fn` does not produce an error. Default: `True`.
        '''

        alert_message = '^' + caller_name + ' does not have a deterministic implementation, but you set'

        # Check that errors are thrown correctly
        with DeterministicGuard(True):
            if should_alert:
                with self.assertRaisesRegex(
                        RuntimeError,
                        alert_message,
                        msg='expected a non-deterministic error, but it was not raised'):
                    fn()

            else:
                # If a nondeterministic error is not expected, make sure
                # that it is not raised
                try:
                    fn()
                except RuntimeError as e:
                    if 'does not have a deterministic implementation' in str(e):
                        self.fail(
                            'did not expect non-deterministic error message, '
                            + 'but got one anyway: "' + str(e) + '"')
                    # Reraise exceptions unrelated to nondeterminism
                    raise

        # Check that warnings are thrown correctly
        with DeterministicGuard(True, warn_only=True):
            if should_alert:
                with self.assertWarnsRegex(
                        UserWarning,
                        alert_message):
                    fn()
            else:
                with warnings.catch_warnings(record=True) as w:
                    warnings.simplefilter("always")
                    fn()
                    for warning in w:
                        if isinstance(warning, UserWarning):
                            self.assertTrue(re.search(alert_message, str(warning)) is None)

    # run code in subprocess and capture exceptions.
    @staticmethod
    def run_process_no_exception(code, env=None):
        import subprocess

        popen = subprocess.Popen(
            [sys.executable, '-c', code],
            stdout=subprocess.PIPE,
            stderr=subprocess.PIPE,
            env=env)
        (stdout, stderr) = popen.communicate()
        return (stdout, stderr)

    # returns captured stderr
    @staticmethod
    def runWithPytorchAPIUsageStderr(code):
        env = os.environ.copy()
        env["PYTORCH_API_USAGE_STDERR"] = "1"
        # remove CI flag since this is a wrapped test process.
        # CI flag should be set in the parent process only.
        env.pop("CI", None)
        env.pop("TEST_SHOWLOCALS", None)
        (stdout, stderr) = TestCase.run_process_no_exception(code, env=env)
        return stderr.decode('ascii')


class TestCaseBase(TestCase):
    # Calls to super() in dynamically created classes are a bit odd.
    # See https://github.com/pytorch/pytorch/pull/118586 for more info
    # Subclassing this class and then calling super(TestCaseBase) will run
    # TestCase's setUp, tearDown etc functions
    pass


def download_file(url, binary=True):
    from urllib.parse import urlsplit
    from urllib import request, error

    filename = os.path.basename(urlsplit(url)[2])
    data_dir = get_writable_path(os.path.join(os.path.dirname(__file__), 'data'))
    path = os.path.join(data_dir, filename)

    if os.path.exists(path):
        return path
    try:
        data = request.urlopen(url, timeout=15).read()
        with open(path, 'wb' if binary else 'w') as f:
            f.write(data)
        return path
    except error.URLError as e:
        msg = f"could not download test file '{url}'"
        warnings.warn(msg, RuntimeWarning)
        raise unittest.SkipTest(msg) from e

def find_free_port():
    """
    Finds an available port and returns that port number.

    NOTE: If this function is being used to allocate a port to Store (or
    indirectly via init_process_group or init_rpc), it should be used
    in conjuction with the `retry_on_connect_failures` decorator as there is a potential
    race condition where the allocated port may become unavailable before it can be used
    """
    with closing(socket.socket(socket.AF_INET, socket.SOCK_STREAM)) as sock:
        sock.setsockopt(socket.SOL_SOCKET, socket.SO_REUSEADDR, 1)
        sock.bind(('localhost', 0))
        _, port = sock.getsockname()
        return port

# Errors that we can get in c10d initialization for which we should retry tests for.
ADDRESS_IN_USE = "Address already in use"
CONNECT_TIMEOUT = "connect() timed out."

def retry_on_connect_failures(func=None, connect_errors=(ADDRESS_IN_USE)):
    """Reruns a test if the test returns a RuntimeError and the exception
    contains one of the strings in connect_errors."""
    # This if block is executed when using this function as a decorator with arguments.
    if func is None:
        return partial(retry_on_connect_failures, connect_errors=connect_errors)

    @wraps(func)
    def wrapper(*args, **kwargs):
        n_retries = 10
        tries_remaining = n_retries
        while True:
            try:
                return func(*args, **kwargs)
            except RuntimeError as error:
                if any(connect_error in str(error) for connect_error in connect_errors):
                    tries_remaining -= 1
                    if tries_remaining == 0:
                        raise RuntimeError(f"Failing after {n_retries} retries with error: {str(error)}") from error
                    time.sleep(random.random())
                    continue
                raise
    return wrapper


# Decorator to retry upon certain Exceptions.
def retry(ExceptionToCheck, tries=3, delay=3, skip_after_retries=False):
    def deco_retry(f):
        @wraps(f)
        def f_retry(*args, **kwargs):
            mtries, mdelay = tries, delay
            while mtries > 1:
                try:
                    return f(*args, **kwargs)
                except ExceptionToCheck as e:
                    msg = "%s, Retrying in %d seconds..." % (str(e), mdelay)
                    print(msg)
                    time.sleep(mdelay)
                    mtries -= 1
            try:
                return f(*args, **kwargs)
            except ExceptionToCheck as e:
                raise unittest.SkipTest(f"Skipping after {tries} consecutive {str(e)}") from e if skip_after_retries else e
        return f_retry  # true decorator
    return deco_retry


# FIXME: modernize these to be consistent with make_tensor
#   and review including them in torch.testing
# Methods for matrix generation

def random_square_matrix_of_rank(l, rank, dtype=torch.double, device='cpu'):
    assert rank <= l
    A = torch.randn(l, l, dtype=dtype, device=device)
    u, s, vh = torch.linalg.svd(A, full_matrices=False)
    for i in range(l):
        if i >= rank:
            s[i] = 0
        elif s[i] == 0:
            s[i] = 1
    return (u * s.to(dtype).unsqueeze(-2)) @ vh

def random_well_conditioned_matrix(*shape, dtype, device, mean=1.0, sigma=0.001):
    """
    Returns a random rectangular matrix (batch of matrices)
    with singular values sampled from a Gaussian with
    mean `mean` and standard deviation `sigma`.
    The smaller the `sigma`, the better conditioned
    the output matrix is.
    """
    primitive_dtype = {
        torch.float: torch.float,
        torch.double: torch.double,
        torch.cfloat: torch.float,
        torch.cdouble: torch.double
    }
    x = torch.rand(shape, dtype=dtype, device=device)
    m = x.size(-2)
    n = x.size(-1)
    u, _, vh = torch.linalg.svd(x, full_matrices=False)
    s = (torch.randn(*(shape[:-2] + (min(m, n),)), dtype=primitive_dtype[dtype], device=device) * sigma + mean) \
        .sort(-1, descending=True).values.to(dtype)
    return (u * s.unsqueeze(-2)) @ vh

# Returns a noncontiguous (tensor with the same shape and values as t
# The noncontiguous tensor is constructed such that elements in the innermost
#   dimension are separated by zeros or (whenever possible) nans
# TODO: consider more complicated noncontiguity schemes
def noncontiguous_like(t):
    # Short-circuits if t is already noncontiguous
    if not t.is_contiguous():
        return t

    # Choose a "weird" value that won't be accessed
    if t.dtype.is_floating_point or t.dtype.is_complex:
        value = math.nan
    elif t.dtype == torch.bool:
        value = True
    else:
        value = 12

    result = t.new_empty(t.shape + (2,))
    result[..., 0] = value
    result[..., 1] = t.detach()
    result = result[..., 1]
    result.requires_grad_(t.requires_grad)
    return result

# TODO: remove this (prefer make_symmetric_matrices below)
def random_symmetric_matrix(l, *batches, **kwargs):
    dtype = kwargs.get('dtype', torch.double)
    device = kwargs.get('device', 'cpu')
    A = torch.randn(*(batches + (l, l)), dtype=dtype, device=device)
    A = (A + A.mT).div_(2)
    return A

# Creates a symmetric matrix or batch of symmetric matrices
# Shape must be a square matrix or batch of square matrices
def make_symmetric_matrices(*shape, device, dtype):
    assert shape[-1] == shape[-2]
    t = make_tensor(shape, device=device, dtype=dtype)
    t = (t + t.mT).div_(2)
    return t

def random_hermitian_matrix(l, *batches, **kwargs):
    dtype = kwargs.get('dtype', torch.double)
    device = kwargs.get('device', 'cpu')
    A = torch.randn(*(batches + (l, l)), dtype=dtype, device=device)
    A = (A + A.mH).div_(2)
    return A


def random_symmetric_psd_matrix(l, *batches, **kwargs):
    """
    Returns a batch of random symmetric positive-semi-definite matrices.
    The shape of the result is batch_dims + (matrix_size, matrix_size)
    The following example creates a tensor of size 2 x 4 x 3 x 3
    >>> # xdoctest: +SKIP("undefined variables")
    >>> matrices = random_symmetric_psd_matrix(3, 2, 4, dtype=dtype, device=device)
    """
    dtype = kwargs.get('dtype', torch.double)
    device = kwargs.get('device', 'cpu')
    A = torch.randn(*(batches + (l, l)), dtype=dtype, device=device)
    return A @ A.mT


def random_hermitian_psd_matrix(matrix_size, *batch_dims, dtype=torch.double, device='cpu'):
    """
    Returns a batch of random Hermitian positive-semi-definite matrices.
    The shape of the result is batch_dims + (matrix_size, matrix_size)
    The following example creates a tensor of size 2 x 4 x 3 x 3
    >>> # xdoctest: +SKIP("undefined variables")
    >>> matrices = random_hermitian_psd_matrix(3, 2, 4, dtype=dtype, device=device)
    """
    A = torch.randn(*(batch_dims + (matrix_size, matrix_size)), dtype=dtype, device=device)
    return A @ A.mH


# TODO: remove this (prefer make_symmetric_pd_matrices below)
def random_symmetric_pd_matrix(matrix_size, *batch_dims, **kwargs):
    dtype = kwargs.get('dtype', torch.double)
    device = kwargs.get('device', 'cpu')
    A = torch.randn(*(batch_dims + (matrix_size, matrix_size)),
                    dtype=dtype, device=device)
    return torch.matmul(A, A.mT) \
        + torch.eye(matrix_size, dtype=dtype, device=device) * 1e-5


# Creates a symmetric positive-definite matrix or batch of
#   such matrices
def make_symmetric_pd_matrices(*shape, device, dtype):
    assert shape[-1] == shape[-2]
    t = make_tensor(shape, device=device, dtype=dtype)
    i = torch.eye(shape[-1], device=device, dtype=dtype) * 1e-5
    return t @ t.mT + i

def random_hermitian_pd_matrix(matrix_size, *batch_dims, dtype, device):
    """
    Returns a batch of random Hermitian positive-definite matrices.
    The shape of the result is batch_dims + (matrix_size, matrix_size)
    The following example creates a tensor of size 2 x 4 x 3 x 3
    >>> # xdoctest: +SKIP("undefined variables")
    >>> matrices = random_hermitian_pd_matrix(3, 2, 4, dtype=dtype, device=device)
    """
    A = torch.randn(*(batch_dims + (matrix_size, matrix_size)),
                    dtype=dtype, device=device)
    return A @ A.mH + torch.eye(matrix_size, dtype=dtype, device=device)

# Creates a full rank matrix with distinct singular values or
#   a batch of such matrices
def make_fullrank_matrices_with_distinct_singular_values(*shape, device, dtype, requires_grad=False):
    with torch.no_grad():
        t = make_tensor(shape, device=device, dtype=dtype)
        u, _, vh = torch.linalg.svd(t, full_matrices=False)
        real_dtype = t.real.dtype if t.dtype.is_complex else t.dtype
        k = min(shape[-1], shape[-2])
        # We choose the singular values to be "around one"
        # This is to make the matrix well conditioned
        # s = [2, 3, ..., k+1]
        s = torch.arange(2, k + 2, dtype=real_dtype, device=device)
        # s = [2, -3, 4, ..., (-1)^k k+1]
        s[1::2] *= -1.
        # 1 + 1/s so that the singular values are in the range [2/3, 3/2]
        # This gives a condition number of 9/4, which should be good enough
        s.reciprocal_().add_(1.)
        # Note that the singular values need not be ordered in an SVD so
        # we don't need need to sort S
        x = (u * s.to(u.dtype)) @ vh
    x.requires_grad_(requires_grad)
    return x

def random_matrix(rows, columns, *batch_dims, **kwargs):
    """Return rectangular matrix or batches of rectangular matrices.

    Parameters:
      dtype - the data type
      device - the device kind
      singular - when True, the output will be singular
    """
    dtype = kwargs.get('dtype', torch.double)
    device = kwargs.get('device', 'cpu')
    silent = kwargs.get("silent", False)
    singular = kwargs.get("singular", False)
    if silent and not torch._C.has_lapack:
        return torch.ones(rows, columns, dtype=dtype, device=device)

    A = torch.randn(batch_dims + (rows, columns), dtype=dtype, device=device)
    if A.numel() == 0:
        return A
    u, _, vh = torch.linalg.svd(A, full_matrices=False)
    k = min(rows, columns)
    s = torch.linspace(1 / (k + 1), 1, k, dtype=dtype, device=device)
    if singular:
        # make matrix singular
        s[k - 1] = 0
        if k > 2:
            # increase the order of singularity so that the pivoting
            # in LU factorization will be non-trivial
            s[0] = 0
    return (u * s.unsqueeze(-2)) @ vh


def random_lowrank_matrix(rank, rows, columns, *batch_dims, **kwargs):
    """Return rectangular matrix or batches of rectangular matrices with
    given rank.
    """
    B = random_matrix(rows, rank, *batch_dims, **kwargs)
    C = random_matrix(rank, columns, *batch_dims, **kwargs)
    return B.matmul(C)


def _generate_indices_prefer_all_rows(rows: int, cols: int, num_indices: int) -> torch.Tensor:
    """Generate indices for a row x cols matrix, preferring at least one index per row if possible."""
    indices = []
    n_per_row = math.ceil(num_indices / rows)
    col_indices = list(range(cols))

    for r in range(rows):
        # Note that this can yield overlapping indices
        for c in random.choices(col_indices, k=n_per_row):
            indices.append((r, c))

    return torch.tensor(indices[:num_indices])


def random_sparse_matrix(rows, columns, density=0.01, **kwargs):
    """Return rectangular random sparse matrix within given density.

    The density of the result approaches to given density as the size
    of the matrix is increased and a relatively small value of density
    is specified but higher than min(rows, columns)/(rows * columns)
    for non-singular matrices.
    """
    dtype = kwargs.get('dtype', torch.double)
    device = kwargs.get('device', 'cpu')

    nonzero_elements = max(min(rows, columns), int(rows * columns * density))
    indices = _generate_indices_prefer_all_rows(rows, columns, nonzero_elements)
    values = torch.randn(nonzero_elements, dtype=dtype, device=device)

    # ensure that the diagonal dominates
    values *= torch.tensor([-float(i - j)**2 for i, j in indices], dtype=dtype, device=device).exp()
    A = torch.sparse_coo_tensor(indices.t(), values, (rows, columns), device=device)
    return A.coalesce()


def random_sparse_pd_matrix(matrix_size, density=0.01, **kwargs):
    """Return random sparse positive-definite matrix with given density.

    The eigenvalues of the matrix are defined as::
      arange(1, matrix_size+1)/matrix_size

    Algorithm:
      A = diag(arange(1, matrix_size+1)/matrix_size)
      while <A density is smaller than required>:
          <choose random i, j in range(matrix_size), theta in [0, 2*pi]>
          R = <rotation matrix (i,j,theta)>
          A = R^T A R
    """
    import math
    torch = kwargs.get('torch', globals()['torch'])
    dtype = kwargs.get('dtype', torch.double)
    device = kwargs.get('device', 'cpu')
    data = {(i, i): float(i + 1) / matrix_size
            for i in range(matrix_size)}


    def multiply(data, N, i, j, cs, sn, left=True):
        for k in range(N):
            if left:
                ik, jk = (k, i), (k, j)
            else:
                ik, jk = (i, k), (j, k)
            aik, ajk = data.get(ik, 0), data.get(jk, 0)
            aik, ajk = cs * aik + sn * ajk, -sn * aik + cs * ajk
            if aik:
                data[ik] = aik
            else:
                data.pop(ik, None)
            if ajk:
                data[jk] = ajk
            else:
                data.pop(jk, None)

    target_nnz = density * matrix_size * matrix_size
    while len(data) < target_nnz:
        i = random.randint(0, matrix_size - 1)
        j = random.randint(0, matrix_size - 1)
        if i != j:
            theta = random.uniform(0, 2 * math.pi)
            cs = math.cos(theta)
            sn = math.sin(theta)
            multiply(data, matrix_size, i, j, cs, sn, left=True)
            multiply(data, matrix_size, i, j, cs, sn, left=False)
    icoords, jcoords, values = [], [], []
    for (i, j), v in sorted(data.items()):
        icoords.append(i)
        jcoords.append(j)
        values.append(v)
    indices_tensor = torch.tensor([icoords, jcoords])
    return torch.sparse_coo_tensor(indices_tensor, values, (matrix_size, matrix_size), dtype=dtype, device=device)

# FIXME: remove this by updating test suites using it
def do_test_dtypes(self, dtypes, layout, device):
    for dtype in dtypes:
        if dtype != torch.float16:
            out = torch.zeros((2, 3), dtype=dtype, layout=layout, device=device)
            self.assertIs(dtype, out.dtype)
            self.assertIs(layout, out.layout)
            self.assertEqual(device, out.device)

# FIXME: remove this by updating test suites using it
def do_test_empty_full(self, dtypes, layout, device):
    shape = torch.Size([2, 3])

    def check_value(tensor, dtype, layout, device, value, requires_grad):
        self.assertEqual(shape, tensor.shape)
        self.assertIs(dtype, tensor.dtype)
        self.assertIs(layout, tensor.layout)
        self.assertEqual(tensor.requires_grad, requires_grad)
        if tensor.is_cuda and device is not None:
            self.assertEqual(device, tensor.device)
        if value is not None:
            fill = tensor.new(shape).fill_(value)
            self.assertEqual(tensor, fill)

    def get_int64_dtype(dtype):
        module = '.'.join(str(dtype).split('.')[1:-1])
        if not module:
            return torch.int64
        return operator.attrgetter(module)(torch).int64

    default_dtype = torch.get_default_dtype()
    check_value(torch.empty(shape), default_dtype, torch.strided, -1, None, False)
    check_value(torch.full(shape, -5.), default_dtype, torch.strided, -1, None, False)
    for dtype in dtypes:
        for rg in {dtype.is_floating_point, False}:
            int64_dtype = get_int64_dtype(dtype)
            v = torch.empty(shape, dtype=dtype, device=device, layout=layout, requires_grad=rg)
            check_value(v, dtype, layout, device, None, rg)
            out = v.new()
            check_value(torch.empty(shape, out=out, device=device, layout=layout, requires_grad=rg),
                        dtype, layout, device, None, rg)
            check_value(v.new_empty(shape), dtype, layout, device, None, False)
            check_value(v.new_empty(shape, dtype=int64_dtype, device=device, requires_grad=False),
                        int64_dtype, layout, device, None, False)
            check_value(torch.empty_like(v), dtype, layout, device, None, False)
            check_value(torch.empty_like(v, dtype=int64_dtype, layout=layout, device=device, requires_grad=False),
                        int64_dtype, layout, device, None, False)

            if dtype is not torch.float16 and layout != torch.sparse_coo:
                fv = 3
                v = torch.full(shape, fv, dtype=dtype, layout=layout, device=device, requires_grad=rg)
                check_value(v, dtype, layout, device, fv, rg)
                check_value(v.new_full(shape, fv + 1), dtype, layout, device, fv + 1, False)
                out = v.new()
                check_value(torch.full(shape, fv + 2, out=out, device=device, layout=layout, requires_grad=rg),
                            dtype, layout, device, fv + 2, rg)
                check_value(v.new_full(shape, fv + 3, dtype=int64_dtype, device=device, requires_grad=False),
                            int64_dtype, layout, device, fv + 3, False)
                check_value(torch.full_like(v, fv + 4), dtype, layout, device, fv + 4, False)
                check_value(torch.full_like(v, fv + 5,
                                            dtype=int64_dtype, layout=layout, device=device, requires_grad=False),
                            int64_dtype, layout, device, fv + 5, False)

# FIXME: improve load_tests() documentation here
running_script_path = None
def set_running_script_path():
    global running_script_path
    try:
        running_file = os.path.abspath(os.path.realpath(sys.argv[0]))
        if running_file.endswith('.py'):  # skip if the running file is not a script
            running_script_path = running_file
    except Exception:
        pass

def check_test_defined_in_running_script(test_case):
    if running_script_path is None:
        return
    test_case_class_file = os.path.abspath(os.path.realpath(inspect.getfile(test_case.__class__)))
    assert test_case_class_file == running_script_path, f'Class of loaded TestCase "{test_case.id()}" ' \
        f'is not defined in the running script "{running_script_path}", but in "{test_case_class_file}". Did you ' \
        "accidentally import a unittest.TestCase from another file?"

def load_tests(loader, tests, pattern):
    set_running_script_path()
    test_suite = unittest.TestSuite()
    for test_group in tests:
        if not DISABLE_RUNNING_SCRIPT_CHK:
            for test in test_group:
                check_test_defined_in_running_script(test)
        if test_group._tests:
            test_suite.addTest(test_group)
    return test_suite

# FIXME: document this and move it to test_serialization
class BytesIOContext(io.BytesIO):
    def __enter__(self):
        return self

    def __exit__(self, *args):
        pass

# Tentative value for nondet_tol for gradcheck when backward implementation
# relies on nondeterministic operations, i.e., those listed here:
# https://pytorch.org/docs/stable/generated/torch.use_deterministic_algorithms.html
#
# For more information see https://github.com/pytorch/pytorch/issues/56202
GRADCHECK_NONDET_TOL = 1e-12

TEST_WITH_SLOW_GRADCHECK: bool = TestEnvironment.def_flag(
    "TEST_WITH_SLOW_GRADCHECK",
    env_var="PYTORCH_TEST_WITH_SLOW_GRADCHECK",
)

skipIfSlowGradcheckEnv = unittest.skipIf(
    TEST_WITH_SLOW_GRADCHECK,
    "Tests that don't use gradcheck don't need to run on slow_gradcheck CI",
)


def gradcheck(fn, inputs, **kwargs):
    # Wrapper around gradcheck that enables certain keys by default.
    # Use this testing-internal gradcheck instead of autograd.gradcheck so that new features like vmap and
    # forward-mode AD are tested by default. We create this wrapper because we'd like to keep new checks
    # to be disabled to default for the public-facing api to avoid breaking user code.
    #
    # All PyTorch devs doing testing should use this wrapper instead of autograd.gradcheck.
    default_values = {
        "check_batched_grad": True,
        "fast_mode": True,
    }

    if TEST_WITH_SLOW_GRADCHECK:
        default_values["fast_mode"] = False

    for key, value in default_values.items():
        # default value override values explicitly set to None
        k = kwargs.get(key, None)
        kwargs[key] = k if k is not None else value

    return torch.autograd.gradcheck(fn, inputs, **kwargs)

def gradgradcheck(fn, inputs, grad_outputs=None, **kwargs):
    # Wrapper around gradgradcheck that enables certain keys by default
    # See gradcheck above for an explanation of why we need something like this.
    #
    # All PyTorch devs doing testing should use this wrapper instead of autograd.gradgradcheck
    default_values = {
        "check_batched_grad": True,
        "fast_mode": True,
    }

    if TEST_WITH_SLOW_GRADCHECK:
        default_values["fast_mode"] = False

    for key, value in default_values.items():
        # default value override values explicitly set to None
        k = kwargs.get(key, None)
        kwargs[key] = k if k is not None else value

    return torch.autograd.gradgradcheck(fn, inputs, grad_outputs, **kwargs)


def _assertGradAndGradgradChecks(test_case, apply_fn, inputs, **kwargs):
    # call assert function rather than returning a bool since it's nicer
    # if we get whether this failed on the gradcheck or the gradgradcheck.
    test_case.assertTrue(gradcheck(apply_fn, inputs, **kwargs))
    test_case.assertTrue(gradgradcheck(apply_fn, inputs, **kwargs))


@contextmanager
def set_cwd(path: str) -> Iterator[None]:
    old_cwd = os.getcwd()
    try:
        os.chdir(path)
        yield
    finally:
        os.chdir(old_cwd)


# FIXME: delete this
# Using @toleranceOverride specific to your test is the recommended way
# of doing this. These are just some values that worked for test_nn.
dtype2prec_DONTUSE = {torch.float: 1e-5,
                      torch.double: 1e-5,
                      torch.half: 1e-2,
                      torch.bfloat16: 1e-1}

# FIXME: move to test_sparse or sparse utils
# This is a wrapper that wraps a test to run this test twice, one with
# coalesced=True, another with coalesced=False for coalesced/uncoalesced sparse tensors.
def coalescedonoff(f):
    @wraps(f)
    def wrapped(self, *args, **kwargs):
        f(self, *args, **kwargs, coalesced=True)
        f(self, *args, **kwargs, coalesced=False)
    return wrapped


def is_coalesced_indices(s):
    indices = s._indices()
    hash_coeffs = (1,) + s.shape[s.sparse_dim() - 1:0:-1]
    hash_indices = torch.tensor(hash_coeffs, device=s.device).cumprod(-1).flip(-1)
    if s.sparse_dim() > 1:
        hash_indices.unsqueeze_(-1)
        hash_indices = (indices * hash_indices).sum(0)
    else:
        hash_indices = indices * hash_indices

    # check if indices are sorted
    res = torch.allclose(hash_indices, hash_indices.sort()[0])

    # check if there are no repeated indices
    res = res and torch.allclose(hash_indices, hash_indices.unique())

    return res


@contextlib.contextmanager
def disable_gc():
    if gc.isenabled():
        try:
            gc.disable()
            yield
        finally:
            gc.enable()
    else:
        yield


def find_library_location(lib_name: str) -> Path:
    # return the shared library file in the installed folder if exist,
    # else the file in the build folder
    torch_root = Path(torch.__file__).resolve().parent
    path = torch_root / 'lib' / lib_name
    if os.path.exists(path):
        return path
    torch_root = Path(__file__).resolve().parent.parent.parent
    return torch_root / 'build' / 'lib' / lib_name

def skip_but_pass_in_sandcastle(reason):
    """
    Similar to unittest.skip, however in the sandcastle environment it just
    "passes" the test instead to avoid creating tasks complaining about tests
    skipping continuously.
    """
    def decorator(func):
        if not IS_SANDCASTLE:
            func.__unittest_skip__ = True
            func.__unittest_skip_why__ = reason
            return func

        @wraps(func)
        def wrapper(*args, **kwargs):
            print(f'Skipping {func.__name__} on sandcastle for following reason: {reason}', file=sys.stderr)
            return
        return wrapper

    return decorator

def mock_wrapper(method):
    """
    Returns a function that calls the real implementation of a method
    in addition to passing args to a mock object.
    """
    mock = MagicMock()

    @wraps(method)
    def wrapper(self, *args, **kwargs):
        mock(*args, **kwargs)
        return method(self, *args, **kwargs)
    wrapper.mock = mock  # type: ignore[attr-defined]
    return wrapper

def get_tensors_from(args, kwargs):
    """ Returns a set of all Tensor objects in the given args and kwargs. """
    return set([arg for arg in args if isinstance(arg, Tensor)] +
               [v for v in kwargs.values() if isinstance(v, Tensor)])


# Returns scalar tensor representation of a list of integer byte values
def bytes_to_scalar(byte_list: List[int], dtype: torch.dtype, device: torch.device):
    dtype_to_ctype: Dict[torch.dtype, Any] = {
        torch.int8: ctypes.c_int8,
        torch.uint8: ctypes.c_uint8,
        torch.uint16: ctypes.c_uint16,
        torch.uint32: ctypes.c_uint32,
        torch.uint64: ctypes.c_uint64,
        torch.int16: ctypes.c_int16,
        torch.int32: ctypes.c_int32,
        torch.int64: ctypes.c_int64,
        torch.bool: ctypes.c_bool,
        torch.float32: ctypes.c_float,
        torch.complex64: ctypes.c_float,
        torch.float64: ctypes.c_double,
        torch.complex128: ctypes.c_double,
    }
    ctype = dtype_to_ctype[dtype]
    num_bytes = ctypes.sizeof(ctype)

    def check_bytes(byte_list):
        for byte in byte_list:
            assert 0 <= byte <= 255

    if dtype.is_complex:
        assert len(byte_list) == (num_bytes * 2)
        check_bytes(byte_list)
        real = ctype.from_buffer((ctypes.c_byte * num_bytes)(
            *byte_list[:num_bytes])).value
        imag = ctype.from_buffer((ctypes.c_byte * num_bytes)(
            *byte_list[num_bytes:])).value
        res = real + 1j * imag
    else:
        assert len(byte_list) == num_bytes
        check_bytes(byte_list)
        res = ctype.from_buffer((ctypes.c_byte * num_bytes)(
            *byte_list)).value

    return torch.tensor(res, device=device, dtype=dtype)


def copy_func(f):
    """Based on http://stackoverflow.com/a/6528148/190597 (Glenn Maynard)"""
    g = types.FunctionType(f.__code__, f.__globals__, name=f.__name__,
                           argdefs=f.__defaults__,
                           closure=f.__closure__)
    g = functools.update_wrapper(g, f)
    g.__kwdefaults__ = f.__kwdefaults__
    return g


def xfail_inherited_tests(tests):
    """
    Given a list of test names which are defined by a superclass of the
    class this decorates, mark them as expected failure.  This is useful
    if you are doing poor man's parameterized tests by subclassing a generic
    test class.
    """
    def deco(cls):
        for t in tests:
            # NB: expectedFailure operates by mutating the method in question,
            # which is why you have to copy the function first
            setattr(cls, t, unittest.expectedFailure(copy_func(getattr(cls, t))))
        return cls
    return deco


def skip_but_pass_in_sandcastle_if(condition, reason):
    """
    Similar to unittest.skipIf, however in the sandcastle environment it just
    "passes" the test instead to avoid creating tasks complaining about tests
    skipping continuously.
    """
    def decorator(func):
        if condition:
            if IS_SANDCASTLE:
                @wraps(func)
                def wrapper(*args, **kwargs):
                    print(f'Skipping {func.__name__} on sandcastle for following reason: {reason}', file=sys.stderr)
                return wrapper
            else:
                func.__unittest_skip__ = True
                func.__unittest_skip_why__ = reason

        return func

    return decorator

def dtype_name(dtype):
    """ Returns the pretty name of the dtype (e.g. torch.int64 -> int64). """
    return str(dtype).split('.')[1]


dtype_abbrs = {
    torch.bfloat16: 'bf16',
    torch.float64: 'f64',
    torch.float32: 'f32',
    torch.float16: 'f16',
    torch.complex32: 'c32',
    torch.complex64: 'c64',
    torch.complex128: 'c128',
    torch.int8: 'i8',
    torch.int16: 'i16',
    torch.int32: 'i32',
    torch.int64: 'i64',
    torch.bool: 'b8',
    torch.uint8: 'u8',
}


@functools.lru_cache
def get_cycles_per_ms() -> float:
    """Measure and return approximate number of cycles per millisecond for torch.cuda._sleep
    """

    def measure() -> float:
        start = torch.cuda.Event(enable_timing=True)
        end = torch.cuda.Event(enable_timing=True)
        start.record()
        torch.cuda._sleep(1000000)
        end.record()
        end.synchronize()
        cycles_per_ms = 1000000 / start.elapsed_time(end)
        return cycles_per_ms

    # Get 10 values and remove the 2 max and 2 min and return the avg.
    # This is to avoid system disturbance that skew the results, e.g.
    # the very first cuda call likely does a bunch of init, which takes
    # much longer than subsequent calls.
    #
    # Tested on both Tesla V100, Quadro GP100, Titan RTX, RTX 3090 GPUs
    # and seems to return stable values. Therefore, we enable caching
    # using lru_cache decorator above.
    num = 10
    vals = []
    for _ in range(num):
        vals.append(measure())
    vals = sorted(vals)
    return mean(vals[2 : num - 2])


# OpInfo utils

T = TypeVar('T')
def first_sample(self: unittest.TestCase, samples: Iterable[T]) -> T:
    """
    Returns the first sample from an iterable of samples, like those returned by OpInfo.
    The test will be skipped if no samples are available.
    """
    try:
        return next(iter(samples))
    except StopIteration as e:
        raise unittest.SkipTest('Skipped! Need at least 1 sample input') from e

# this helper method is to recursively
# clone the tensor-type input of operators tested by OpInfo
def clone_input_helper(input):
    if isinstance(input, torch.Tensor):
        return torch.clone(input)

    if isinstance(input, Sequence):
        return tuple(map(clone_input_helper, input))

    return input

@contextmanager
def custom_op(opname, symbolic_fn, opset_version):
    """Context manager/decorator to test ONNX export with custom operator"""
    try:
        register_custom_op_symbolic(opname, symbolic_fn, opset_version)
        yield
    finally:
        unregister_custom_op_symbolic(opname, opset_version)


def outs_and_grads(fn, graph_inps, inps):
    outs = fn(*graph_inps)
    for out in pytree.tree_leaves(outs):
        if isinstance(out, torch.Tensor) and out.requires_grad:
            out.sum().backward(retain_graph=True)
    grads = [inp.grad for inp in pytree.tree_leaves(inps) if isinstance(inp, torch.Tensor)]
    for inp in pytree.tree_leaves(inps):
        if isinstance(inp, torch.Tensor):
            inp.grad = None
    return outs, grads

def compare_equal_outs_and_grads(test, m1, m2, inps):
    r1, g1 = outs_and_grads(m1, inps, inps)
    r2, g2 = outs_and_grads(m2, inps, inps)
    test.assertEqual(r1, r2)
    test.assertEqual(g1, g2)

class TestGradients(TestCase):
    exact_dtype = True

    # Copies inputs to inplace operations to avoid inplace modifications
    #   to leaves requiring gradient
    def _get_safe_inplace(self, inplace_variant):
        @wraps(inplace_variant)
        def _fn(t, *args, **kwargs):
            return inplace_variant(t.clone(), *args, **kwargs)

        return _fn

    def _check_helper(self, device, dtype, op, variant, check, *, check_forward_ad=False, check_backward_ad=True,
                      check_batched_grad=None, check_batched_forward_grad=False):
        assert check in ('gradcheck', 'bwgrad_bwgrad', 'fwgrad_bwgrad')
        # NB: check_backward_ad does not affect gradgradcheck (always True)
        if variant is None:
            self.skipTest("Skipped! Variant not implemented.")
        if not op.supports_dtype(dtype, torch.device(device).type):
            self.skipTest(f"Skipped! {op.name} does not support dtype {str(dtype)}")

        def is_inplace(variant):
            if hasattr(variant, "__wrapped__"):
                return variant.__wrapped__ is op.get_inplace()
            return variant is op.get_inplace()

        include_conjugated_inputs = op.test_conjugated_samples and dtype.is_complex

        samples = op.sample_inputs(device, dtype, requires_grad=True, include_conjugated_inputs=include_conjugated_inputs,
                                   small_inputs_only=TEST_WITH_SLOW_GRADCHECK)

        for sample in samples:
            if sample.broadcasts_input and is_inplace(variant):
                continue

            # Gradcheck expects tensors as its input, but autograd actually supports tensorlists
            #   and tensors passed as kwargs. The following creates a function that accepts just
            #   the tensors that require grad as varargs, and then recomposes them back into the
            #   original input.

            # Creates gradcheck inputs by identifying tensors requiring grad
            all_args = None
            if is_iterable_of_tensors(sample.input):
                all_args = chain(sample.input, sample.args, sample.kwargs.values())
            else:
                all_args = tuple(chain((sample.input,), sample.args, sample.kwargs.values()))
            gradcheck_args = tuple(x for x in all_args if (isinstance(x, torch.Tensor) and x.requires_grad))

            # Verifies sample input tensors should have no grad
            # This may happen if the same tensor is used in two different SampleInputs
            for t in gradcheck_args:
                self.assertIsNone(t.grad,
                                  "A sampled input has a gradient before running autograd. "
                                  "This usually means that (at least) one input tensor is reused "
                                  "across different SampleInputs. "
                                  "Please create a new tensor for each SampleInput.")

            def _input_recomposition_helper(inputs, inp, input_idx):
                if is_iterable_of_tensors(inp):
                    tensor_list = []
                    for x in inp:
                        if isinstance(x, torch.Tensor) and x.requires_grad:
                            tensor_list.append(inputs[input_idx])
                            input_idx = input_idx + 1
                        else:
                            tensor_list.append(x)
                    return tensor_list, input_idx
                elif isinstance(inp, torch.Tensor) and inp.requires_grad:
                    return inputs[input_idx], input_idx + 1
                else:
                    return inp, input_idx

            def fn(*inputs):
                # Puts inputs back into sample properly
                positional_args = []
                input_idx = 0
                inp, input_idx = _input_recomposition_helper(inputs, sample.input, input_idx)
                positional_args.append(inp)

                for x in sample.args:
                    inp, input_idx = _input_recomposition_helper(inputs, x, input_idx)
                    positional_args.append(inp)

                # Recreates kwargs
                kwargs = {}
                for k, v in sample.kwargs.items():
                    inp, input_idx = _input_recomposition_helper(inputs, v, input_idx)
                    kwargs[k] = inp

                output = op.gradcheck_wrapper(variant, *positional_args, **kwargs)
                if sample.output_process_fn_grad is not None:
                    return sample.output_process_fn_grad(output)
                return output

            if check == 'gradcheck':
                if check_batched_grad is None:
                    check_batched_grad = op.check_batched_grad
                self.assertTrue(gradcheck(fn, gradcheck_args,
                                          check_batched_grad=check_batched_grad,
                                          check_grad_dtypes=True,
                                          nondet_tol=op.gradcheck_nondet_tol,
                                          fast_mode=op.gradcheck_fast_mode,
                                          check_forward_ad=check_forward_ad,
                                          check_backward_ad=check_backward_ad,
                                          check_undefined_grad=True,
                                          check_batched_forward_grad=check_batched_forward_grad))
            elif check in ('bwgrad_bwgrad', 'fwgrad_bwgrad'):  # gradgrad check
                self.assertFalse(check_forward_ad, msg="Cannot run forward AD check for gradgradcheck")
                for gen_non_contig_grad_outputs in (False, True):
                    kwargs = {
                        "gen_non_contig_grad_outputs": gen_non_contig_grad_outputs,
                        "check_batched_grad": op.check_batched_gradgrad,
                        "check_grad_dtypes": True,
                        "nondet_tol": op.gradcheck_nondet_tol,
                        "fast_mode": op.gradcheck_fast_mode
                    }
                    if check == "fwgrad_bwgrad":
                        kwargs["check_fwd_over_rev"] = True
                        kwargs["check_rev_over_rev"] = False
                        kwargs["check_batched_grad"] = False
                        kwargs["check_undefined_grad"] = False

                    self.assertTrue(gradgradcheck(fn, gradcheck_args, **kwargs))
            else:
                self.assertTrue(False, msg="Unknown check requested!")

    def _grad_test_helper(self, device, dtype, op, variant, *, check_forward_ad=False, check_backward_ad=True,
                          check_batched_grad=None, check_batched_forward_grad=False):
        return self._check_helper(device, dtype, op, variant, 'gradcheck', check_forward_ad=check_forward_ad,
                                  check_backward_ad=check_backward_ad, check_batched_grad=check_batched_grad,
                                  check_batched_forward_grad=check_batched_forward_grad)

    def _skip_helper(self, op, device, dtype):
        if dtype not in op.supported_backward_dtypes(torch.device(device).type):
            self.skipTest("Skipped! Op doesn't support autograd for this dtype.")
        if not op.supports_autograd and not op.supports_forward_ad:
            self.skipTest("Skipped! autograd not supported.")

def make_lazy_class(cls):

    def lazy_init(self, cb):
        self._cb = cb
        self._value = None

    cls.__init__ = lazy_init

    for basename in [
        "add", "sub", "mul", "truediv", "floordiv", "mod", "divmod", "pow",
        "lshift", "rshift", "and", "or", "xor", "neg", "pos", "abs", "invert",
        "eq", "ne", "lt", "le", "gt", "ge", "bool", "int", "index",
    ]:
        name = f"__{basename}__"

        def inner_wrapper(name):
            use_operator = basename not in ("bool", "int")

            def wrapped(self, *args, **kwargs):
                if self._cb is not None:
                    self._value = self._cb()
                    self._cb = None
                if not use_operator:
                    return getattr(self._value, name)(*args, **kwargs)
                else:
                    return getattr(operator, name)(self._value, *args, **kwargs)
            return wrapped

        setattr(cls, name, inner_wrapper(name))

    return cls


# Base TestCase for NT tests; used to define common helpers, etc.
class NestedTensorTestCase(TestCase):
    def assertEqualIgnoringNestedInts(self, a, b):
        # unbinding NJTs allows us to compare them as essentially equal without
        # caring about exact nested int comparison
        def _unbind_njts(x):
            if isinstance(x, torch.Tensor) and x.is_nested and x.layout == torch.jagged:
                return x.unbind()
            else:
                return x

        self.assertEqual(pytree.tree_map(_unbind_njts, a), pytree.tree_map(_unbind_njts, b))

    @contextlib.contextmanager
    def branch_nested_state(self):
        """Context manager to branch and restore the nested tensor state."""
        nested_tensor_module = torch.nested._internal.nested_tensor
        original_tensor_symint_registry = nested_tensor_module._tensor_symint_registry.copy()
        original_tensor_id_counter = nested_tensor_module._tensor_id_counter
        try:
            yield
        finally:
            nested_tensor_module._tensor_id_counter = original_tensor_id_counter
            nested_tensor_module._tensor_symint_registry = original_tensor_symint_registry


@make_lazy_class
class LazyVal:
    pass


def munge_exc(e, *, suppress_suffix=True, suppress_prefix=True, file=None, skip=0):
    if file is None:
        file = inspect.stack()[1 + skip].filename  # skip one frame

    file = _as_posix_path(file)
    s = _as_posix_path(str(e))

    # Remove everything that looks like stack frames in NOT this file
    def repl_frame(m):
        if m.group(1) != file:
            return ""
        # Don't accept top-level, even for this script, these will wobble
        # depending on how the testing script was invoked
        if m.group(2) == "<module>":
            return ""

        return m.group(0)

    s = re.sub(r'  File "([^"]+)", line \d+, in (.+)\n(    .+\n( +[~^]+ *\n)?)+', repl_frame, s)
    s = re.sub(r"line \d+", "line N", s)
    s = re.sub(r".py:\d+", ".py:N", s)
    s = re.sub(file, _as_posix_path(os.path.basename(file)), s)
    s = re.sub(_as_posix_path(os.path.join(os.path.dirname(torch.__file__), "")), "", s)
    if suppress_suffix:
        s = re.sub(r"\n*Set TORCH_LOGS.+", "", s, flags=re.DOTALL)
        s = re.sub(r"\n*You can suppress this exception.+", "", s, flags=re.DOTALL)
    if suppress_prefix:
        s = re.sub(r"Cannot export model.+\n\n", "", s)
    s = re.sub(r" +$", "", s, flags=re.MULTILINE)
    return s

<<<<<<< HEAD
def get_backend_ops(device='xpu'):
    backend_ops = {}
    if TEST_XPU and device == 'xpu':
        xpu_op_db = CI_TEST_PREFIX + "/" + device + "/op_db.yaml"
        try:
            with open(xpu_op_db) as stream:
                backend_ops = yaml.safe_load(stream)
        except yaml.YAMLError or FileExistsError:
            print("Error in loading op_db.yaml.")
    return backend_ops
=======

@contextmanager
def check_leaked_tensors(limit=1, matched_type=torch.Tensor):
    """Wrap around operations you want to ensure are not leaking tensor memory.

    This code intentionally ignores other reference cycles, which can be benign and which we have plenty
    of in pytorch code.  It focuses on any reference cycles that directly or indirectly result holding a Tensor alive,
    since this is likely a more serious leak than typical python refcycles.

    limit specifies how many tensors to dump debug graphs for (default=1)
    """
    def match_obj(obj):
        return isinstance(obj, matched_type)

    try:
        gc.collect()
        gc.set_debug(gc.DEBUG_SAVEALL)
        garbage_objs = []

        # run the user code, after cleaning any existing refcycles, and then check for new ones
        # also allow usercode to check the garbage objs (e.g. for assertion) after exiting ctxmgr
        yield garbage_objs

        gc.collect()
        garbage_objs.extend(filter(match_obj, gc.garbage))
        num_garbage_objs = len(garbage_objs)
        if num_garbage_objs > 0:
            warnings.warn(
                f"{num_garbage_objs} tensors were found in the garbage. Did you introduce a reference cycle?"
            )
            try:
                import objgraph
                warnings.warn(
                    f"Dumping first {limit} objgraphs of leaked {matched_type}s rendered to png"
                )
                for g in garbage_objs[:limit]:
                    objgraph.show_backrefs([g], max_depth=10)
            except ImportError:
                warnings.warn("`pip install objgraph` to enable memory leak debugging")

    finally:
        gc.set_debug(0)
>>>>>>> c9653bf2
<|MERGE_RESOLUTION|>--- conflicted
+++ resolved
@@ -5318,19 +5318,6 @@
     s = re.sub(r" +$", "", s, flags=re.MULTILINE)
     return s
 
-<<<<<<< HEAD
-def get_backend_ops(device='xpu'):
-    backend_ops = {}
-    if TEST_XPU and device == 'xpu':
-        xpu_op_db = CI_TEST_PREFIX + "/" + device + "/op_db.yaml"
-        try:
-            with open(xpu_op_db) as stream:
-                backend_ops = yaml.safe_load(stream)
-        except yaml.YAMLError or FileExistsError:
-            print("Error in loading op_db.yaml.")
-    return backend_ops
-=======
-
 @contextmanager
 def check_leaked_tensors(limit=1, matched_type=torch.Tensor):
     """Wrap around operations you want to ensure are not leaking tensor memory.
@@ -5372,4 +5359,15 @@
 
     finally:
         gc.set_debug(0)
->>>>>>> c9653bf2
+
+def get_backend_ops(device='xpu'):
+    backend_ops = {}
+    if TEST_XPU and device == 'xpu':
+        xpu_op_db = CI_TEST_PREFIX + "/" + device + "/op_db.yaml"
+        try:
+            with open(xpu_op_db) as stream:
+                backend_ops = yaml.safe_load(stream)
+        except yaml.YAMLError or FileExistsError:
+            print("Error in loading op_db.yaml.")
+    return backend_ops
+
