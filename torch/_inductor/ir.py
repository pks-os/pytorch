--- conflicted
+++ resolved
@@ -6,12 +6,11 @@
 import functools
 import itertools
 import logging
+import sys
 import textwrap
 import traceback
 from contextlib import nullcontext
-from dataclasses import field
 from functools import partial
-import sys
 from typing import (
     Any,
     Callable,
@@ -118,14 +117,13 @@
 
 @dataclass_transform()
 def ir_dataclass(_cls):
-    def wrap(cls: T) -> T:
-        return dataclasses.dataclass(cls, kw_only=True)
+    def wrap(cls: _T) -> _T:
         if sys.version_info >= (3, 10):
             # Use native kw_only for Python 3.10+
             return dataclasses.dataclass(cls, kw_only=True)
         else:
             # Polyfill for Python 3.9
-            def __init__(_self, **init_kwargs):
+            def __init__(_self):
                 fields = dataclasses.fields(cls)
                 for field in fields:
                     if (
@@ -136,10 +134,10 @@
                             raise TypeError(
                                 f"__init__() missing required keyword-only argument: '{field.name}'"
                             )
-                dataclasses.dataclass(cls, **kwargs).__init__(_self, **init_kwargs)
+                dataclasses.dataclass(cls).__init__(_self)
 
             cls.__init__ = __init__
-            return dataclasses.dataclass(cls, **kwargs)
+            return dataclasses.dataclass(cls)
 
     if _cls is None:
         return wrap
@@ -361,7 +359,7 @@
 
 
 class IRNode:
-    _current_origins: ClassVar[OrderedSet[Any]] = field(init=False)
+    _current_origins: ClassVar[OrderedSet[Any]] = OrderedSet()
 
     @staticmethod
     @contextlib.contextmanager
@@ -481,8 +479,8 @@
         return self.origins
 
     def get_operation_name(self) -> str:
-        # assert self.operation_name is not None
-        return ""
+        assert self.operation_name is not None
+        return self.operation_name
 
     def is_extern(self):
         return False
@@ -4161,11 +4159,7 @@
 
 @ir_dataclass
 class InputsKernel(OperationBuffer):
-<<<<<<< HEAD
-    inputs: List[Buffer] 
-=======
-    inputs: List[Buffer] = []
->>>>>>> b14ec7fb31f (Port Inductor dataclasses to be kw_only)
+    inputs: List[Buffer]
 
     def get_read_writes(self):
         reads: OrderedSet[dependencies.Dep] = OrderedSet()
