# mypy: allow-untyped-defs
from __future__ import annotations

import dataclasses
import functools
import itertools
import logging
import os
import textwrap
from functools import lru_cache
from typing import (
    Any,
    Callable,
    cast,
    Dict,
    Iterable,
    List,
    Optional,
    Tuple,
    TYPE_CHECKING,
    Union,
)

import sympy

import torch
import torch._logging
from torch._dynamo.utils import preserve_rng_state
from torch._inductor.runtime.hints import AutotuneHint, DeviceProperties
from torch._inductor.runtime.triton_heuristics import grid as default_grid_fn
from torch._prims_common import is_integer_dtype
from torch.utils._ordered_set import OrderedSet
from torch.utils._sympy.functions import CeilDiv, FloorDiv, ModularIndexing
from torch.utils._triton import has_triton_package

from ...utils._sympy.symbol import free_symbol_is_type, prefix_str, symbol_is_type, SymT
from ...utils._sympy.value_ranges import ValueRanges
from .. import config, ir
from ..codecache import code_hash, get_path, PyCodeCache
from ..metrics import is_metric_table_enabled, log_kernel_metadata
from ..runtime.benchmarking import benchmarker
from ..runtime.hints import ReductionHint, TRITON_MAX_BLOCK
from ..runtime.runtime_utils import get_max_y_grid, next_power_of_2
from ..utils import (
    cache_on_self,
    get_bounds_index_expr,
    get_fused_kernel_name,
    get_kernel_metadata,
    is_welford_reduction,
    Placeholder,
    sympy_dot,
    sympy_subs,
)
from ..virtualized import _ops as ops, OpsHandler, ReductionType, StoreMode, V
from ..wrapper_benchmark import get_kernel_category_by_source_code
from .common import (
    BackendFeature,
    CSE,
    CSEVariable,
    DeferredLine,
    IndentedBuffer,
    OpOverrides,
    PythonPrinter,
    SizeArg,
    TensorArg,
    WorkspaceArg,
)
from .simd import (
    constant_repr,
    IterationRangesEntry,
    IterationRangesRoot,
    pexpr,
    SIMDKernel,
    SIMDScheduling,
)
from .triton_utils import (
    config_of,
    should_unwrap_unspec_arg,
    signature_of,
    signature_to_meta,
)


if TYPE_CHECKING:
    from ..ir import IRNode

log = logging.getLogger(__name__)
perf_hint_log = torch._logging.getArtifactLogger(__name__, "perf_hints")
schedule_log = torch._logging.getArtifactLogger(__name__, "schedule")
fusion_log = torch._logging.getArtifactLogger(__name__, "fusion")


@lru_cache(None)
def gen_attr_descriptor_import():
    """
    import AttrsDescriptor if the triton version is new enough to have this
    class defined.
    """
    if not has_triton_package():
        return ""

    import triton.compiler.compiler

    if hasattr(triton.compiler.compiler, "AttrsDescriptor"):
        return "from triton.compiler.compiler import AttrsDescriptor"
    else:
        return ""


@lru_cache(None)
def gen_common_triton_imports():
    imports = IndentedBuffer()
    imports.splice(
        """
        import triton
        import triton.language as tl
        """
    )
    if attr_desc := gen_attr_descriptor_import():
        imports.writeline(attr_desc)

    imports.splice(
        """
        from torch._inductor.runtime import triton_helpers, triton_heuristics
        from torch._inductor.runtime.triton_helpers import libdevice, math as tl_math
        from torch._inductor.runtime.hints import AutotuneHint, ReductionHint, TileHint, instance_descriptor, DeviceProperties
        """
    )
    return imports.getvalue()


block_offsets = {
    symt: sympy.Symbol(f"{prefix_str[symt]}offset", integer=True, nonnegative=True)
    for symt in [SymT.XBLOCK, SymT.YBLOCK, SymT.RINDEX]
}

block_sizes = {
    symt: sympy.Symbol(f"{prefix_str[symt].upper()}BLOCK", integer=True, positive=True)
    for symt in [SymT.XBLOCK, SymT.YBLOCK, SymT.RINDEX]
}


@dataclasses.dataclass
class IndexingOptions:
    index_str: str
    mask_vars: OrderedSet[str]
    mask_str: str
    expand_str: Optional[str]
    _has_rindex: bool
    index: sympy.Expr

    def has_mask(self):
        return bool(self.mask_vars)

    def has_indirect(self):
        return free_symbol_is_type(self.index, SymT.TMP)

    def has_rindex(self):
        return self._has_rindex

    def has_tmpmask(self):
        return "tmp" in self.mask_str

    def has_rmask(self):
        return "rmask" in self.mask_str


@dataclasses.dataclass
class BlockPtrOptions:
    params: BlockParameters
    constant_offset: sympy.Expr
    order: List[int]
    mask_vars: OrderedSet[str]
    reshape_suffix: List[str]

    @property
    def shape(self) -> List[sympy.Expr]:
        return self.params.shape

    @property
    def block_shape(self) -> List[sympy.Expr]:
        return self.params.block_shape

    @property
    def strides(self) -> List[sympy.Expr]:
        return self.params.strides

    @property
    def offsets(self) -> List[sympy.Expr]:
        return self.params.offsets

    @staticmethod
    def create(
        *,
        params: BlockParameters,
        constant_offset: sympy.Expr,
        range_trees: List[IterationRangesEntry],
        mask_vars: OrderedSet[str],
    ) -> BlockPtrOptions:
        """Helper to create a  BlockPtrOptions instance"""
        reshape_suffix = [f"{t.prefix.upper()}BLOCK" for t in range_trees]

        # Only drop broadcast dims if the output has the same
        # rank as the block. Otherwise, we will get shape errors.
        drop_broadcasts = len(reshape_suffix) == len(params.strides)

        broadcasting_dim = [s == 0 for s in params.strides]
        for i, is_broadcasting in enumerate(broadcasting_dim):
            if is_broadcasting and drop_broadcasts:
                # drop any stride==0 dimensions for performance
                reshape_suffix[i] = "1"

        if V.kernel.no_x_dim:
            assert range_trees[0].prefix == "x"
            reshape_suffix.pop(0)

        if (
            not V.kernel.inside_reduction
            and len(params.strides) == len(V.kernel.numels) - 1
            and V.kernel.numels[-1] != 1
        ):
            # Need to expand rank by 1 to match rank when self.inside_reduction=True
            reshape_suffix.append("1")

        def filter(it):
            """Removes any broadcasting dims from a given sequence"""
            assert len(it) == len(broadcasting_dim)
            return [
                item
                for item, is_broadcasting in zip(it, broadcasting_dim)
                if not is_broadcasting or not drop_broadcasts
            ]

        # Drop broadcasting dimensions from the input.
        params = BlockParameters(
            **{key: filter(val) for key, val in dataclasses.asdict(params).items()}
        )

        def lookup_size(exprs: Iterable[sympy.Expr]) -> List[sympy.Expr]:
            return [V.graph.sizevars.lookup_precomputed_size(expr) for expr in exprs]

        # Look up precomputed sizes
        params.shape = lookup_size(params.shape)
        params.strides = lookup_size(params.strides)

        return BlockPtrOptions(
            params=params,
            constant_offset=V.graph.sizevars.lookup_precomputed_size(constant_offset),
            order=list(reversed(range(len(params.shape)))),
            mask_vars=mask_vars,
            reshape_suffix=reshape_suffix,
        )

    def replace_roffset(self, expr: sympy.Expr, replacement: sympy.Expr) -> sympy.Expr:
        """
        Replaces instances of roffset with the new expression.
        """
        roffset = block_offsets[SymT.RINDEX]
        return sympy_subs(expr, {roffset: replacement})

    def format(self, name: str, roffset=True) -> str:
        """
        Codegen a call to tl.make_block_ptr()

        Args:
            name: variable name for pointer
            roffset: should roffset be included in offsets=..., for use with tl.advance()

        Returns:
            "tl.make_block_ptr(...)"
        """
        f = V.kernel.index_to_str
        offsets = [*self.offsets]
        if not roffset:
            offsets = [
                self.replace_roffset(offset, sympy.Integer(0)) for offset in offsets
            ]
        args = [
            f"{name} + ({f(self.constant_offset)})"
            if self.constant_offset != 0
            else name,
            f"shape={f(self.shape)}",
            f"strides={f(self.strides)}",
            f"block_shape={f(self.block_shape)}",
            f"order={f(self.order)}",
            f"offsets={f(offsets)}",
        ]
        return f"tl.make_block_ptr({', '.join(args)})"

    @cache_on_self
    def boundary_check(self) -> List[int]:
        """List of indices to pass to tl.load(boundary_check=...)"""
        sizevars = V.graph.sizevars

        # Substitute maximum block sizes in shape expressions.
        # This works in multiple_of checks because block sizes are powers of 2.
        block_to_max: Dict[sympy.Expr, Any] = {
            block_size: TRITON_MAX_BLOCK[prefix_str[symt].upper()]
            for symt, block_size in block_sizes.items()
        }

        return [
            idx
            for idx in range(len(self.shape))
            if (
                not sizevars.statically_known_equals(
                    self.strides[idx], sympy.Integer(0)
                )
                and not sizevars.statically_known_multiple_of(
                    self.shape[idx], self.block_shape[idx]
                )
                and not sizevars.statically_known_multiple_of(
                    self.shape[idx], sympy_subs(self.block_shape[idx], block_to_max)
                )
                and not (
                    V.kernel.no_x_dim
                    and self.block_shape[idx] == block_sizes[SymT.XBLOCK]
                )
            )
        ]

    def advance_roffset(self):
        """
        Codegen string to pass to tl.advance(name, ...).

        Advance is the difference between offsets in each loop iteration.
        To compute it, we replace roffset with multiples of RBLOCK.
        Since we expect roffset to vary in range(0, rnumel, RBLOCK), the first
        iteration has roffset=0, while the second has roffset=RBLOCK.
        """
        rblock = block_sizes[SymT.RINDEX]
        advance = [
            (
                self.replace_roffset(offset, rblock)
                - self.replace_roffset(offset, sympy.Integer(0))
            )
            for offset in self.offsets
        ]
        return V.kernel.index_to_str(advance)

    def has_indirect(self):
        return False  # block_ptr can't do indirect indexing

    def has_rindex(self) -> bool:
        return any(free_symbol_is_type(expr, SymT.RINDEX) for expr in self.block_shape)

    def has_rmask(self):
        return self.has_rindex()

    def has_tmpmask(self):
        return False  # block_ptr can't do indirect indexing

    def has_mask(self):
        return bool(self.boundary_check())


def triton_reshape(value: str, old_shape: List[str], new_shape: List[str]):
    """Workaround https://github.com/openai/triton/issues/2836"""
    assert isinstance(old_shape, list) and isinstance(new_shape, list)
    if old_shape == new_shape:
        return value
    if [s for s in new_shape if s != "1"] != old_shape:
        return f"tl.reshape({value}, [{', '.join(new_shape)}])"
    # rewrite to [:, None] syntax, which is less buggy
    idx = 0
    expand = []
    for size in new_shape:
        if idx < len(old_shape) and size == old_shape[idx]:
            expand.append(":")
            idx += 1
        else:
            assert size == "1"
            expand.append("None")
    assert idx == len(old_shape)
    return f"{value}[{', '.join(expand)}]"


# NB: Inheriting from PythonPrinter is somewhat dangerous, because there are a
# number of operators which Triton "implements", but in a way that is
# inconsistent with Python semantics (and consistent with C semantics).  We
# must override all of these, or it is potential silent correctness problem
class TritonPrinter(PythonPrinter):
    def _print_TruncToInt(self, expr):
        assert len(expr.args) == 1
        return (
            f"libdevice.trunc({self._print(expr.args[0])}).to({V.kernel.index_dtype})"
        )

    def _print_Float(self, expr):
<<<<<<< HEAD
        # Force float64 or the constant could be truncated to float32.
        ret = f"tl.full([], {expr}, tl.float64)"
=======
        # Use a tensor here to get float64. Otherwise the constant is
        # truncated to float32.
        if config.is_fbcode() and torch.version.hip:
            ret = f"{expr}"
        else:
            ret = f"tl.full([1], {expr}, tl.float64)"
>>>>>>> 51438bcc
        return ret

    def _print_ToFloat(self, expr):
        assert len(expr.args) == 1
        return f"{self.paren(self._print(expr.args[0]))}.to(tl.float64)"

    def _print_PythonMod(self, expr):
        quot, div = expr.args
        quot_s = self._print(quot)
        div_s = self._print(div)
        if quot.is_nonnegative and div.is_nonnegative:
            return f"{self.paren(quot_s)} % {self.paren(div_s)}"
        return f"triton_helpers.remainder_integer({quot_s}, {div_s})"

    def _print_FloorDiv(self, expr):
        assert expr.is_integer
        quot, div = expr.args
        quot_s = self._print(quot)
        div_s = self._print(div)
        if quot.is_nonnegative and div.is_nonnegative:
            return f"({self.paren(quot_s)} // {self.paren(div_s)})"
        return f"triton_helpers.div_floor_integer({quot_s},  {div_s})"

    # TODO: This is wrong, when lhs, rhs > 2**53, Python does a higher
    # precision algorithm, which we would need to replicate here
    def _print_IntTrueDiv(self, expr):
        lhs, rhs = expr.args
        return f"{self.paren(self._print(lhs))} / {self.paren(self._print(rhs))}"

    # NB: sympy.floor/ceiling produce integers, so we have to do the
    # conversion to index dtype
    def _print_floor(self, expr):
        assert len(expr.args) == 1
        return (
            f"libdevice.floor({self._print(expr.args[0])}).to({V.kernel.index_dtype})"
        )

    def _print_FloorToInt(self, expr):
        assert len(expr.args) == 1
        return (
            f"libdevice.floor({self._print(expr.args[0])}).to({V.kernel.index_dtype})"
        )

    def _print_ceiling(self, expr):
        assert len(expr.args) == 1
        return f"libdevice.ceil({self._print(expr.args[0])}).to({V.kernel.index_dtype})"

    def _print_CeilToInt(self, expr):
        assert len(expr.args) == 1
        return f"libdevice.ceil({self._print(expr.args[0])}).to({V.kernel.index_dtype})"

    def _helper_sqrt(self, expr):
        return f"libdevice.sqrt({self._print(expr)}.to(tl.float32))"

    def _print_FloatPow(self, expr):
        return (
            f"libdevice.pow({self._print(expr.args[0])}, {self._print(expr.args[1])})"
        )

    _print_PowByNatural = _print_FloatPow

    def _print_Where(self, expr):
        c = self.doprint(expr.args[0])
        p = self.doprint(expr.args[1])
        q = self.doprint(expr.args[2])
        return f"tl.where({c}, {p}, {q})"

    def _print_min_max_helper(self, expr: sympy.Expr, cmp: str) -> str:
        """
        Helper for max/min code genereration.
        cmp: > or <
        """
        nargs = len(expr.args)
        if len(expr.args) == 1:
            return self._print(expr.args[0])

        mid = len(expr.args) // 2
        cls = type(expr)
        a = self._print(cls(*expr.args[:mid]))
        b = self._print(cls(*expr.args[mid:]))

        # Use a macro so we can propagate constexprs.
        # https://github.com/triton-lang/triton/issues/3815
        a, b = tuple(f"({x})" for x in (a, b))
        assert cmp in (">", "<"), f"Unexpected comparator: '{cmp}'"
        return f"({a} * ({a} {cmp}= {b}) + {b} * ({b} {cmp} {a}))"

    def _print_Min(self, expr):
        return self._print_min_max_helper(expr, "<")

    def _print_Max(self, expr):
        return self._print_min_max_helper(expr, ">")

    def _print_Abs(self, expr):
        assert len(expr.args) == 1
        return f"tl_math.abs({self._print(expr.args[0])})"

    def _print_OpaqueUnaryFn_cos(self, expr):
        assert len(expr.args) == 1
        return f"libdevice.cos(({self._print(expr.args[0])}).to(tl.float32))"

    def _print_OpaqueUnaryFn_cosh(self, expr):
        assert len(expr.args) == 1
        return f"libdevice.cosh(({self._print(expr.args[0])}).to(tl.float32))"

    def _print_OpaqueUnaryFn_acos(self, expr):
        assert len(expr.args) == 1
        return f"libdevice.acos(({self._print(expr.args[0])}).to(tl.float32))"

    def _print_OpaqueUnaryFn_sin(self, expr):
        assert len(expr.args) == 1
        return f"libdevice.sin(({self._print(expr.args[0])}).to(tl.float32))"

    def _print_OpaqueUnaryFn_sinh(self, expr):
        assert len(expr.args) == 1
        return f"libdevice.sinh(({self._print(expr.args[0])}).to(tl.float32))"

    def _print_OpaqueUnaryFn_asin(self, expr):
        assert len(expr.args) == 1
        return f"libdevice.asin(({self._print(expr.args[0])}).to(tl.float32))"

    def _print_OpaqueUnaryFn_tan(self, expr):
        assert len(expr.args) == 1
        return f"libdevice.tan(({self._print(expr.args[0])}).to(tl.float32))"

    def _print_OpaqueUnaryFn_tanh(self, expr):
        assert len(expr.args) == 1
        return f"libdevice.tanh(({self._print(expr.args[0])}).to(tl.float32))"

    def _print_OpaqueUnaryFn_atan(self, expr):
        assert len(expr.args) == 1
        return f"libdevice.atan(({self._print(expr.args[0])}).to(tl.float32))"

    def _print_RoundToInt(self, expr):
        assert len(expr.args) == 1
        return f"libdevice.llrint({self._print(expr.args[0])})"

    def _print_RoundDecimal(self, expr):
        assert len(expr.args) == 2
        number, ndigits = expr.args
        if number.is_integer:
            # ndigits < 0 should have been filtered by the sympy function
            assert ndigits < 0
            raise ValueError(
                f"For integer inputs, only non-negative ndigits are currently supported, but got {ndigits}."
            )
        return f"libdevice.nearbyint(1e{ndigits} * {self.paren(self._print(number))}) * 1e{-ndigits}"


texpr = TritonPrinter().doprint


def triton_compute_type(dtype):
    triton_type_name = str(dtype).split(".")[-1]
    if triton_type_name == "bool":
        triton_type_name = "int1"
    elif (
        triton_type_name in ("float16", "bfloat16")
        and config.triton.codegen_upcast_to_fp32
    ):
        # float16 math is done in float32 inside the kernel
        triton_type_name = "float32"
    elif triton_type_name == "float8_e4m3fn":
        triton_type_name = "float8e4nv"
    elif triton_type_name == "float8_e5m2":
        triton_type_name = "float8e5"
    elif triton_type_name == "float8_e4m3fnuz":
        triton_type_name = "float8e4b8"
    elif triton_type_name == "float8_e5m2fnuz":
        triton_type_name = "float8e5b16"
    return f"tl.{triton_type_name}"


def _get_primitive_bitwidth(dtype):
    if hasattr(dtype, "is_floating_point"):
        if dtype.is_floating_point:
            # triton_compute_type changes the bitwidth
            if (
                dtype in [torch.bfloat16, torch.float16]
                and config.triton.codegen_upcast_to_fp32
            ):
                return 32
            return torch.finfo(dtype).bits
        else:
            return torch.iinfo(dtype).bits
    else:
        return -1


def triton_store_type(dtype):
    triton_type_name = str(dtype).split(".")[-1]
    if triton_type_name == "bool":
        triton_type_name = "int8"
    elif triton_type_name == "float8_e4m3fn":
        triton_type_name = "float8e4nv"
    elif triton_type_name == "float8_e5m2":
        triton_type_name = "float8e5"
    return f"tl.{triton_type_name}"


def triton_acc_type(dtype):
    if is_integer_dtype(dtype) and dtype.is_signed:
        nbits = 64 if dtype == torch.int64 else 32
        return f"tl.int{nbits}"
    return triton_compute_type(dtype)


class TritonCSEVariable(CSEVariable):
    def __init__(self, name, bounds: ValueRanges[Any]) -> None:
        super().__init__(name, bounds)
        # We'll use this to track which masks the variable needs when used for indirect indexing
        self.mask_vars: OrderedSet[str] = OrderedSet()

    def update_on_args(self, name, args, kwargs):
        for arg in args:
            if isinstance(arg, TritonCSEVariable):
                self.mask_vars.update(arg.mask_vars)
            elif isinstance(arg, sympy.Symbol) and arg.name[0] in "xyr":
                # most of the time index vars don't need masks associated with them
                # however, when index vars are used to compute indices for indirect reads
                # those reads should subsequently be masked,
                self.mask_vars.update({f"{arg.name[0]}mask"})


class TritonOverrides(OpOverrides):
    """Map element-wise ops to Triton"""

    @staticmethod
    def to_dtype(
        x,
        dtype: torch.dtype,
        src_dtype: Optional[torch.dtype] = None,
        use_compute_types=True,
    ):
        def _get_min_elements_per_thread(
            src_dtype: torch.dtype, dst_dtype: torch.dtype
        ) -> int:
            if src_dtype == dst_dtype:
                # No data type conversion is needed. No requirements on min_elem_per_thread.
                return 0

            # fp8 data type conversions has min_elem_per_thread requirements.
            # Refer to Triton implementations here:
            # https://github.com/openai/triton/blob/10f59d8ce04052521c1bc0cb3a3f8b98918fc7e3/lib/Conversion/TritonGPUToLLVM/ElementwiseOpToLLVM.cpp#L10.
            fp8_dtypes = (
                torch.float8_e4m3fn,
                torch.float8_e5m2,
            )
            # Triton doesn't support type conversions between fp8_e4m3 and fp8_e5m2.
            assert not (
                src_dtype in fp8_dtypes
                and dst_dtype in fp8_dtypes
                and src_dtype != dst_dtype
            ), "Conversions between float8_e5m2 and float8_e4m3fn is not supported!"
            if src_dtype == torch.float8_e5m2 or dst_dtype == torch.float8_e5m2:
                return 4
            if src_dtype == torch.float8_e4m3fn or dst_dtype == torch.float8_e4m3fn:
                return 2
            # No requirements on min_elem_per_thread.
            return 0

        if src_dtype is not None:
            # Both dtype and src_dtype are set. This is used by torch to(dtype=dtype).
            # It takes the maximum min_elem_per_thread if there are multiple fp8 conversions
            # in the same kernel.
            V.kernel.min_elem_per_thread = max(
                _get_min_elements_per_thread(src_dtype, dtype),
                V.kernel.min_elem_per_thread,
            )

        if dtype == torch.bool:
            return f"({x} != 0)"
        elif dtype == torch.uint8:
            # to work around llvm uint conversion semantics
            # that produces 0's for negative values
            return f"{x}.to(tl.int8).to(tl.uint8)"

        if use_compute_types:
            out_dtype = triton_compute_type(dtype)
        else:
            out_dtype = triton_store_type(dtype)

        return f"{x}.to({out_dtype})"

    @staticmethod
    def to_dtype_bitcast(x, dtype: torch.dtype, src_dtype: torch.dtype):
        triton_dtype = triton_compute_type(dtype)
        # We may promote float16 or bfloat16 to float32 and cause the
        # bitwidth of dtype to be different from the input tensor (i.e. float32).
        # In such as case, we will have to convert the input tensor to
        # its src_type, perform bitcast, and then convert the bit-casted
        # tensor back to float to ensure we use values with the right precision.
        if (
            src_dtype in (torch.float16, torch.bfloat16)
            and config.triton.codegen_upcast_to_fp32
        ):
            triton_src_dtype = str(src_dtype).split(".")[-1]
            cast_x = f"{x}.to(tl.{triton_src_dtype})"
            if dtype in (torch.float16, torch.bfloat16):
                triton_type_name = str(dtype).split(".")[-1]
                triton_dtype = f"tl.{triton_type_name}"
            cast_x = f"{cast_x}.to({triton_dtype}, bitcast=True)"
            return f"{cast_x}.to(tl.float32)"
        else:
            src_dtype_bitwidth = _get_primitive_bitwidth(src_dtype)
            target_dtype_bitwidth = _get_primitive_bitwidth(dtype)
            bitcast = "True" if src_dtype_bitwidth == target_dtype_bitwidth else "False"
            return f"{x}.to({triton_dtype}, bitcast={bitcast})"

    @staticmethod
    def _shaped_constant(value, dtype, shape):
        type_ = torch._prims_common.dtype_to_type(dtype)
        triton_val = constant_repr(type_(value))
        triton_type = triton_compute_type(dtype)

        if triton_type == "tl.float32":
            # Float constants are always f32 in triton
            return triton_val

        # NOTE: We use a tensor here in order to get the expected type.
        # Otherwise, e.g. float64 constants would be trunctated to float32.
        return f"tl.full({shape}, {triton_val}, {triton_type})"

    @classmethod
    def constant(cls, value, dtype):
        return cls._shaped_constant(value, dtype, shape=[])

    @staticmethod
    def abs(x):
        return f"tl_math.abs({x})"

    @staticmethod
    def libdevice_abs(x):
        return f"libdevice.abs({x})"

    @staticmethod
    def exp(x):
        return f"tl_math.exp({x})"

    @staticmethod
    def libdevice_exp(x):
        return f"libdevice.exp({x})"

    @staticmethod
    def exp2(x):
        return f"libdevice.exp2({x})"

    @staticmethod
    def expm1(x):
        return f"libdevice.expm1({x})"

    @staticmethod
    def sqrt(x):
        return f"libdevice.sqrt({x})"

    @staticmethod
    def libdevice_sqrt(x):
        return f"libdevice.sqrt({x})"

    @staticmethod
    def relu(x):
        bug = config.triton.inject_relu_bug_TESTING_ONLY
        if bug == "compile_error":
            return "compile error!"
        elif bug == "runtime_error":
            # NB: this only triggers runtime error as long as input
            # is not all zero
            return f'triton_helpers.device_assert_then({x} == 0, "injected assert fail", {x})'
        elif bug == "accuracy":
            return f"{x} + 1"
        elif bug is None:
            return ops.maximum(ops.constant(0, torch.int32), x)
        else:
            raise AssertionError(
                f"unrecognized config triton.inject_relu_bug_TESTING_ONLY = {bug!r}"
            )

    @staticmethod
    def minimum(a, b):
        return f"triton_helpers.minimum({a}, {b})"

    @staticmethod
    def maximum(a, b):
        return f"triton_helpers.maximum({a}, {b})"

    @staticmethod
    def where(a, b, c):
        return f"tl.where({a}, {b}, {c})"

    @staticmethod
    def inline_asm_elementwise(
        *inputs, asm, constraints=None, dtype=torch.float32, is_pure=True, pack=1
    ):
        triton_type = triton_compute_type(dtype)
        input_refs = ", ".join([str(i) for i in inputs])
        if constraints is None:
            constraints = ", ".join(["=r"] + ["r" for _ in inputs])
        return f"tl.inline_asm_elementwise('{asm}', '{constraints}', [{input_refs}], dtype={triton_type}, is_pure={is_pure}, pack={pack})"  # noqa: B950

    @staticmethod
    def cos(x):
        return f"tl_math.cos({x})"

    @staticmethod
    def libdevice_cos(x):
        return f"libdevice.cos({x})"

    @staticmethod
    def sin(x):
        return f"tl_math.sin({x})"

    @staticmethod
    def libdevice_sin(x):
        return f"libdevice.sin({x})"

    @classmethod
    def index_expr(cls, expr, dtype):
        raise NotImplementedError("ops.index_expr not implemented outside a kernel")

    @staticmethod
    def masked(mask, body, other):
        raise NotImplementedError("ops.masked not implemented outside a kernel")

    @staticmethod
    def lgamma(x):
        return f"libdevice.lgamma({x})"

    @staticmethod
    def erf(x):
        return f"libdevice.erf({x})"

    @staticmethod
    def cosh(x):
        return f"libdevice.cosh({x})"

    @staticmethod
    def sinh(x):
        return f"libdevice.sinh({x})"

    @staticmethod
    def acos(x):
        return f"libdevice.acos({x})"

    @staticmethod
    def acosh(x):
        return f"libdevice.acosh({x})"

    @staticmethod
    def asin(x):
        return f"libdevice.asin({x})"

    @staticmethod
    def asinh(x):
        return f"libdevice.asinh({x})"

    @staticmethod
    def atan2(x, y):
        return f"libdevice.atan2({x}, {y})"

    @staticmethod
    def atan(x):
        return f"libdevice.atan({x})"

    @staticmethod
    def atanh(x):
        return f"libdevice.atanh({x})"

    @staticmethod
    def copysign(x, y):
        return f"libdevice.copysign({x}, {y})"

    @staticmethod
    def erfc(x):
        return f"libdevice.erfc({x})"

    @staticmethod
    def erfinv(x):
        return f"libdevice.erfinv({x})"

    @staticmethod
    def hypot(x, y):
        return f"libdevice.hypot({x}, {y})"

    @staticmethod
    def log10(x):
        return f"libdevice.log10({x})"

    @staticmethod
    def log2(x):
        return f"libdevice.log2({x})"

    @staticmethod
    def nextafter(x, y):
        return f"libdevice.nextafter({x}, {y})"

    @staticmethod
    def logical_and(a, b):
        return f"{a} & {b}"

    @staticmethod
    def logical_not(a):
        return f"{a} == 0"

    @staticmethod
    def logical_or(a, b):
        return f"{a} | {b}"

    @staticmethod
    def logical_xor(a, b):
        return f"({a} ^ {b})"

    @staticmethod
    def bitwise_and(a, b):
        return f"{a} & {b}"

    @staticmethod
    def bitwise_not(a):
        return f"~{a}"

    @staticmethod
    def bitwise_or(a, b):
        return f"{a} | {b}"

    @staticmethod
    def bitwise_xor(a, b):
        return f"{a} ^ {b}"

    @staticmethod
    def bitwise_left_shift(a, b):
        return f"{a} << {b}"

    @staticmethod
    def bitwise_right_shift(a, b):
        return f"{a} >> {b}"

    @staticmethod
    def rand(seed, offset):
        offset = f"({offset}).to(tl.uint32)"
        return f"tl.rand({seed}, {offset})"

    @staticmethod
    def randn(seed, offset):
        offset = f"({offset}).to(tl.uint32)"
        return f"tl.randn({seed}, {offset})"

    @staticmethod
    def randint64(seed, offset, low, high):
        offset = f"({offset}).to(tl.uint32)"
        return f"triton_helpers.randint64({seed}, {offset}, {low}, {high})"

    @staticmethod
    def load_seed(name, offset):
        raise NotImplementedError("ops.load_seed not implemented outside a kernel")

    @staticmethod
    def rsqrt(x):
        return f"libdevice.rsqrt({x})"

    @staticmethod
    def log1p(x):
        return f"libdevice.log1p({x})"

    @staticmethod
    def tan(x):
        return f"libdevice.tan({x})"

    @staticmethod
    def tanh(x):
        return f"libdevice.tanh({x})"

    @staticmethod
    def sigmoid(x):
        return f"tl.sigmoid({x})"

    @staticmethod
    def signbit(x):
        # XX: This is wrong for the value -0.0 in floating point
        return f"libdevice.signbit({x}) if ({x}).dtype is tl.float32 else {x} < 0"

    @staticmethod
    def fmod(a, b):
        return f"libdevice.fmod({a}, {b})"

    @staticmethod
    def pow(a, b):
        return f"libdevice.pow({a}, {b})"

    @staticmethod
    def log(x):
        return f"tl_math.log({x})"

    @staticmethod
    def libdevice_log(x):
        return f"libdevice.log({x})"

    @staticmethod
    def isinf(x):
        return f"libdevice.isinf({x}).to(tl.int1)"

    @staticmethod
    def isnan(x):
        return f"libdevice.isnan({x}).to(tl.int1)"

    @staticmethod
    def round(x):
        return f"libdevice.nearbyint({x})"

    @staticmethod
    def floor(x):
        return f"libdevice.floor({x})"

    @staticmethod
    def floordiv(a, b):
        # See the comment in lowering.div_mode. a and b are integer type.
        # Similar to div_floor_kernel_cuda in pytorch core.
        # Notice that // in triton behaves as truncdiv instead of floordiv
        quot = f"{a} // {b}"
        rem = f"{a} % {b}"
        return f"tl.where(({a} < 0) != ({b} < 0), tl.where({rem} != 0, {quot} - 1, {quot}), {quot})"

    @staticmethod
    def sign(x):
        z = ops.constant(0, torch.int32)
        left = ops.to_dtype((ops.lt(z, x)), torch.int8)
        right = ops.to_dtype((ops.lt(x, z)), torch.int8)
        sub = ops.sub(left, right)
        return f"{sub}.to({x}.dtype)"

    @staticmethod
    def trunc(x):
        return f"libdevice.trunc({x})"

    @staticmethod
    def truncdiv(a, b):
        # See the comment in lowering.div_mode. a and b are integer type.
        # Notice that // in triton behaves as truncdiv instead of floordiv
        return f"{a} // {b}"

    @staticmethod
    def ceil(x):
        return f"libdevice.ceil({x})"


TritonOverrides._initialize_pointwise_overrides("triton")


# Use mypy to check protocol implemented correctly
def _typecheck_TritonOverrides(h: TritonOverrides) -> OpsHandler[str]:
    return h


class TritonKernelOverrides(TritonOverrides):
    """Map element-wise ops to Triton within a TritonKernel

    Unlike TritonOverrides, these assume the code is going to be inserted into
    the body of the main triton kernel and so it may use indexing and mask
    variables which are assumed to already be defined in the current scope.
    """

    @classmethod
    def constant(cls, value, dtype):
        # NOTE: Cannot use shape=[] as it's not supported by triton-rocm
        # We could use shape=[1] instead but starting with the correct
        # ndim avoids extra `tt.expand_dim` ops appearing in the triton IR.
        ndim = V.kernel.triton_tensor_ndim()
        shape = [1] * ndim
        return cls._shaped_constant(value, dtype, shape=shape)

    @classmethod
    def index_expr(cls, expr, dtype):
        indexing = V.kernel.indexing(expr, block_ptr=False)
        assert isinstance(indexing, IndexingOptions)
        var = V.kernel.cse.generate(
            V.kernel.compute, indexing.index_str, bounds=get_bounds_index_expr(expr)
        )

        if dtype not in (torch.int32, torch.int64):
            var = V.kernel.cse.generate(V.kernel.compute, cls.to_dtype(var, dtype))
        var.mask_vars = indexing.mask_vars
        return var

    @staticmethod
    def masked(mask, body, other):
        if mask is not None and torch.version.hip is not None:
            mask = V.kernel.cse.generate(
                V.kernel.compute,
                f"{mask}.to(tl.int1)",
            )

        nodes = body.graph.find_nodes(op="output")
        assert nodes, "graph for body does not contain an output"

        need_where = False
        for node in nodes:
            for arg in node.args:
                if arg.target != "load" or should_unwrap_unspec_arg(arg.args[0]):
                    need_where = True

        value = None if need_where else other
        with V.kernel.mask_loads(mask, value=value) as new_mask:
            result = body()

        if need_where:
            # Remove once CSEVariables track the dtype
            if result.bounds.is_bool:
                other = bool(other)
            # Take dtype from result to prevent accidental promotion
            other = V.kernel.cse.generate(
                V.kernel.compute,
                f"tl.full({result}.shape, {constant_repr(other)}, {result}.dtype)",
                bounds=ValueRanges.wrap(other),
            )
            ret = ops.where(new_mask, result, other)
        else:
            ret = result

        ret.mask_vars.discard(new_mask)
        return ret

    @staticmethod
    def load_seed(name, offset):
        var = V.kernel.args.input(name)
        return (
            f"tl.load({var} + {V.kernel.args.seed_offset('load_seed_offset', offset)})"
        )

    @staticmethod
    def frexp(x):
        cache_key = f"frexp({x})"
        if cache_key in V.kernel.cse.cache:
            return V.kernel.cse.cache[cache_key]

        mantissa = V.kernel.cse.newvar()
        exponent = V.kernel.cse.newvar()
        V.kernel.compute.writeline(
            f"{mantissa}, {exponent} = triton_helpers.frexp({x})"
        )
        V.kernel.cse.cache[cache_key] = (mantissa, exponent)
        return (mantissa, exponent)


# Use mypy to check protocol implemented correctly
def _typecheck_TritonKernelOverrides(h: TritonKernelOverrides) -> OpsHandler[str]:
    return h


class HelperFunctions:
    """An ordered set of helper functions."""

    _templates_seen: Dict[str, str]  # Template code to function name
    finalized_helpers: List[str]

    def __init__(self) -> None:
        self._templates_seen = {}
        self.finalized_helpers = []

    def add(self, template_code: str, *, base_name="_triton_helper_fn") -> str:
        """This accepts a function definition with the function name
        left as a format specifier e.g.

            @triton.jit
            def {name}(arg0, arg1):
                return arg0 + arg1

        We add the templated code to the function set and return the name
        assigned to that function.

        """
        existing_name = self._templates_seen.get(template_code)
        if existing_name is not None:
            # Don't duplicate existing helpers
            return existing_name

        name = f"{base_name}{len(self.finalized_helpers)}"
        self._templates_seen[template_code] = name
        self.finalized_helpers.append(template_code.format(name=name))
        return name

    def __iter__(self):
        return iter(self.finalized_helpers)

    def __getitem__(self, idx):
        return self.finalized_helpers[idx]


@dataclasses.dataclass
class BlockParameters:
    """
    Class representing ND block dimensions, for block pointer analysis.
    """

    shape: List[sympy.Expr] = dataclasses.field(default_factory=list)
    block_shape: List[sympy.Expr] = dataclasses.field(default_factory=list)
    strides: List[sympy.Expr] = dataclasses.field(default_factory=list)
    offsets: List[sympy.Expr] = dataclasses.field(default_factory=list)

    def __add__(self, other: BlockParameters) -> BlockParameters:
        """
        Concatenates block parameters.
        """
        cls = type(self)
        a, b = tuple(dataclasses.asdict(x) for x in (self, other))
        return cls(**{key: a[key] + b[key] for key in a})


class TritonKernel(SIMDKernel):
    overrides = TritonKernelOverrides  # type: ignore[assignment]
    helper_functions: HelperFunctions
    kexpr: Callable[[sympy.Expr], str] = texpr
    allow_block_ptr = True

    def __init__(
        self,
        *groups,
        index_dtype: str,
        mutations: Optional[OrderedSet[str]] = None,
        pid_cache=None,
        reduction_hint=ReductionHint.DEFAULT,
        min_elem_per_thread=0,
        override_persistent_reduction=None,
        optimize_mask=True,
    ) -> None:
        self.optimize_mask: bool = optimize_mask
        super().__init__(
            *groups,
            index_dtype=index_dtype,
            mutations=mutations,
            reduction_hint=reduction_hint,
            pid_cache=pid_cache,
            override_persistent_reduction=override_persistent_reduction,
        )
        self.suffix: IndentedBuffer = IndentedBuffer()  # type: ignore[assignment]
        self.outside_loop_vars: OrderedSet[Any] = OrderedSet()
        self.min_elem_per_thread = min_elem_per_thread
        self.block_ptr_id = itertools.count()
        self.helper_functions = HelperFunctions()

        # A set of autotuning hints to pass as part of triton_meta
        self.autotune_hints: OrderedSet[AutotuneHint] = OrderedSet()
        self.triton_meta: Optional[Dict[str, object]] = None

        self.codegen_range_tree()

    def _get_symt(self, tree: IterationRangesEntry) -> SymT:
        prefix_to_symt = {prefix: symt for symt, prefix in prefix_str.items()}
        return prefix_to_symt[tree.prefix]

    def _get_block_size(self, tree: IterationRangesEntry) -> sympy.Symbol:
        return block_sizes[self._get_symt(tree)]

    def _get_block_offset(self, tree: IterationRangesEntry) -> sympy.Symbol:
        return block_offsets[self._get_symt(tree)]

    def _max_block_size(self, tree: IterationRangesEntry) -> int:
        return TRITON_MAX_BLOCK[tree.prefix.upper()]

    def codegen_range_tree(self):
        for tree in self.range_trees:
            # reduction indexing goes inside a loop
            if not tree.is_loop:
                self.iteration_ranges_codegen_header(tree, self.body)
        if self.inside_reduction and self.range_trees[-1].is_loop:
            # workaround for this issue:
            # https://gist.github.com/jansel/6527126f781559095c5531f98a4235a7
            self.body.writeline(
                f"rbase = {self.iteration_ranges_ranges_code(self.range_trees[-1])}"
            )

    def need_numel_args(self):
        r"""
        Indicate whether we need provide numel as arguments for the generated
        kernel calls in the benchmark.

        Should be true for pointwise/reduction kernels but false for triton
        matmul kernels.
        """
        return True

    def should_use_persistent_reduction(self) -> bool:
        """
        Heuristic to set self.persistent_reduction and add guards
        if needed.
        """
        if not (self.inside_reduction and config.triton.persistent_reductions):
            return False
        threshold = {
            ReductionHint.INNER: 1024,
        }.get(self.reduction_hint, 64)

        # If multi_kernel is enabled, we do more aggressive persistent reduction.
        # This may result in some persistent reductions slower than the
        # corresponding non-persistent reductions. MultiKernel will do benchmarking
        # to pick the faster one.
        if config.triton.multi_kernel:
            threshold *= 16
        last_numel = self.numels[-1]
        return V.graph.sizevars.statically_known_leq(last_numel, threshold)  # type: ignore[arg-types]

    def want_no_x_dim(self):
        return (
            self.reduction_hint == ReductionHint.INNER
            and self.persistent_reduction
            and len(self.numels) == 2
            and V.graph.sizevars.statically_known_geq(self.numels[-1], 256)  # type: ignore[arg-types]
        )

    @property
    def assert_function(self) -> str:
        return "tl.device_assert"

    def indexing(
        self,
        index: sympy.Expr,
        *,
        copy_shape=None,
        dense_indexing=False,
        override_mask=None,
        block_ptr=False,
    ):
        """
        Compute the index and mask to pass to tl.load() or tl.store()
        """
        index = self.prepare_indexing(index)
        index_vars = index.free_symbols
        has_rindex = False

        mask_vars: OrderedSet[str] = OrderedSet()
        for var in index_vars:
            assert isinstance(var, sympy.Symbol)
            has_rindex = has_rindex or symbol_is_type(var, SymT.RINDEX)
            if override_mask:
                pass
            elif symbol_is_type(var, SymT.TMP):
                # indirect indexing
                cse_var = self.cse.varname_map[var.name]
                mask_vars.update(cse_var.mask_vars)
            elif symbol_is_type(
                var,
                (
                    SymT.UNBACKED_INT,
                    SymT.SIZE,
                    SymT.PRECOMPUTED_SIZE,
                    SymT.INDEX,
                    SymT.FLOAT,
                    SymT.UNBACKED_FLOAT,
                ),
            ):
                pass
            else:
                # var is one of xN, yN or rN
                assert symbol_is_type(
                    var, (SymT.RINDEX, SymT.XBLOCK, SymT.YBLOCK)
                ), var.name
                mask_vars.add(f"{var.name[0]}mask")

        need_dense = (
            config.triton.dense_indexing
            or dense_indexing
            or self._load_mask is not None
        ) and index != 0

        have_dense = True
        have_loop_vars = False
        dense_mask_vars: OrderedSet[str] = OrderedSet()

        for tree in self.active_range_trees():
            if index_vars.intersection(tree.var_list):
                have_loop_vars = True
            else:
                have_dense = False
            dense_mask_vars.add(f"{tree.prefix}mask")

        if (
            block_ptr
            and self.allow_block_ptr
            and config.triton.use_block_ptr
            and not override_mask
            and not self._load_mask
            and len(mask_vars - dense_mask_vars) == 0
            and not self.is_indirect_indexing(index)
            and have_loop_vars
            # workaround https://github.com/openai/triton/issues/2821
            and self.index_dtype == "tl.int32"
        ):

            def match_strided_block(
                index: sympy.Expr, range_tree: IterationRangesEntry
            ) -> Optional[BlockParameters]:
                """
                Matches expressions of the form:
                    idx = s * xindex

                This implies stride (s,), and shape (XBLOCK,).
                """
                symbol = range_tree.symbol()
                stride = sympy.Wild("stride", exclude=[symbol])
                m = index.match(symbol * stride)
                if m is None:
                    return None

                return BlockParameters(
                    shape=[range_tree.numel],
                    block_shape=[self._get_block_size(range_tree)],
                    strides=[m[stride]],
                    offsets=[self._get_block_offset(range_tree)],
                )

            def match_mod_div_block(
                index: sympy.Expr, range_tree: IterationRangesEntry
            ) -> Optional[BlockParameters]:
                """
                Matches higher-dimensional blocks coming from FloorDiv and ModularIndexing.

                Example expression to match:
                   sN * ((rindex//(d1 * ... * d(N-1))))
                       + s1 * ModularIndexing(rindex, 1, d1)
                       + ...
                       + s(N-1) * ModularIndexing(rindex, d1 * ... * d(N-2), d(N-1))

                This iterates over a block of shape (dN, ..., d1) and stride
                (sN, ..., s1). (d1,...,d(N-1)) and (s1,...,sN) are
                wildcards that we match.

                Note that dN does not appear in the expression, but we solve for it
                using range tree numels and the other dims.
                """
                # Bound the possible number of dims. We use the following heuristics:
                # - At least one dim for each range tree node.
                # - At least one dim for every FloorDiv or ModularIndexing op.
                # - At least 2 dims to pattern match.
                num_dims = max(
                    2,
                    len(self.range_tree_nodes),
                    (index.count(FloorDiv) + index.count(ModularIndexing)),
                )

                # Pattern match to find the strides and offset.
                index_var = range_tree.symbol()
                wild = functools.partial(sympy.Wild, exclude=[index_var])
                dims: List[sympy.Expr] = [
                    wild(f"dim_mod{idx}") for idx in range(num_dims)
                ]
                strides: List[sympy.Expr] = [
                    wild(f"stride_mod{idx}") for idx in range(num_dims)
                ]

                def get_slice_numels(dims: List[Any]) -> List[Any]:
                    """
                    Compute the cumulative size of each dimension's slice.
                    This proceeds from the last dim up to the second.
                    """
                    numels = [sympy.Integer(1)]
                    for dim in dims[:0:-1]:
                        numel = dim * numels[0]
                        numels.insert(0, numel)
                    return numels

                # The first dimension's index is computed by division.
                # The remaining are computed by modulo.
                slice_numels = get_slice_numels(dims[:num_dims])
                block_index_exprs = [FloorDiv(index_var, slice_numels[0])] + [
                    ModularIndexing(index_var, numel, dim)
                    for dim, numel in zip(dims[1:], slice_numels[1:])
                ]

                # Calculate a linear index from block indices.
                match_expr = sympy_dot(strides, block_index_exprs)

                # Pattern match.
                match = index.match(match_expr)
                if match is None:
                    return None

                # Provide default values for unmatched dims and strides.
                for dim in dims[1:]:
                    if dim not in match:
                        match[dim] = sympy.Integer(1)
                for stride in strides[1:]:
                    if stride not in match:
                        match[stride] = sympy.Integer(0)

                sizevars = V.graph.sizevars

                def get_match(expr: sympy.Expr) -> sympy.Expr:
                    return sizevars.lookup_precomputed_size(match[expr])

                # Replace wildcards with matched expressions.
                dims = [dims[0]] + [get_match(dim) for dim in dims[1:]]
                strides = [get_match(stride) for stride in strides]
                slice_numels = get_slice_numels(dims)
                block_index_exprs = [
                    sympy_subs(expr, match) for expr in block_index_exprs
                ]

                # The leading dimension is not directly matched in our expression.
                # We solve for it by dividing the range tree numel by the product of
                # all other dimensions. We quit if they are not known to be divisible.
                assert (
                    dims[0] not in match
                ), "Expected not to match the leading dimension!"
                if not sizevars.statically_known_multiple_of(
                    range_tree.numel, slice_numels[0]
                ):
                    return None
                dims[0] = range_tree.numel / slice_numels[0]

                # Check for applicable iteration range sizes.
                # When mapping a 1D block into an ND one, we need to know that
                # the number of elements is not changed. This means the slice numels of
                # the ND iteration range must evenly divide the length of the 1D block.
                # There are two cases where we can guarantee this:
                #  1. Numels are powers of 2. If numel == 2 ** n, and we know XBLOCK == 2 ** m,
                #     with n and m integers, then either numel is a multiple of XBLOCK, or numel
                #     is less than XBLOCK. (If numel is less than XBLOCK, we round up to 1 below.)
                #  2. Numels are multiples of the maximum possible block size.
                max_block = self._max_block_size(range_tree)
                if any(
                    not sizevars.statically_known_multiple_of(numel, max_block)
                    and not sizevars.statically_known_power_of_2(numel)
                    for numel in slice_numels
                ):
                    return None

                def identity(expr: sympy.Expr) -> sympy.Expr:
                    return expr

                # Compute the ND block shape from the linear block size.
                # Use CielDiv to round leading dimensions up to 1.
                # Non-leading dimensions are clamped to the size of the iteration range,
                # while the leading dimension can exceed this to accomodate a larger
                # block size.
                linear_block_size = self._get_block_size(range_tree)
                block_shape: List[sympy.Expr] = [
                    CeilDiv(linear_block_size, slice_numels[0])
                ] + [
                    sympy.Min(CeilDiv(linear_block_size, numel), dim)
                    for numel, dim in zip(slice_numels[1:], dims[1:])
                ]

                # Compute block offsets from {xyzr}offset and the matched expressions.
                block_offsets: List[sympy.Expr] = [
                    sympy_subs(expr, {index_var: self._get_block_offset(range_tree)})
                    for expr in block_index_exprs
                ]

                return BlockParameters(
                    shape=dims,
                    block_shape=block_shape,
                    strides=strides,
                    offsets=block_offsets,
                )

            def match_block_pointer_subexpr(
                expr: sympy.Expr, range_tree: IterationRangesEntry
            ) -> Optional[BlockParameters]:
                """
                Match a block indexing subexpression involving a single range tree.
                """
                for match_func in (
                    match_strided_block,
                    match_mod_div_block,
                ):
                    match = match_func(expr, range_tree)
                    if match is not None:
                        return match

                return None

            def match_block_pointer() -> Optional[BlockPtrOptions]:
                index_relative_to_xyr_index = sympy_subs(
                    index, {v: t.expr for v, t in self.range_tree_nodes.items()}
                )
                range_trees = self.active_range_trees(reorder=True)

                # Match each range tree separately.
                range_symbols = {tree.symbol() for tree in range_trees}
                index_terms = sympy.Add.make_args(index_relative_to_xyr_index)
                block_params = BlockParameters()
                for tree in range_trees:
                    # Partition the index into subexpressions pertaining to each range tree.
                    # For example xindex * 5 + rindex * 3 is partitioned to
                    # (xindex * 5, rindex * 3).
                    symbol = tree.symbol()
                    subexpr = sympy.Integer(0) + sum(
                        expr for expr in index_terms if symbol in expr.free_symbols
                    )

                    # Reject mixed terms, e.g. xindex * rindex.
                    # NB: the zero expression is allowed, for broadcasting.
                    if len(range_symbols.intersection(subexpr.free_symbols)) > 1:
                        return None

                    # Match the subexpression for this range tree.
                    params = match_block_pointer_subexpr(subexpr, tree)
                    if params is None:
                        return None
                    block_params += params

                # Collect leftover terms as a constant offset.
                offset = sum(
                    expr
                    for expr in index_terms
                    if not range_symbols.intersection(expr.free_symbols)
                )

                # Form the block pointer.
                self.filter_masks(mask_vars)
                return BlockPtrOptions.create(
                    params=block_params,
                    constant_offset=offset,
                    range_trees=range_trees,
                    mask_vars=mask_vars,
                )

            # Return a block pointer, if indexing matches the pattern.
            options = match_block_pointer()
            if options is not None:
                return options

        expand_str = None
        index_str = self.index_to_str(index)
        if isinstance(index, sympy.Integer):
            expand_str = f"{copy_shape}.shape" if copy_shape else self.dense_size_str()
            index_str = f"tl.full({expand_str}, {index_str}, tl.int32)"
            return IndexingOptions(
                index_str, OrderedSet(), "None", expand_str, has_rindex, index
            )

        if need_dense and not have_dense:
            expand_str = f"{copy_shape}.shape" if copy_shape else self.dense_size_str()
            index_str = f"tl.broadcast_to({index_str}, {expand_str})"
            mask_vars = dense_mask_vars
        elif not have_loop_vars and copy_shape:
            index_str = f"tl.broadcast_to({index_str}, {copy_shape}.shape)"
            mask_vars = dense_mask_vars

        if override_mask:
            mask_vars = OrderedSet([override_mask])

        if self._load_mask:
            mask_vars.add(self._load_mask)

        self.filter_masks(mask_vars)

        mask_str = " & ".join(sorted(map(str, mask_vars))) if mask_vars else "None"
        return IndexingOptions(index_str, mask_vars, mask_str, expand_str, has_rindex, index)  # type: ignore[arg-type]

    def codegen_block_ptr(
        self, name: str, var: str, indexing: BlockPtrOptions, other=""
    ) -> Tuple[str, Optional[DeferredLine], str]:
        advance_block_ptr = None
        check = indexing.boundary_check()
        if not check:
            # workaround https://github.com/openai/triton/issues/2813
            other = ""
        elif other:
            assert other == ", other=0.0"
            other = f", boundary_check={check!r}, padding_option='zero'"
        else:
            other = f", boundary_check={check!r}"
        if (
            self.inside_reduction
            and self.range_trees[-1].is_loop
            and indexing.has_rindex()
        ):
            block_ptr = f"block_ptr{next(self.block_ptr_id)}"
            self.body.writeline(
                DeferredLine(
                    name, f"{block_ptr} = {indexing.format(var, roffset=False)}"
                )
            )
            advance_block_ptr = DeferredLine(
                name,
                f"{block_ptr} = tl.advance({block_ptr}, {indexing.advance_roffset()})",
            )
        else:
            block_ptr = indexing.format(var)
        return block_ptr, advance_block_ptr, other

    def codegen_block_ptr_store_line(self, name, indexing, block_ptr, value, other=""):
        # broadcasting is not implicit for block_ptrs
        value = (
            f"tl.broadcast_to({value}, {self.index_to_str(indexing.reshape_suffix)})"
        )
        # drop any extra size=1 dimensions
        block_shape = [V.kernel.index_to_str(expr) for expr in indexing.block_shape]
        value = triton_reshape(value, indexing.reshape_suffix, block_shape)
        # workaround https://github.com/openai/triton/issues/2814
        value = f"{value}.to({triton_store_type(V.graph.get_dtype(name))})"
        return f"tl.store({block_ptr}, {value}{other})"

    def check_bounds(
        self,
        expr: sympy.Expr,
        size: sympy.Expr,
        lower: bool,
        upper: bool,
    ):
        if not (lower or upper):
            return

        assert isinstance(expr, sympy.Expr)
        indexing = self.indexing(expr, block_ptr=False)
        assert isinstance(indexing, IndexingOptions)

        index_str = indexing.index_str
        mask_str = indexing.mask_str if indexing.has_mask() else None
        size_str = texpr(self.rename_indexing(size)) if upper else None

        # expr is already wrapped
        line = self.indirect_assert(
            index_str, "0" if lower else None, size_str, mask_str
        )

        indirect = self.is_indirect_indexing(expr) or any(
            isinstance(m, TritonCSEVariable) for m in indexing.mask_vars
        )
        buffer = self.get_load_buffer(indexing)
        self.cse.generate(buffer, line, assignment=False)

    def get_load_buffer(self, indexing):
        if indexing.has_indirect() or indexing.has_tmpmask():
            # Masked loads must come after the mask is computed
            return self.compute
        elif (
            self.inside_reduction
            and self.range_trees[-1].is_loop
            and not indexing.has_rindex()
        ):
            # can lift a common load outside of reduction loop
            # One exception is when this is an indirect_load.
            return self.body
        else:
            return self.loads

    def load(self, name: str, index: sympy.Expr):
        var = self.args.input(name)
        indirect_indexing = self.is_indirect_indexing(index)
        original_index = index
        indexing = self.indexing(index, block_ptr=True)
        has_rindex = indexing.has_rindex()
        has_tmpmask = indexing.has_tmpmask()

        # Keep the variable in cache if were going to reuse it. Equiv., if any of the following hold
        #  1) We are doing broadcasting
        #  2) It is a non-coalesced load. The intuition is that if it's
        #  non-coalesced, we will likely load each element multiple times in
        #  practice.
        #  3) It will be used later and it won't be CSE'd. Equiv., if all the following hold
        #   3.1) We are in a reduction loop
        #   3.2) Its not its last use
        #   3.3) This load will not be lifted to the body
        #
        is_coalesced = any(
            i == 1 for i in self.get_strides_of_load(original_index).values()
        )
        if self.is_broadcasted(original_index):
            ep = ", eviction_policy='evict_last'"
        elif not is_coalesced:
            ep = ", eviction_policy='evict_last'"
        elif self.inside_reduction and self.range_trees[-1].is_loop:
            if name in self.args.inplace_buffers:
                names: OrderedSet[str] = OrderedSet(
                    self.args.inplace_buffers[name].other_names
                )
            else:
                names = OrderedSet([name])
            last_use = len(names & self.last_usage) > 0
            evict_last = not last_use and (has_rindex or indirect_indexing)
            if evict_last:
                ep = ", eviction_policy='evict_last'"
            else:
                ep = ", eviction_policy='evict_first'"
        else:
            ep = ""

        if (has_tmpmask or has_rindex) and indexing.has_mask():
            if self._load_other:
                other = f", other={constant_repr(self._load_other)}"
            else:
                other = ", other=0.0"
        else:
            other = ""

        advance_block_ptr = None
        append_broadcast = None
        if should_unwrap_unspec_arg(name):
            line = var
        else:
            if isinstance(indexing, BlockPtrOptions):
                block_ptr, advance_block_ptr, other = self.codegen_block_ptr(
                    name, var, indexing, other
                )
                line = f"tl.load({block_ptr}{other}{ep})"
                # add needed size=1 dimensions
                block_shape = [str(dim) for dim in indexing.block_shape]
                line = triton_reshape(line, block_shape, indexing.reshape_suffix)
            elif isinstance(original_index, sympy.Integer):
                line = f"tl.load({var} + ({original_index}))"
                append_broadcast = indexing.expand_str
            else:
                line = f"tl.load({var} + ({indexing.index_str}), {indexing.mask_str}{ep}{other})"

            dtype = V.graph.get_dtype(name)
            if (
                dtype in (torch.float16, torch.bfloat16)
                and config.triton.codegen_upcast_to_fp32
            ):
                line += ".to(tl.float32)"
            if dtype == torch.bool and torch.version.hip is None:
                # Workaround for https://github.com/openai/triton/issues/2151
                # tl.load returns int8 when loading from pointer to int1
                # NOTE: Currently causes hangs on bool UTs for ROCm
                line += ".to(tl.int1)"

        load_buffer = self.get_load_buffer(indexing)
        result_var = self.cse.generate(load_buffer, line)
        assert isinstance(result_var, TritonCSEVariable)
        result_var.mask_vars = indexing.mask_vars  # type: ignore[assignment]

        if append_broadcast:
            line = f"tl.broadcast_to({result_var}, {append_broadcast})"
            result_var = self.cse.generate(load_buffer, line)

        if advance_block_ptr:
            load_buffer.writeline(advance_block_ptr)

        if not self.inside_reduction or (not indexing.has_rmask() and not has_rindex):
            self.outside_loop_vars.add(result_var)

        return result_var

    def store(
        self, name: str, index: sympy.Expr, value: CSEVariable, mode: StoreMode = None
    ) -> None:
        var = self.args.output(name)
        original_index = index
        indexing = self.indexing(index, dense_indexing=True, block_ptr=mode is None)

        # Guard against write-after-read corruption in triton.
        # See # https://github.com/openai/triton/issues/1615
        # This triton bug means that a load which is broadcasted over multiple
        # warps may see the result of a store that happens later in the triton
        # program. The workaround is to add a barrier before storing, which
        # enforces that all warps have already read the data.
        is_inplace = name in self.args.inplace_buffers
        is_broadcasted = self.is_broadcasted(original_index)
        if is_inplace and is_broadcasted:
            self.stores.writeline(DeferredLine(name, "tl.debug_barrier()"))

        advance_block_ptr = None
        if isinstance(indexing, BlockPtrOptions):
            block_ptr, advance_block_ptr, other = self.codegen_block_ptr(
                name, var, indexing
            )
            # block_ptr stores don't do implicit casting
            line = self.codegen_block_ptr_store_line(
                name, indexing, block_ptr, value, other
            )
        elif mode is None:
            line = f"tl.store({var} + ({indexing.index_str}), {value}, {indexing.mask_str})"
        elif mode == "atomic_add":
            line = f"tl.atomic_add({var} + ({indexing.index_str}), {value}, {indexing.mask_str}, sem='relaxed')"
        else:
            raise NotImplementedError(f"store mode={mode}")
        self.stores.writeline(DeferredLine(name, line))
        if advance_block_ptr:
            self.stores.writeline(advance_block_ptr)

        if not self.inside_reduction:
            self.outside_loop_vars.add(value)

    def bucketize(
        self,
        values: CSEVariable,
        offsets_name: str,
        offsets_size: sympy.Expr,
        indexing_dtype: torch.dtype,
        right: bool,
    ) -> CSEVariable:
        """
        See [Note: Inductor bucketize op]
        """

        # Triton performance for bucketize_binary_search is much better when the number
        # of threads equals the number of elements.
        # If we're trying to use a bucketize kernel, we should make sure that an
        # autotuning config with num_elements_per_warp=(warp_size) exists.
        self.autotune_hints.add(AutotuneHint.ONE_ELEMENT_PER_THREAD)

        offsets_ptr = self.args.input(offsets_name)
        block_size = self.dense_size_str()
        offsets_size_str = self.index_to_str(offsets_size)

        if indexing_dtype == torch.int32:
            triton_dtype = "tl.int32"
        elif indexing_dtype == torch.int64:
            triton_dtype = "tl.int64"
        else:
            raise NotImplementedError(
                "Bucketize only supports indexing with int32 and int64"
            )

        result = self.cse.generate(
            self.compute,
            f"triton_helpers.bucketize_binary_search({values}, {offsets_ptr}, {triton_dtype}, {right}, {offsets_size_str}, {block_size})",  # noqa: B950 line too long
        )

        return result

    def reduction_resize(self, value):
        ndims = self.triton_tensor_ndim()
        if ndims == 1:
            return f"triton_helpers.promote_to_tensor({value})"

        sizes = [":"] * ndims
        sizes[-1] = "None"
        return f"{value}[{', '.join(sizes)}]"

    def reduction(
        self,
        dtype: torch.dtype,
        src_dtype: torch.dtype,
        reduction_type: ReductionType,
        value: Union[CSEVariable, Tuple[CSEVariable, ...]],
    ) -> Union[CSEVariable, Tuple[CSEVariable, ...]]:
        assert self.inside_reduction
        masks = OrderedSet(f"{tree.prefix}mask" for tree in self.range_trees)
        self.filter_masks(masks)
        masks = sorted(masks)
        if self._load_mask:
            masks.append(self._load_mask)
        reduction_range_prefix = self.range_trees[-1].prefix

        # Say we have
        #     tmp0 = ops.constant(1, torch.int64)
        #     tmp1 = ops.reduction(torch.int64, torch.int64, "sum", tmp0)
        # tmp0 in the triton code is either a scalar, or single-element tensor
        # so if we emit tl.sum directly, it will only give 1 instead of RBLOCK * 1
        # To avoid this, we broadcast to the expected shape first.
        dense_size_str = self.dense_size_str()
        value = self._map_tuple_or_scalar(
            lambda v: self.cse.generate(
                self.compute, f"tl.broadcast_to({v}, {dense_size_str})"
            ),
            value,
        )

        dim: int
        root_op: str

        def final_reduction(value):
            use_helper = reduction_type in {"any", "max", "min", "prod"}
            module = "triton_helpers" if use_helper else "tl"
            if reduction_type in {"max", "min"}:
                return self.reduction_resize(
                    f"{module}.{reduction_type}2({value}, {dim})"
                )
            return self.reduction_resize(f"{module}.{reduction_type}({value}, {dim})")

        def final_argreduce(buffer, result_var, value, index):
            buffer.splice(
                f"""\
                _, {result_var}_tmp = triton_helpers.{root_op}_with_index({value}, {index}, {dim})
                {result_var} = {self.reduction_resize(f'{result_var}_tmp')}
                """
            )

        cache_key = (src_dtype, reduction_type, value)
        if cache_key in self.cse.reduction_cache:
            return self.cse.reduction_cache[cache_key]

        dim = self.triton_tensor_ndim() - 1
        acc_type = triton_acc_type(src_dtype)
        result_var: Any = self.cse.newvar()
        result_var.mask_vars = OrderedSet(var for var in masks if var[0] != "r")
        cond = " & ".join(masks)

        def where_cond(tval, fval):
            if not cond:
                return tval
            return TritonKernelOverrides.where(cond, tval, fval)

        if self.persistent_reduction:
            default = ir.Reduction.default_value(reduction_type, src_dtype)
            default = self._map_tuple_or_scalar(constant_repr, default)

            def _mask_value(value, default):
                return self.cse.generate(self.compute, where_cond(value, default))

            if isinstance(value, tuple):
                masked_value = [_mask_value(v, d) for v, d in zip(value, default)]
            else:
                masked_value = _mask_value(value, default)

            if reduction_type in {"argmax", "argmin"}:
                accumulator_index = str(
                    self.cse.generate(
                        self.compute,
                        f"tl.broadcast_to({reduction_range_prefix}index, {masked_value}.shape)",
                    )
                )
                root_op = {"argmax": "max", "argmin": "min"}[reduction_type]
                final_argreduce(
                    self.compute, result_var, masked_value, accumulator_index
                )
            elif reduction_type == "welford_reduce":
                # For persistent reductions, don't bother with
                # welford's algorithm since it uses more registers, and
                # taking two reductions doesn't increase memory usage.
                result_var = self.welford_reduce_fallback(dtype, value)
            elif reduction_type == "welford_combine":
                mean, m2, weight = masked_value
                welford = f"triton_helpers.welford({mean}, {m2}, {weight}, {dim})"
                mean, m2, weight = (self.cse.newvar() for _ in range(3))
                self.compute.writeline(f"{mean}, {m2}, {weight} = {welford}")

                result_var = tuple(
                    self.cse.generate(self.compute, self.reduction_resize(var_name))
                    for var_name in (mean, m2, weight)
                )
            else:
                result_var = self.cse.generate(
                    self.compute, final_reduction(masked_value)
                )
        else:
            accumulator = f"_{result_var}"
            default = ir.Reduction.default_accumulator(reduction_type, src_dtype)
            default = self._map_tuple_or_scalar(constant_repr, default)
            if not isinstance(default, tuple):
                self.body.writeline(
                    f"{accumulator} = tl.full({self.dense_size_str()}, {default}, {acc_type})"
                )

            if reduction_type in {"argmax", "argmin"}:
                accumulator_index = f"_{result_var}_index"
                long_max = torch.iinfo(torch.int64).max
                self.body.writeline(
                    f"{accumulator_index} = tl.full({self.dense_size_str()}, {long_max}, tl.int64)"
                )
                root_op = {"argmax": "max", "argmin": "min"}[reduction_type]

                self.compute.splice(
                    f"""\
                {accumulator}_next, {accumulator_index}_next = triton_helpers.{root_op}imum_with_index(
                    {accumulator}, {accumulator_index}, {value}, {reduction_range_prefix}index
                )
                {accumulator} = {where_cond(f'{accumulator}_next', accumulator)}
                {accumulator_index} = {where_cond(f'{accumulator_index}_next', accumulator_index)}
                """
                )
                final_argreduce(self.suffix, result_var, accumulator, accumulator_index)
            elif is_welford_reduction(reduction_type):
                accumulator = f"{result_var}_mean"
                accumulator_m2 = f"{result_var}_m2"
                accumulator_weight = f"{result_var}_weight"
                self.body.writeline(
                    f"{accumulator} = tl.zeros({self.dense_size_str()}, {acc_type})"
                )
                self.body.writeline(
                    f"{accumulator_m2} = tl.zeros({self.dense_size_str()}, {acc_type})"
                )
                self.body.writeline(
                    f"{accumulator_weight} = tl.zeros({self.dense_size_str()}, {acc_type})"
                )

                if reduction_type == "welford_combine":
                    mean, m2, weight = value
                    self.compute.splice(
                        f"""\
                    {accumulator}_next, {accumulator_m2}_next, {accumulator_weight}_next = triton_helpers.welford_combine(
                        {accumulator}, {accumulator_m2}, {accumulator_weight},
                        {mean}, {m2}, {weight}
                    )
                    """
                    )
                else:
                    assert reduction_type == "welford_reduce"
                    self.compute.splice(
                        f"""\
                    {accumulator}_next, {accumulator_m2}_next, {accumulator_weight}_next = triton_helpers.welford_reduce(
                        {value}, {accumulator}, {accumulator_m2}, {accumulator_weight}, roffset == 0
                    )
                    """
                    )

                self.compute.splice(
                    f"""\
                {accumulator} = {where_cond(f'{accumulator}_next', accumulator)}
                {accumulator_m2} = {where_cond(f'{accumulator_m2}_next', accumulator_m2)}
                {accumulator_weight} = {where_cond(f'{accumulator_weight}_next', accumulator_weight)}
                """
                )

                result_mean = result_var
                result_m2 = self.cse.newvar()
                result_weight = self.cse.newvar()
                self.suffix.splice(
                    f"""\
                {result_mean}_tmp, {result_m2}_tmp, {result_weight}_tmp = triton_helpers.welford(
                    {accumulator}, {accumulator_m2}, {accumulator_weight}, {dim}
                )
                {result_mean} = {self.reduction_resize(f'{result_mean}_tmp')}
                {result_m2} = {self.reduction_resize(f'{result_m2}_tmp')}
                {result_weight} = {self.reduction_resize(f'{result_weight}_tmp')}
                """
                )
                result_var = result_mean, result_m2, result_weight
            else:
                combine_fn = ir.get_reduction_combine_fn(reduction_type, src_dtype)
                updated = combine_fn(accumulator, value)
                self.compute.writeline(
                    f"{accumulator} = {where_cond(updated, accumulator)}"
                )

                if src_dtype == torch.bool:
                    # This is only really used for aten.any. It changes the
                    # final reduction of a non-persistent reduction from
                    #     tmp5 = triton_helpers.max(_tmp5, 1)[:, None]
                    # to
                    #     tmp5 = triton_helpers.max(_tmp5.to(tl.int8), 1)[:, None].to(tl.int1)
                    # which is needed because tl.reduce doesn't support tl.int1
                    accumulator = f"{accumulator}.to(tl.int8)"
                    result_type = triton_compute_type(dtype)
                    self.suffix.writeline(
                        f"{result_var} = {final_reduction(accumulator)}.to({result_type})"
                    )
                else:
                    self.suffix.writeline(
                        f"{result_var} = {final_reduction(accumulator)}"
                    )

        self.cse.reduction_cache[cache_key] = result_var

        if isinstance(result_var, tuple):
            assert all(isinstance(x, TritonCSEVariable) for x in result_var)
            self.outside_loop_vars |= OrderedSet(result_var)
        else:
            assert isinstance(result_var, TritonCSEVariable)
            self.outside_loop_vars.add(result_var)

        return result_var

    def store_reduction(self, name: str, index: sympy.Expr, value: CSEVariable):
        assert self.inside_reduction
        self.inside_reduction = False
        indexing = self.indexing(index, block_ptr=True)
        self.inside_reduction = True
        var = self.args.output(name)

        if isinstance(indexing, BlockPtrOptions):
            self.suffix.writeline(
                DeferredLine(
                    name,
                    self.codegen_block_ptr_store_line(
                        name,
                        indexing,
                        indexing.format(var),
                        value,
                        f", boundary_check={indexing.boundary_check()!r}",
                    ),
                )
            )
        else:
            assert isinstance(indexing, IndexingOptions)
            self.suffix.writeline(
                DeferredLine(
                    name,
                    f"tl.store({var} + ({indexing.index_str}), {value}, {indexing.mask_str})",
                )
            )

    def _lift_helper(self, fn, num_args) -> str:
        # Lift IR function for scan operations into a triton function
        # in the global namespace
        helper = IndentedBuffer()
        helper.writeline("@triton.jit")
        args = [tuple(f"arg{i}_{n}" for n in range(num_args)) for i in range(2)]
        signature = ", ".join(itertools.chain.from_iterable(args))
        helper.writeline(f"def {{name}}({signature}):")

        cse = CSE(prefix="", suffix="")
        overrides = TritonOverrides(V.MockHandler())

        # Build a name that changes depending on fn to workaround a triton bug
        # where the combine_fn to reduce and scan is not hashed, and so different
        # scan ops may collide in the triton cache.
        # This is fixed with the latest triton pin, but not the triton-rocm pin.
        helper_name = "_triton_helper_fn"

        class CSEProxy:
            def __getattr__(self, name: str) -> Callable[..., CSEVariable]:
                def inner(*args, **kwargs):
                    nonlocal helper_name
                    helper_name += f"_{name}"
                    return cse.generate(
                        helper,
                        getattr(overrides, name)(*args, **kwargs),
                    )

                return inner

        with helper.indent(), V.set_ops_handler(CSEProxy()):
            outputs = fn(*args)
            outputs = ", ".join(str(output) for output in outputs)
            helper.writeline(f"return {outputs}")

        return self.helper_functions.add(helper.getvalue(), base_name=helper_name)

    def scan(
        self,
        dtypes: Tuple[torch.dtype, ...],
        combine_fn: Callable[
            [Tuple[CSEVariable, ...], Tuple[CSEVariable, ...]], Tuple[CSEVariable, ...]
        ],
        values: Tuple[CSEVariable, ...],
    ) -> Tuple[CSEVariable, ...]:
        assert self.inside_reduction
        masks = OrderedSet(f"{tree.prefix}mask" for tree in self.range_trees)
        self.filter_masks(masks)
        masks = sorted(masks)
        assert not self._load_mask, "ops.scan not supported inside ops.masked"
        reduction_range_prefix = self.range_trees[-1].prefix

        broadcasted_values = []
        accumulators = []

        cse_compute = functools.partial(self.cse.generate, self.compute)
        combine_helper_fn = self._lift_helper(combine_fn, len(values))
        dim = self.triton_tensor_ndim() - 1

        for value, dtype in zip(values, dtypes):
            acc_type = triton_acc_type(dtype)
            cond = " & ".join(masks)

            value_dtype = self.cse.generate(
                self.compute,
                f"{value}.to({triton_compute_type(dtype)})",
            )
            value = self.cse.generate(
                self.compute,
                f"tl.broadcast_to({value_dtype}, {self.dense_size_str()})",
            )
            broadcasted_values.append(value)

            acc_type = triton_acc_type(dtype)
            cond = " & ".join(masks)

            if not self.persistent_reduction:
                accumulator = self.cse.newvar()
                reduced_size = self.dense_size_list()
                reduced_size[-1] = "1"
                reduced_size = f"[{', '.join(reduced_size)}]"

                default = "float('nan')" if dtype.is_floating_point else "-1"
                self.body.writeline(
                    f"{accumulator} = tl.full({reduced_size}, {default}, {acc_type})"
                )

                accumulators.append(accumulator)

        def csv(values):
            return " ".join(f"{value}," for value in values)

        def cse_multiple(line, n, masks):
            cache_keys = [f"{line}, {i}, {masks}" for i in range(n)]
            if all(cache_key in self.cse.cache for cache_key in cache_keys):
                return [self.cse.cache[cache_key] for cache_key in cache_keys]
            result_vars = [self.cse.newvar() for _ in range(n)]
            self.compute.writeline(
                f"{csv(result_vars)} = {line}",
            )
            for result_var, cache_key in zip(result_vars, cache_keys):
                if masks:
                    result_var.mask_vars = masks  # type: ignore[attr-defined]
                self.cse.cache[cache_key] = result_var
            return tuple(result_vars)

        partial_scan_vars = cse_multiple(
            f"tl.associative_scan(({csv(broadcasted_values)}), {dim}, {combine_helper_fn})",
            len(values),
            masks,
        )

        if not self.persistent_reduction:
            # tl.reduce doesn't work for non-commutative operators, so instead
            # of repeating the scan op as a reduction, we use sum to select the
            # last scan value
            partial_reduce_vars = [
                cse_compute(
                    f"triton_helpers.select_one(({partial_scan_var}), rbase == (RBLOCK - 1), dim=-1, keep_dims=True)"
                )
                for partial_scan_var in partial_scan_vars
            ]
            accs_next = combine_fn(tuple(accumulators), tuple(partial_reduce_vars))
            full_scan_vars = combine_fn(tuple(accumulators), partial_scan_vars)
            result_vars = [
                cse_compute(f"tl.where(roffset > 0, {full_scan}, {partial_scan})")
                for full_scan, partial_scan in zip(full_scan_vars, partial_scan_vars)
            ]
            for acc_next, accumulator, partial_reduce in zip(
                accs_next, accumulators, partial_reduce_vars
            ):
                self.compute.writeline(
                    f"{accumulator} = tl.where(roffset > 0, {acc_next}, {partial_reduce})"
                )
        else:
            result_vars = partial_scan_vars

        for result_var in result_vars:
            result_var.mask_vars = masks  # type: ignore[attr-defined]

        return tuple(result_vars)

    def sort(
        self,
        dtypes: Tuple[torch.dtype, ...],
        values: Tuple[CSEVariable, ...],
        stable: bool,
        descending: bool,
    ) -> Tuple[CSEVariable, ...]:
        assert self.inside_reduction
        masks = OrderedSet(f"{tree.prefix}mask" for tree in self.range_trees)
        self.filter_masks(masks)
        masks = sorted(masks)
        assert not self._load_mask, "ops.sort not supported inside ops.masked"
        assert (
            self.persistent_reduction
        ), "ops.sort is only supported in persistent reductions"
        reduction_range_prefix = self.range_trees[-1].prefix

        cse_compute = functools.partial(self.cse.generate, self.compute)
        dim = self.triton_tensor_ndim() - 1

        broadcasted_values = [
            cse_compute(f"tl.broadcast_to({value}, {self.dense_size_str()})")
            for value in values
        ]

        def csv(values):
            return " ".join(f"{value}," for value in values)

        def cse_multiple(line, n, masks):
            cache_keys = [f"{line}, {i}, {masks}" for i in range(n)]
            if all(cache_key in self.cse.cache for cache_key in cache_keys):
                return [self.cse.cache[cache_key] for cache_key in cache_keys]
            result_vars = [self.cse.newvar() for _ in range(n)]
            self.compute.writeline(
                f"{csv(result_vars)} = {line}",
            )
            for result_var, cache_key in zip(result_vars, cache_keys):
                if masks:
                    result_var.mask_vars = masks  # type: ignore[attr-defined]
                self.cse.cache[cache_key] = result_var
            return tuple(result_vars)

        assert self.range_trees[-1].prefix == "r"
        rnumel = "None" if self._has_constant_mask(self.range_trees[-1]) else "rnumel"

        if len(values) == 2:
            line = (
                f"triton_helpers.sort_with_index({broadcasted_values[0]}, {broadcasted_values[1]},"
                f" {rnumel}, {dim}, stable={stable}, descending={descending})"
            )
            result_vars = cse_multiple(line, len(values), masks)
        else:
            raise AssertionError("Unhandled sort")

        for result_var, input_var in zip(result_vars, values):
            result_var.mask_vars = masks  # type: ignore[attr-defined]
            result_var.bounds = input_var.bounds

        return tuple(result_vars)

    def codegen_body(self):
        """
        Concat output code from index_code, loads, compute, stores,
        suffix into self.body.

        For pointwise kernels, this is called just once at the end.

        For reduction kernels, this generates a loop over the reduction
        axis.
        """
        if not (
            self.indexing_code
            or self.loads
            or self.stores
            or self.compute
            or self.suffix
        ):
            return

        if self.inside_reduction and self.range_trees[-1].is_loop:
            self.body.writeline("for roffset in range(0, rnumel, RBLOCK):")
            with self.body.indent():
                # last range tree is always reduction
                self.iteration_ranges_codegen_header(self.range_trees[-1], self.body)
                self.body.splice(self.indexing_code)
                self.body.splice(self.loads)
                self.body.splice(self.compute)
                self.body.splice(self.stores)

            # invalidate any caches that came from inside the reduction loop
            self.cse.invalidate(self.outside_loop_vars)
            self.range_trees[-1].cache_clear()
        else:
            self.body.splice(self.indexing_code)
            self.body.splice(self.loads)
            self.body.splice(self.compute)
            self.body.splice(self.stores)
        self.body.splice(self.suffix)
        self.indexing_code.clear()
        self.loads.clear()
        self.compute.clear()
        self.stores.clear()
        self.suffix.clear()

    def codegen_kernel_benchmark(self, num_gb, grid=None):
        result = IndentedBuffer()
        argdefs, call_args, signature, _ = self.args.python_argdefs()

        result.writelines(["", "", "def get_args():"])
        with result.indent():
            name_cnt = itertools.count()
            var_names = []
            for arg_name, arg_sig in zip(call_args, signature):
                var_name = f"arg_{next(name_cnt)}"
                buf = V.graph.try_get_buffer(arg_name)
                if buf:
                    result.writeline(
                        f"{var_name} = rand_strided({V.graph.sizevars.size_hints(buf.get_size())}, {V.graph.sizevars.size_hints(buf.get_stride())}, device='{buf.get_device()}', dtype={buf.get_dtype()})"  # noqa: B950 line too long
                    )
                elif arg_name in V.graph.constants:
                    # note that random seed is put in V.graph.constants
                    const_tensor = V.graph.constants[arg_name]
                    result.writeline(
                        f"{var_name} = rand_strided({V.graph.sizevars.size_hints(const_tensor.size())}, {V.graph.sizevars.size_hints(const_tensor.stride())}, device='{const_tensor.device}', dtype={const_tensor.dtype})"  # type: ignore[arg-type]  # noqa: B950 line too long
                    )
                elif isinstance(arg_sig, SizeArg):
                    symval_hint = V.graph.sizevars.size_hint(arg_sig.expr)

                    # Force the seed_offset to be 0 so calls to the same kernel
                    # using different seed offset will have the same benchmark harness.
                    # We can dedup kernel definitions in this case.
                    if "seed_offset" in arg_sig.name:
                        symval_hint = 0
                    result.writeline(f"{var_name} = {symval_hint}")
                elif isinstance(arg_sig, WorkspaceArg):
                    device = V.graph.scheduler.get_current_device_or_throw()
                    nbytes = V.graph.sizevars.size_hint(arg_sig.nbytes)
                    result.writeline(
                        f"{var_name} = torch.zeros({nbytes}, device='{device}', dtype=torch.uint8)"
                    )
                else:
                    raise KeyError(
                        f"Don't find the buffer or const tensor for {arg_name}"
                    )
                var_names.append(var_name)
            result.writeline(f"return {', '.join(var_names)},")

        result.writelines(["\n", "\n", "def call(args):"])
        if grid is None:
            grid = []
            extra_args = []
            extra_args_str = None
            for tree in self.active_range_trees():
                expr = pexpr(V.graph.sizevars.size_hint(tree.numel))
                extra_args.append(expr)
                if tree.prefix != "r":
                    grid.append(expr)
            if self.need_numel_args():
                extra_args_str = ", ".join(map(str, extra_args)) + ", "
            else:
                extra_args_str = ""
            grid_arg = f"{extra_args_str}grid=grid({', '.join(grid)})"
        else:
            grid_arg = f"grid={grid}"
        current_device = V.graph.scheduler.get_current_device_or_throw()
        index = current_device.index
        with result.indent():
            result.writeline(f"with {V.graph.device_ops.device_guard(index)}:")
            with result.indent():
                result.writeline(
                    V.graph.device_ops.set_device(index)
                )  # no-op to ensure context
                stream_name = f"stream{index}"
                result.writeline(f"{stream_name} = get_raw_stream({index})")
                result.writeline(
                    f"{str(Placeholder.KERNEL_NAME)}.run(*args, {grid_arg}, stream={stream_name})"
                )

        # benchmark all configs
        result.writelines(["\n", "\n", "def benchmark_all_configs(args):"])
        with result.indent():
            result.writeline(f"with {V.graph.device_ops.device_guard(index)}:")
            with result.indent():
                result.writeline(
                    V.graph.device_ops.set_device(index)
                )  # no-op to ensure context
                result.writeline(
                    f"return {str(Placeholder.KERNEL_NAME)}.benchmark_all_configs(*args, {grid_arg})"
                )

        result.writelines(["\n", "\n", "if __name__ == '__main__':"])
        with result.indent():
            result.writeline(
                "from torch._inductor.runtime.benchmarking import benchmarker"
            )
            result.writeline("")

            result.writeline("args = get_args()")
            result.writeline(
                "ms = benchmarker.benchmark_gpu(lambda: call(args), rep=40)"
            )
            result.writeline(f"num_gb = {num_gb}")
            result.writeline("gb_per_s = num_gb / (ms / 1e3)")
            result.writeline(
                'print(f"{ms:.3f}ms    {num_gb:.3f}GB    {gb_per_s:.2f}GB/s")'
            )

        return result

    def imports_for_benchmark_kernel(self):
        return textwrap.dedent(
            """
            from torch._dynamo.testing import rand_strided
            {}
            import torch
            from torch._inductor.runtime.triton_heuristics import grid, split_scan_grid
        """.format(
                V.graph.device_ops.import_get_raw_stream_as("get_raw_stream")
            )
        )

    def _get_heuristic(self):
        if self.persistent_reduction:
            assert self.inside_reduction
            return "persistent_reduction"
        elif self.inside_reduction:
            return "reduction"
        return "pointwise"

    @staticmethod
    def inductor_meta_common():
        inductor_meta = {
            "backend_hash": torch.utils._triton.triton_hash_with_backend(),
            "are_deterministic_algorithms_enabled": torch.are_deterministic_algorithms_enabled(),
            "assert_indirect_indexing": config.assert_indirect_indexing,
            "autotune_local_cache": config.autotune_local_cache,
            "autotune_pointwise": config.triton.autotune_pointwise,
            "autotune_remote_cache": config.autotune_remote_cache,
            "force_disable_caches": config.force_disable_caches,
            "dynamic_scale_rblock": config.dynamic_scale_rblock,
            "max_autotune": config.max_autotune,
            "max_autotune_pointwise": config.max_autotune_pointwise,
            "min_split_scan_rblock": config.triton.min_split_scan_rblock,
            "spill_threshold": config.triton.spill_threshold,
            "store_cubin": config.triton.store_cubin,
        }
        if torch.version.hip is not None:
            inductor_meta["is_hip"] = True
        if config.is_fbcode():
            inductor_meta["is_fbcode"] = True
        if config.profile_bandwidth:
            inductor_meta["profile_bandwidth"] = config.profile_bandwidth
            inductor_meta["profile_bandwidth_regex"] = config.profile_bandwidth_regex
            inductor_meta["profile_bandwidth_output"] = config.profile_bandwidth_output
            inductor_meta[
                "profile_bandwidth_with_do_bench_using_profiling"
            ] = config.profile_bandwidth_with_do_bench_using_profiling
        if config.coordinate_descent_tuning:
            inductor_meta[
                "coordinate_descent_tuning"
            ] = config.coordinate_descent_tuning
            inductor_meta[
                "coordinate_descent_search_radius"
            ] = config.coordinate_descent_search_radius
            inductor_meta[
                "coordinate_descent_check_all_directions"
            ] = config.coordinate_descent_check_all_directions
        return inductor_meta

    def codegen_kernel(self, name=None):
        code = IndentedBuffer()

        size_hints = []
        for numel in self.numels:
            numel_hint = V.graph.sizevars.symbolic_hint(numel)
            if not isinstance(numel_hint, (int, sympy.Integer)):
                # This default heuristic hint was picked carefully: it is
                # large, to ensure that we don't shrink the block size (since
                # if you don't have many elements, it'd be wasteful to pick a
                # large block size).  Since we don't know how many elements we
                # might have, we should be OK with some inefficiency to make
                # sure we handle the large case well.  8192 is the largest
                # block size we support, so we pick that.
                #
                # If we have a better hint for unbacked SymInts (e.g., because
                # a user told us, or we are tracking upper bounds) we could
                # use that here.
                size_hint = 8192
            else:
                size_hint = next_power_of_2(int(numel_hint))
            size_hints.append(size_hint)

        if not self.inside_reduction:
            size_hints.pop()

        heuristics = self._get_heuristic()

        if name is None:
            code.splice(gen_common_triton_imports())

            if config.benchmark_kernel:
                code.splice(self.imports_for_benchmark_kernel())

        argdefs, _, signature, _ = self.args.python_argdefs()
        # maps actual expression to SizeArg if it is in sizevars replacements
        for i, arg in enumerate(signature):
            if isinstance(arg, SizeArg):
                # mypy is unhappy about the sympy.Expr
                # type for the key of the dict below
                symbol = cast(sympy.Symbol, arg.expr)
                if symbol in V.graph.sizevars.inv_precomputed_replacements:
                    signature[i] = SizeArg(
                        arg.name, V.graph.sizevars.inv_precomputed_replacements[symbol]
                    )

        mutated_args: OrderedSet[str] = OrderedSet()
        for mutation in self.mutations:
            if mutation in self.args.input_buffers:
                mutated_args.add(self.args.input_buffers[mutation])
            if (
                mutation in self.args.inplace_buffers
                and mutation not in V.graph.removed_buffers
                and mutation not in self.removed_buffers
            ):
                mutated_args.add(self.args.inplace_buffers[mutation].inner_name)
            if mutation in self.args.output_buffers:
                mutated_args.add(self.args.output_buffers[mutation])

        # workspace arguments are mutated, but are not marked as mutations in self.mutations
        # because their buffers are added during codegen, and aren't tracked during
        # lowering/scheduling. So we add them as mutated_args explicitly below.
        #
        # In the logic below, we only mark the workspaces a mutated if they are marked with
        # zero_fill: that's because, if we don't expect the buffer to be pre-filled with
        # zeros, then, although we still mutate the data, we don't care about those
        # mutations because we don't make any assumptions about the contents of the
        # workspace buffer.
        for argname, arg in zip(argdefs, signature):
            if isinstance(arg, WorkspaceArg) and arg.zero_fill:
                mutated_args.add(argname)

        mutated_args = sorted(mutated_args)

        triton_meta_signature = signature_to_meta(
            signature, size_dtype=self.index_dtype, argdefs=argdefs
        )
        triton_meta = {
            "signature": triton_meta_signature,
            "device": DeviceProperties.create(
                V.graph.scheduler.get_current_device_or_throw()
            ),
            "constants": {},
        }

        inductor_meta = {
            "autotune_hints": set(self.autotune_hints),
            "kernel_name": str(Placeholder.DESCRIPTIVE_NAME),
            "mutated_arg_names": mutated_args,
            "no_x_dim": self.no_x_dim,
            "num_load": self.num_load,
            "num_reduction": self.num_reduction,
            **self.inductor_meta_common(),
        }

        num_gb = None
        if config.benchmark_kernel or config.profile_bandwidth:
            num_gb = self.estimate_kernel_num_bytes() / 1e9
            inductor_meta["kernel_num_gb"] = num_gb

        for tree in self.active_range_trees():
            sizearg = SizeArg(f"{tree.prefix}numel", tree.numel)
            signature.append(sizearg)
            triton_meta_signature[sizearg.name] = signature_of(
                sizearg, size_dtype=self.index_dtype
            )
            argdefs.append(f"{tree.prefix}numel")
            # constexpr version causes issues, see
            # https://github.com/pytorch/torchdynamo/pull/1362
            # triton_meta["constants"][len(argdefs)] = V.graph.sizevars.size_hint(
            #     tree.numel
            # )
            # argdefs.append(f"{tree.prefix}numel: tl.constexpr")
        triton_meta["configs"] = [config_of(signature)]

        # Triton compiler includes equal_to_1 args into constants even
        # when they are not constexpr. otherwise there may be a segfault
        # during launching the Inductor-compiled Triton kernel.
        # https://github.com/pytorch/pytorch/issues/120478#issuecomment-1962822307
        # https://github.com/openai/triton/blob/231efe9ed2d200be0f69a07c298e4342b08efe3d/python/triton/runtime/jit.py#L384
        for arg_num in triton_meta["configs"][0].equal_to_1:  # type: ignore[index]
            triton_meta["constants"][signature[arg_num].name] = 1  # type: ignore[index]

        self.triton_meta = triton_meta

        for tree in self.range_trees:
            if tree.prefix == "r" and self.persistent_reduction:
                # RBLOCK for persistent_reduction is defined in codegen_static_numels
                continue
            if tree.tensor_dim is None:
                continue
            argdefs.append(f"{tree.prefix.upper()}BLOCK : tl.constexpr")

        self.codegen_body()

        for helper in self.helper_functions:
            code.writeline("")
            code.splice(helper)

        if self.inside_reduction:
            reduction_hint = self.reduction_hint
            heuristics_line = f"""
                @triton_heuristics.{heuristics}(
                    size_hints={size_hints!r},
                    reduction_hint={reduction_hint},
                    filename=__file__,
                    triton_meta={triton_meta!r},
                    inductor_meta={inductor_meta!r}
                )
                @triton.jit
            """
        else:
            tile_hint = ""
            if len(size_hints) == 2:
                if len(signature) == 4:  # input, output and 2 args
                    tile_hint = "tile_hint=TileHint.SQUARE,"
                else:
                    tile_hint = "tile_hint=TileHint.DEFAULT,"
            heuristics_line = f"""
                @triton_heuristics.{heuristics}(
                    size_hints={size_hints!r}, {tile_hint}
                    filename=__file__,
                    triton_meta={triton_meta!r},
                    inductor_meta={inductor_meta!r},
                    min_elem_per_thread={self.min_elem_per_thread}
                )
                @triton.jit
            """
        code.splice(heuristics_line)
        code.writeline(
            f"def {name or str(Placeholder.KERNEL_NAME)}({', '.join(argdefs)}):"
        )
        with code.indent():
            self.codegen_static_numels(code)
            for old, new in self.args.aliases():
                code.writeline(f"{old} = {new}")
            code.splice(self.body)

        if config.benchmark_kernel:
            code.splice(self.codegen_kernel_benchmark(num_gb))

        return code.getvalue()

    def _get_persistent_RBLOCK(self, rnumel):
        rnumel = V.graph.sizevars.simplify(rnumel)
        if isinstance(rnumel, (sympy.Integer, int)):
            val = int(rnumel)
            val = next_power_of_2(val)
        else:
            val = 128
            while not V.graph.sizevars.statically_known_leq(rnumel, val):
                assert val <= 16 * 1024, f"Failed to find static RBLOCK for {rnumel}"
                val *= 2
        return val

    def codegen_static_numels(self, code):
        """
        We get a small speedup from hard coding numels if they are static.

        This code stomps on the passed-in values by writing an constant to the top of the kernel.

        In a kernel like:
        def KERNEL_NAME(in_ptr0, in_ptr1, out_ptr2, xnumel, rnumel, XBLOCK : tl.constexpr, RBLOCK : tl.constexpr):

        We would add
        xnumel = 4096
        rnumel = 768

        After the signature, before the kernel code, if we decided to make these static. As its hardcoded, it becomes
        a better signal to triton on how to unroll and do some static indexing. So, it's not so much that downstream
        knows that its a static numel, as that you just plop a constant into the kernel.
        """
        for tree in self.range_trees:
            if tree.prefix != "r" or self.inside_reduction:
                simplified_tree_numel = V.graph.sizevars.simplify(tree.numel)
                if isinstance(simplified_tree_numel, (sympy.Integer, int)):
                    code.writeline(f"{tree.prefix}numel = {int(simplified_tree_numel)}")

            if tree.prefix == "r" and self.persistent_reduction:
                val = self._get_persistent_RBLOCK(tree.numel)
                code.writeline(f"RBLOCK: tl.constexpr = {val}")

            if tree.prefix == "x" and self.no_x_dim:
                code.writeline("XBLOCK: tl.constexpr = 1")

    def _get_grid_fn_str(self):
        return "grid"

    def _get_grid_fn(self):
        return default_grid_fn

    def add_numel_to_call_args_and_grid(self, name, call_args, arg_types, grid):
        # TODO(jansel): if there are constants, we shouldn't bother passing them as args
        for tree in self.range_trees:
            if isinstance(tree.numel, (sympy.Integer, sympy.Symbol)):
                expr = tree.numel
            else:
                expr = V.graph.wrapper_code.generate_numel_expr(name, tree)

            if tree.prefix != "r" or self.inside_reduction:
                call_args.append(expr)
                arg_types.append(type(expr))
            if tree.grid_dim is not None:
                grid.append(expr)

    def call_kernel(self, name: str, node: Optional[IRNode] = None):
        wrapper = V.graph.wrapper_code
        wrapper.write_triton_header_once()
        _, call_args, _, arg_types = self.args.python_argdefs()
        grid: List[Any] = []
        self.add_numel_to_call_args_and_grid(name, call_args, arg_types, grid)
        current_device = V.graph.scheduler.get_current_device_or_throw()

        if self.args.workspace_arg is not None:
            ws = self.args.workspace_arg
            wrapper.generate_workspace_allocation(
                ws.nbytes, current_device, ws.zero_fill
            )

        grid = wrapper.generate_default_grid(
            name, grid, grid_callable=self._get_grid_fn()
        )
        wrapper.generate_kernel_call(
            name,
            call_args,
            grid,
            current_device.index,
            gpu=True,
            triton=True,
            arg_types=arg_types,
            grid_fn=self._get_grid_fn_str(),
            triton_meta=self.triton_meta,
        )

        if self.args.workspace_arg is not None:
            wrapper.writeline(wrapper.make_free_by_names(["workspace"]))

    def codegen_nan_check(self):
        wrapper = V.graph.wrapper_code
        _, call_args, arg_signatures, _ = self.args.python_argdefs()
        for arg, arg_signature in zip(call_args, arg_signatures):
            if isinstance(arg_signature, TensorArg):
                if V.graph.cpp_wrapper:
                    if config.abi_compatible:
                        wrapper.writeline(
                            f'AOTI_TORCH_ERROR_CODE_CHECK(aoti_torch_check_inf_and_nan("{arg}", {arg}));'
                        )
                    else:
                        wrapper.writeline(f'assert_inf_and_nan("{arg}", {arg});')
                else:
                    line = f"assert not {arg}.isnan().any().item()"
                    wrapper.writeline(line)
                    line = f"assert not {arg}.isinf().any().item()"
                    wrapper.writeline(line)

    def create_cse_var(self, *args, **kwargs):
        return TritonCSEVariable(*args, **kwargs)

    def codegen_iteration_ranges_entry(self, entry: IterationRangesEntry):
        line = f"{entry.name} = {self.kexpr(self.rename_indexing(entry.expr))}"
        if entry.root.is_loop:
            self.indexing_code.writeline(line)
        else:
            # lift non-reduction stores outside loop
            self.body.writeline(line)

    def iteration_ranges_ranges_code(self, entry):
        assert entry.tensor_dim is not None
        size = self.indexing_size_str(entry.tensor_dim)
        index_dtype = self.index_dtype
        convert = f".to({index_dtype})" if index_dtype != "tl.int32" else ""
        return f"tl.arange(0, {entry.prefix.upper()}BLOCK){size}{convert}"

    def iteration_ranges_scalar_code(self, entry, value):
        index_dtype = self.index_dtype
        ndim = self.triton_tensor_ndim()
        size = [1] * ndim
        return f"tl.full({size}, {value}, {index_dtype})"

    def iteration_ranges_get_pid(self, entry):
        assert entry.grid_dim is not None
        key = f"tl.program_id({entry.grid_dim})"
        # y_grid has a limit, so express it in terms of y and z in case of overflow.
        # z grid is only exercised when max_tiles == 3 (off by default).
        if (
            entry.grid_dim == 1
            and not entry.has_zdim
            and not V.graph.sizevars.statically_known_leq(entry.numel, get_max_y_grid())
        ):
            # For ynumel larger than max_ygrid, we need to use zdim.
            # For each z dimension, there are tl.num_programs(1) yblocks which is passed by grad(x,y,z).
            # So, we need to add tl.program_id(z) * tl.num_programs(y) *YBLOCK to get the correct yoffset.
            key = f"({key} + tl.program_id({entry.grid_dim + 1}) * tl.num_programs({entry.grid_dim}))"
        pid = entry.pid_cache.get(key, key)
        if self.index_dtype != "tl.int32":
            return f"{pid}.to({self.index_dtype})"
        return pid

    def _has_constant_mask(self, tree: IterationRangesRoot):
        if not self.optimize_mask:
            return False
        if V.graph.sizevars.statically_known_equals(tree.numel, 1):  # type: ignore[arg-type]
            return True
        # Masks are superfluous if numel is a multiple of BLOCK
        # (We use the fact that BLOCK is required by triton to be a power of 2)
        if tree.prefix == "r" and self.persistent_reduction:
            max_block = self._get_persistent_RBLOCK(tree.numel)
        elif tree.prefix == "x" and self.no_x_dim:
            max_block = 1
        else:
            if tree.prefix.upper() not in TRITON_MAX_BLOCK:
                return False
            max_block = TRITON_MAX_BLOCK[tree.prefix.upper()]

        # Optional optimization: if block divides numel exactly, we will
        # never need to do a masked load to handle stragglers at the end.
        # It's faster to avoid masking at all.  But it is sound to always
        # mask.
        return V.graph.sizevars.statically_known_multiple_of(tree.numel, max_block)

    def filter_masks(self, mask_vars):
        for tree in self.range_trees:
            if self._has_constant_mask(tree):
                mask_vars.discard(f"{tree.prefix}mask")

    def iteration_ranges_codegen_header(self, entry, code):
        x = entry.prefix
        if entry.is_loop:
            code.writeline(f"{entry.name} = {x}offset + {x}base")
        elif entry.grid_dim is None:
            # no need to "{x}offset = "
            code.writeline(f"{entry.name} = {self.iteration_ranges_ranges_code(entry)}")
            code.writeline(f"{x}offset = 0")
        else:
            if entry.tensor_dim is not None:
                line = f"{x}offset + {self.iteration_ranges_ranges_code(entry)}"
            else:
                line = self.iteration_ranges_scalar_code(entry, f"{x}offset")
            code.writelines(
                [
                    f"{x}offset = {self.iteration_ranges_get_pid(entry)} * {x.upper()}BLOCK",
                    f"{entry.name} = {line}",
                ]
            )

        if self._has_constant_mask(entry):
            sizes = self.dense_size_str()
            code.writeline(f"{x}mask = tl.full({sizes}, True, tl.int1)")
        else:
            code.writeline(f"{x}mask = {entry.name} < {x}numel")


class TritonScheduling(SIMDScheduling):
    int32_type = "tl.int32"
    int64_type = "tl.int64"
    kernel_type = TritonKernel
    backend_features = dict.fromkeys(  # dict for deterministic order
        [
            BackendFeature.FOREACH,
            BackendFeature.BUCKETIZE,
            BackendFeature.INPLACE_BUFFERS,
            BackendFeature.MASKED_SCATTER_WITH_INDEX,
            BackendFeature.SCAN,
            BackendFeature.TRITON_TEMPLATES,
        ]
    )
    if torch.version.hip is None:
        backend_features.update(
            dict.fromkeys(
                [
                    # TODO: Move this above when ROCm triton adds support for multiple inputs
                    BackendFeature.TUPLE_REDUCTION,
                    BackendFeature.SORT,
                ]
            )
        )

    @classmethod
    def get_backend_features(cls, device: torch.device):
        return cls.backend_features

    def codegen_comment(self, node_schedule):
        wrapper = V.graph.wrapper_code
        origins, detailed_origins = get_kernel_metadata(node_schedule, wrapper)
        if origins:
            wrapper.writeline(origins)

        if config.debug_fusion:
            from torch._inductor.scheduler import (
                BaseSchedulerNode,
                ForeachKernelSchedulerNode,
            )

            if not any(
                isinstance(n, ForeachKernelSchedulerNode) for n in node_schedule
            ):
                # We probably should look what are the nodes inside a foreach
                # schedule node
                node_names = [
                    n.get_name()
                    for n in node_schedule
                    if isinstance(n, BaseSchedulerNode)
                ]
                wrapper.writeline(
                    f"{wrapper.comment} Fused node name list: {', '.join(node_names)}"
                )

    def define_kernel(self, src_code, node_schedule, kernel):
        wrapper = V.graph.wrapper_code
        if src_code in wrapper.src_to_kernel:
            kernel_name = wrapper.src_to_kernel[src_code]
        else:
            fused_name = (
                get_fused_kernel_name(node_schedule, config.triton.descriptive_names)
                if config.triton.descriptive_names
                else ""
            )
            kernel_category = get_kernel_category_by_source_code(src_code)[:3]
            kernel_name = "_".join(
                ["triton", kernel_category, fused_name, wrapper.next_kernel_suffix()]
            )
            # use the original src_code as the key
            wrapper.src_to_kernel[src_code] = kernel_name
            subs_name = kernel_name if config.triton.unique_kernel_names else "triton_"

            # DESCRIPTIVE_NAME is used for profiling purposes; it shows the full kernel name
            # even when unique_kernel_names is turned off. Meanwhile, KERNEL_NAME is sometimes set
            # to "triton_" to maximize caching opportunities (when unique_kernel_names = False).
            src_code = src_code.replace(str(Placeholder.DESCRIPTIVE_NAME), kernel_name)
            src_code = src_code.replace(str(Placeholder.KERNEL_NAME), subs_name)

            # TODO(voz): Ostensibly, we should not need this. But there are cases where C++ codegen does
            # not use BracesBuffer, so we have no good indicator of a C++ buffer atm.
            src_code = src_code.replace("#pragma CMT", "#")

            basename, _, kernel_path = get_path(code_hash(src_code.strip()), "py")

            compile_wrapper = IndentedBuffer()
            compile_wrapper.writeline(f"async_compile.triton({subs_name!r}, '''")
            compile_wrapper.splice(src_code, strip=True)
            current_device = V.graph.scheduler.get_current_device_or_throw()
            compile_wrapper.writeline(f"''', device_str='{current_device.type}')")

            metadata_comment = f"# kernel path: {kernel_path}"
            origins, detailed_origins = get_kernel_metadata(node_schedule, wrapper)
            metadata_comment += "\n" + origins + "\n" + detailed_origins
            wrapper.define_kernel(
                kernel_name, compile_wrapper.getvalue(), metadata_comment
            )

            # log kernel metadata for offline analysis.
            # E.g. one can find all unaligned inner reduction and check if
            # padding helps with the perf kernel by kernel.
            if is_metric_table_enabled("kernel_metadata"):
                log_kernel_metadata(kernel_name, kernel_path, src_code)

        return kernel_name

    def benchmark_fused_nodes(self, nodes):
        with preserve_rng_state(), torch.cuda.device(
            self.scheduler.get_current_device_or_throw()
        ):
            src_code = self.generate_kernel_code_from_nodes(
                nodes, benchmark_kernel=True
            )
            mod = PyCodeCache.load(src_code)

            def cache_file_path():
                assert mod.__file__ is not None
                return os.path.splitext(mod.__file__)[0] + ".kernel_perf"

            def load_cache():
                path = cache_file_path()
                if os.path.exists(path):
                    with open(path) as fd:
                        return float(fd.read())
                return None

            def store_cache():
                path = cache_file_path()
                with open(path, "w") as fd:
                    fd.write(str(ms))

            log.debug(
                "kernel src code for %s written to: %s",
                {n.get_name() for n in nodes},
                mod.__file__,
            )
            ms = load_cache()
            if ms is not None:
                return ms, mod.__file__

            args = mod.get_args()
            call = mod.call
            wrapped_jit_function = mod.triton_

            # call once to trigger the compilation
            try:
                call(wrapped_jit_function.clone_args(*args)[0])
            except Exception as e:
                log.debug(
                    "Exception (%s) in compiling fused nodes %s",
                    e,
                    {n.get_name() for n in nodes},
                )
                ms = float("inf")
                store_cache()
                return ms, mod.__file__

            launchers = wrapped_jit_function.launchers
            assert len(launchers) == 1
            if launchers[0].n_spills > 0:
                # skip benchmarking the kernel if there are register spills
                ms = float("inf")
            else:
                # We have to clone the inplace updated arguments to avoid earlier calls
                # generating out of range indices for later calls.
                ms = benchmarker.benchmark_gpu(
                    lambda: call(wrapped_jit_function.clone_args(*args)[0])
                )

                # overhead of cloning args gives bias for fusing the kernel
                # in the case of mutating/in-placeable second fusion
                # TODO - would be better as a hook in triton do_bench that reset
                # the input values between benchmarking
                if len(wrapped_jit_function.mutated_arg_names) > 0:
                    ms = ms - benchmarker.benchmark_gpu(
                        lambda: wrapped_jit_function.clone_args(*args)
                    )

            log.debug(
                "The fused kernel for %s took %.3f ms to run",
                {n.get_name() for n in nodes},
                ms,
            )
            store_cache()
            return ms, mod.__file__

    def benchmark_combo_kernel(self, node_list):
        def cache_file_path():
            assert mod.__file__ is not None
            return os.path.splitext(mod.__file__)[0] + ".kernel_perf"

        def load_cache():
            path = cache_file_path()
            if os.path.exists(path):
                with open(path) as fd:
                    return tuple(float(e) for e in fd.read().split())
            return (None, None)

        def store_cache():
            path = cache_file_path()
            with open(path, "w") as fd:
                fd.write(str(ms) + " " + str(ms_clone))

        total_ms, file_list = 0, []
        total_clone_ms = 0
        removed_buffers_orig = V.graph.removed_buffers
        V.graph.removed_buffers = OrderedSet(removed_buffers_orig)
        inplaced_to_remove_orig = V.graph.inplaced_to_remove
        V.graph.inplaced_to_remove = OrderedSet(inplaced_to_remove_orig)
        enable_autotune = config.combo_kernels_autotune > 0
        mixed_sizes = config.combo_kernel_allow_mixed_sizes > 0
        kernel_code_list = self.generate_combo_kernel_code(
            subkernel_nodes=node_list,
            custom_part_algorithm=True,
            enable_autotune=enable_autotune,
            mixed_sizes=mixed_sizes,
            only_gen_src_code=True,
        )

        for src_code, _, node_group in kernel_code_list:
            fused_node_lists = [node.get_nodes() for node in node_group]
            names = [n.get_name() for nodes in fused_node_lists for n in nodes]

            src_code = src_code.replace(str(Placeholder.KERNEL_NAME), "triton_")
            mod = PyCodeCache.load(src_code)

            log.debug(
                "kernel src code for %s written to: %s",
                names,
                mod.__file__,
            )
            ms, ms_clone = load_cache()
            if ms is not None:
                total_ms += ms
                total_clone_ms += ms_clone
                file_list.append(mod.__file__)
                continue

            args = mod.get_args()
            call = mod.call
            wrapped_jit_function = mod.triton_

            # call once to trigger the compilation
            call(wrapped_jit_function.clone_args(*args)[0])

            launchers = wrapped_jit_function.launchers
            assert len(launchers) == 1
            if launchers[0].n_spills > 0:
                # skip benchmarking the kernel if there are register spills
                ms = ms_clone = float("inf")
            else:
                # We have to clone the inplace updated arguments to avoid earlier calls
                # generating out of range indices for later calls.
                ms = benchmarker.benchmark_gpu(
                    lambda: call(wrapped_jit_function.clone_args(*args)[0])
                )
                ms_clone = benchmarker.benchmark_gpu(
                    lambda: wrapped_jit_function.clone_args(*args)[0]
                )

            log.debug(
                "The fused kernel for %s took %.3f ms to run, %.3f ms to clone inputs",
                {n.get_name() for n in node_group},
                ms,
                ms_clone,
            )
            store_cache()
            total_ms += ms
            total_clone_ms += ms_clone
            file_list.append(mod.__file__)
        V.graph.removed_buffers = removed_buffers_orig
        V.graph.inplaced_to_remove = inplaced_to_remove_orig
        return total_ms, total_clone_ms, file_list<|MERGE_RESOLUTION|>--- conflicted
+++ resolved
@@ -387,17 +387,10 @@
         )
 
     def _print_Float(self, expr):
-<<<<<<< HEAD
-        # Force float64 or the constant could be truncated to float32.
-        ret = f"tl.full([], {expr}, tl.float64)"
-=======
-        # Use a tensor here to get float64. Otherwise the constant is
-        # truncated to float32.
         if config.is_fbcode() and torch.version.hip:
             ret = f"{expr}"
         else:
-            ret = f"tl.full([1], {expr}, tl.float64)"
->>>>>>> 51438bcc
+            ret = f"tl.full([], {expr}, tl.float64)"
         return ret
 
     def _print_ToFloat(self, expr):
