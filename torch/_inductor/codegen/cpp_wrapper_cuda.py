--- conflicted
+++ resolved
@@ -378,35 +378,11 @@
                 grid_extra_kwargs,
             )
 
-<<<<<<< HEAD
-=======
-        device_index, call_args = self.prepare_triton_kernel_call(
-            device_index, call_args
-        )
-        kernel_var_name = self.generate_load_kernel_once(kernel_name, V.graph)
-
-        # args with value 1 are added into equal_to_1 and constants
-        # in triton_meta (in the Python codegen) which makes them
-        # inlined in the PTX and compiled CUBIN
-        if (
-            triton_meta is not None
-            and "configs" in triton_meta
-            and triton_meta["configs"]
-        ):
-            equal_to_1 = triton_meta["configs"][0].equal_to_1
-            call_args = [arg for i, arg in enumerate(call_args) if i not in equal_to_1]
-            arg_types = [t for i, t in enumerate(arg_types) if i not in equal_to_1]
-
-        call_args_str = self.generate_args_decl(call_args, arg_types)
-        kernel_args_var = f"kernel_args_var_{next(self.kernel_callsite_id)}"
-        self.writeline(f"void* {kernel_args_var}[] = {{{call_args_str}}};")
->>>>>>> ea4f8e89
         stream = (
             "stream"
             if V.graph.aot_mode
             else self.write_get_raw_stream(device_index, V.graph)
         )
-<<<<<<< HEAD
         if triton:
             device_index, call_args = self.prepare_triton_kernel_call(
                 device_index, call_args
@@ -427,63 +403,39 @@
                 ]
                 arg_types = [t for i, t in enumerate(arg_types) if i not in equal_to_1]
 
-            call_args = self.generate_args_decl(call_args, arg_types)
+            call_args_str = self.generate_args_decl(call_args, arg_types)
             kernel_args_var = f"kernel_args_var_{next(self.kernel_callsite_id)}"
-            self.writeline(f"void* {kernel_args_var}[] = {{{call_args}}};")
-            grid_name = f"{kernel_name}_grid_{next(self.grid_id)}"
-            assert isinstance(
-                grid, (list, tuple)
-            ), f"expected grid to be a list or tuple but got: {grid=}"
-
-            grid = [V.graph.sizevars.simplify(item) for item in grid]
-            grid_uses_symbolic_shapes = any(item.free_symbols for item in grid)
-            grid_args = [self.expr_printer(item) for item in grid]
-            grid_args_str = ", ".join(grid_args)
-            self.writeline(f"Grid {grid_name} = Grid({grid_args_str});")
-
-            if grid_uses_symbolic_shapes:
-                self.writeline(f"if ({grid_name}.is_non_zero()) {{")
+            self.writeline(f"void* {kernel_args_var}[] = {{{call_args_str}}};")
+
+            grid_var = f"{kernel_name}_grid_{next(self.grid_id)}"
+            self.writeline(
+                DeferredCudaGridLine(kernel_name, grid_var, grid, autotune_configs)
+            )
+
             kernel_var_name = (
                 f"kernels.{kernel_name}" if V.graph.aot_mode else kernel_name
             )
-            self.writeline(
-                DeferredCudaKernelLine(
-                    kernel_name,
-                    r"launchKernel({}, {}, {}, {}, %s, %s, {}, {});".format(
-                        kernel_var_name,
-                        f"{grid_name}.grid_x",
-                        f"{grid_name}.grid_y",
-                        f"{grid_name}.grid_z",
-=======
-
-        grid_var = f"{kernel_name}_grid_{next(self.grid_id)}"
-        self.writeline(
-            DeferredCudaGridLine(kernel_name, grid_var, grid, autotune_configs)
-        )
-
-        kernel_var_name = f"kernels.{kernel_name}" if V.graph.aot_mode else kernel_name
-        # add debug printer code for all triton kernel related calls
-        debug_printer_manager = V.graph.wrapper_code.debug_printer
-        debug_printer_manager.set_printer_args(call_args, kernel_name, arg_types, None)
-        with debug_printer_manager:
-            self.writeline(f"if ({grid_var}.is_non_zero()) {{")
-            self.writeline(
-                DeferredCudaKernelLine(
-                    kernel_name,
-                    r"    launchKernel({}, {}, {}, {}, %s, %s, {}, {});".format(
-                        kernel_var_name,
-                        f"{grid_var}.grid_x",
-                        f"{grid_var}.grid_y",
-                        f"{grid_var}.grid_z",
->>>>>>> ea4f8e89
-                        kernel_args_var,
-                        stream,
+            # add debug printer code for all triton kernel related calls
+            debug_printer_manager = V.graph.wrapper_code.debug_printer
+            debug_printer_manager.set_printer_args(
+                call_args, kernel_name, arg_types, None
+            )
+            with debug_printer_manager:
+                self.writeline(f"if ({grid_var}.is_non_zero()) {{")
+                self.writeline(
+                    DeferredCudaKernelLine(
+                        kernel_name,
+                        r"    launchKernel({}, {}, {}, {}, %s, %s, {}, {});".format(
+                            kernel_var_name,
+                            f"{grid_var}.grid_x",
+                            f"{grid_var}.grid_y",
+                            f"{grid_var}.grid_z",
+                            kernel_args_var,
+                            stream,
+                        ),
+                        ("num_warps", "shared_mem"),
                     ),
-                    ("num_warps", "shared_mem"),
-                ),
-            )
-<<<<<<< HEAD
-            if grid_uses_symbolic_shapes:
+                )
                 self.writeline("}")
         else:
             casted = []
@@ -499,7 +451,4 @@
                         new_arg = f"{arg}.data_ptr()"
                 casted.append(f"({arg_type}){new_arg}")
             call_args_str = ", ".join(casted)
-            self.writeline(f"kernels.{kernel_name}({call_args_str}, {stream});")
-=======
-            self.writeline("}")
->>>>>>> ea4f8e89
+            self.writeline(f"kernels.{kernel_name}({call_args_str}, {stream});")