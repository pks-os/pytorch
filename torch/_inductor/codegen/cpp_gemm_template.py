# mypy: allow-untyped-defs
import contextlib
import logging
import math
from functools import lru_cache
from typing import Any, Callable, cast, List, Optional, Set, Union
from unittest.mock import patch

import torch
import torch.utils

from ..._dynamo.utils import counters
from .. import config, ir, lowering as L
from ..kernel.mm_common import mm_args
from ..select_algorithm import DataProcessorTemplateWrapper
from ..utils import cache_on_self, has_free_symbols, parallel_num_threads
from ..virtualized import ops, V
from .cpp import get_export_declaration
from .cpp_micro_gemm import CppMicroGemmAMX, create_micro_gemm, LayoutType
from .cpp_template import CppTemplate
from .cpp_template_kernel import CppTemplateKernel
from .cpp_utils import (
    create_epilogue_with_attr,
    DTYPE_TO_CPP,
    GemmBlocking,
    get_gemm_template_output_and_compute_dtype,
)


log = logging.getLogger(__name__)

GEMM_TEMPLATE = r"""
{{template.header().getvalue()}}

{{micro_gemm.codegen_define(kernel)}}

{%- if x_scale is not none %}
    {%- set kernel_args = {"X": X, "W": W, "inp": inp, "x_scale": x_scale, "x_zp": x_zp, "w_scale": w_scale, "w_zp": w_zp,} %}
{%- elif w_scale_zp is not none %}
    {%- set kernel_args = {"X": X, "W": W, "w_scale_zp": w_scale_zp} %}
{%- else %}
    {%- set kernel_args = {"X": X, "W": W, "inp": inp} %}
{%- endif %}

extern "C" {{export_declaration}}
{{kernel.def_kernel(inputs=kernel_args, outputs={"Y": Y}, aliases=aliases)}}
{
    {{kernel.maybe_codegen_profile()}}
    constexpr int64_t num_threads = {{num_threads}};
    constexpr int64_t N = {{N}};
    constexpr int64_t K = {{K}};
    constexpr int64_t Mr = {{micro_gemm.register_blocking.block_m}};
    constexpr int64_t Nr = {{micro_gemm.register_blocking.block_n}};
    constexpr int64_t Kr = {{micro_gemm.register_blocking.block_k}};
    constexpr int64_t Nr_blocks = (N + Nr - 1) / Nr;
    constexpr int64_t Kr_blocks = (K + Kr - 1) / Kr;
    {%- if w_scale_zp is not none %}
    constexpr int64_t q_group_size = {{q_group_size}};
    {%- endif %}
{%- if is_dynamic_M %}
    const int64_t M = {{kernel.size(GemmOut, 0)}};
    const int64_t Mr_blocks = (M + Mr - 1) / Mr;
    {%- if num_threads > 1 %}
    int64_t Mt_blocks, Nt_blocks, Kt_blocks;
    mm_get_thread_blocking(num_threads, {{config.cpp.gemm_max_k_slices}}, M, N, K, Mr, Nr, Kr, Mt_blocks, Nt_blocks, Kt_blocks);
    {%- else %}
    const auto Mt_blocks = Mr_blocks;
    const auto Nt_blocks = Nr_blocks;
    const auto Kt_blocks = Kr_blocks;
    {%- endif %}
    int64_t Mc_blocks, Nc_blocks, Kc_blocks;
    uint32_t L1_cache_size = {{L1_cache_size}};
    uint32_t L2_cache_size = {{L2_cache_size}};
    mm_get_cache_blocking<{{kernel.dtype(X)}}, {{kernel.dtype(W)}}>(
        num_threads,
        M,
        N,
        K,
        Mr,
        Nr,
        Kr,
        Mt_blocks,
        Nt_blocks,
        Kt_blocks,
        Mc_blocks,
        Nc_blocks,
        Kc_blocks,
        L1_cache_size,
        L2_cache_size
    );
    const int64_t num_Mc_blocks = (Mr_blocks + Mc_blocks - 1) / Mc_blocks;
    const int64_t num_Nc_blocks = (Nr_blocks + Nc_blocks - 1) / Nc_blocks;
    const int64_t num_k_slices = (Kr_blocks + Kt_blocks - 1) / Kt_blocks;
{%- else %}
    constexpr int64_t M = {{kernel.size(GemmOut, 0)}};
    constexpr int64_t Mr_blocks = (M + Mr - 1) / Mr;
    constexpr int64_t Mt_blocks = {{template.thread_blocking().block_m}};
    constexpr int64_t Nt_blocks = {{template.thread_blocking().block_n}};
    constexpr int64_t Kt_blocks = {{template.thread_blocking().block_k}};
    constexpr int64_t Mc_blocks = {{template.cache_blocking().block_m}};
    constexpr int64_t Nc_blocks = {{template.cache_blocking().block_n}};
    constexpr int64_t Kc_blocks = {{template.cache_blocking().block_k}};
    constexpr int64_t num_Mc_blocks = (Mr_blocks + Mc_blocks - 1) / Mc_blocks;
    constexpr int64_t num_Nc_blocks = (Nr_blocks + Nc_blocks - 1) / Nc_blocks;
    constexpr int64_t num_k_slices = (Kr_blocks + Kt_blocks - 1) / Kt_blocks;
{%- endif %}

    // make sure all partitions are assigned
    {{kernel.assert_function}}(
        Mt_blocks * Nt_blocks * Kt_blocks * {{num_threads}} >= Mr_blocks * Nr_blocks * Kr_blocks,
        "Not all partitions are assigned."
    );

{%- if maybe_k_slicing %}
    std::unique_ptr<std::unique_ptr<{{DTYPE_TO_CPP[acc_buf_dtype]}}[]>[]> local_buf_ptrs;
    if (num_k_slices > 1) {
        local_buf_ptrs.reset(new std::unique_ptr<{{DTYPE_TO_CPP[acc_buf_dtype]}}[]>[num_Mc_blocks * num_Nc_blocks * num_k_slices]);
    }
{%- endif %}

{%- if num_threads > 1 %}
    #pragma omp parallel num_threads({{num_threads}})
    {
        const int tid = omp_get_thread_num();
        int64_t m_block_start, m_block_end, n_block_start, n_block_end, k_block_start, k_block_end;
        mm_get_thread_blocks(
            tid, Mr_blocks, Nr_blocks, Kr_blocks, Mt_blocks, Nt_blocks, Kt_blocks,
            m_block_start, m_block_end, n_block_start, n_block_end, k_block_start, k_block_end);
    {%- if maybe_k_slicing %}
        const int64_t k_group_id = tid / num_k_slices;
        const int64_t k_slice_id = tid % num_k_slices;
    {%- endif %}
{%- else %}
    {
        const int tid = 0;
        const int64_t m_block_start = 0;
        const int64_t m_block_end = Mr_blocks;
        const int64_t n_block_start = 0;
        const int64_t n_block_end = Nr_blocks;
        const int64_t k_block_start = 0;
        const int64_t k_block_end = Kr_blocks;
{%- endif %}
        {{ micro_gemm.codegen_init(kernel) }}
{%- if use_local_acc %}
    {%- set acc_buf_name = "local_acc_buf" %}
        {{ kernel.define_buffer(acc_buf_name, ["Mc_blocks*Mr", "Nc_blocks*Nr"], acc_buf_dtype) }}
{%- endif %}
        for (int64_t mc = m_block_start; mc < m_block_end; mc += Mc_blocks) {
            const int64_t m_start = mc * Mr;
            const int64_t m_end = std::min(std::min(mc + Mc_blocks, m_block_end) * Mr, M);
            const int64_t m_size = m_end - m_start;
            for (int64_t nc = n_block_start; nc < n_block_end; nc += Nc_blocks) {
                const int64_t n_start = nc * Nr;
                const int64_t n_end = std::min(std::min(nc + Nc_blocks, n_block_end) * Nr, N);
                const int64_t n_size = n_end - n_start;
                // NB: assume we pad N, nc_block_end won't exceed padded N here.
                const int64_t nc_block_end = std::min(nc + Nc_blocks, n_block_end);
{%- if use_local_acc %}
    {%- set acc = kernel.local_buffers[acc_buf_name] %}
                {{ kernel.reinit_buffer_if_null(acc_buf_name) }}
{%- else %}
    {%- set acc = kernel.slice_nd(GemmOut, [("m_start", "m_end"), ("n_start", "n_end")]) %}
{%- endif %}
                for (int64_t kc = k_block_start; kc < k_block_end; kc += Kc_blocks) {
                    int64_t k_start = kc * Kr;
                    int64_t k_end = std::min(std::min(kc + Kc_blocks, k_block_end) * Kr, K);
{%- set tile_X = kernel.slice_nd(X, [("m_start", "m_end"), ("k_start", "k_end")]) %}
                    for (int64_t nci = nc; nci < nc_block_end; nci++) {
<<<<<<< HEAD
{%- set acc_slice = kernel.slice_nd(acc, [(), ("(nci - nc)*Nr", "(nci - nc + 1)*Nr")]) %}
{%- if w_scale_zp is not none %}
                        int64_t zp_end = k_end / q_group_size;
                        int64_t zp_start = k_start / q_group_size;
    {%- set tile_ZPS_2d = kernel.slice_nd(w_scale_zp, [("zp_start", "zp_end"), ("nci * 2 * Nr", "(nci + 1) * 2 * Nr")]) %}
    {%- set tile_W_3d = kernel.slice_nd(W, [("nci", "nci + 1"), ("k_start", "k_end"), ()]) %}
    {%- set tile_W = kernel.view(tile_W_3d, ["k_end - k_start", micro_gemm.register_blocking.block_n // 8]) %}
=======
{%- set acc_slice = kernel.slice_nd(acc, [("0", "m_end - m_start"), ("(nci - nc)*Nr", "(nci - nc + 1)*Nr")]) %}
{%- set tile_W_3d = kernel.slice_nd(W, [("nci", "nci + 1"), ("k_start", "k_end"), ()]) %}
{%- set tile_W = kernel.view(tile_W_3d, ["k_end - k_start", micro_gemm.register_blocking.block_n]) %}
>>>>>>> defb5153
                        if (kc == k_block_start) {
                            {{ micro_gemm.codegen_call(kernel,
                                                       tile_X,
                                                       tile_W,
                                                       acc_slice,
                                                       accum=False,
                                                       ZPS=tile_ZPS_2d,
                                                       actual_N=N,
                                                       k_start="k_start",
                                                       q_group_size=q_group_size)|indent(28, false)
                            }}
                        } else {
                            {{ micro_gemm.codegen_call(kernel,
                                                       tile_X,
                                                       tile_W,
                                                       acc_slice,
                                                       accum=True,
                                                       ZPS=tile_ZPS_2d,
                                                       actual_N=N,
                                                       k_start="k_start",
                                                       q_group_size=q_group_size)|indent(28, false)
                            }}
                        }
{%- else %}
    {%- set tile_W_3d = kernel.slice_nd(W, [("nci", "nci + 1"), ("k_start", "k_end"), ()]) %}
    {%- set tile_W = kernel.view(tile_W_3d, ["k_end - k_start", micro_gemm.register_blocking.block_n]) %}
                        if (kc == k_block_start) {
                            {{ micro_gemm.codegen_call(kernel,
                                                       tile_X,
                                                       tile_W,
                                                       acc_slice,
                                                       accum=False)|indent(28, false)
                            }}
                        } else {
                            {{ micro_gemm.codegen_call(kernel,
                                                       tile_X,
                                                       tile_W,
                                                       acc_slice,
                                                       accum=True)|indent(28, false)
                            }}
                        }
{%- endif %}
                    }
                }
{%- if maybe_k_slicing %}
                if (num_k_slices > 1) {
                    const int64_t mxn_cache_block_id = (mc / Mc_blocks) * num_Nc_blocks + nc;
                    local_buf_ptrs[mxn_cache_block_id * num_k_slices + k_slice_id].reset({{ kernel.release_buffer(acc_buf_name) }});
                } else
{%- endif %}
                {
{%- set tile_Y = kernel.slice_nd(Y_2d, [("m_start", "m_end"), ("n_start", "n_end")]) %}
{%- set tile_acc = kernel.slice_nd(acc, [("0", "m_end - m_start"), ("0", "n_end - n_start")]) %}
                    {{ kernel.store_output(
                        tile_Y, tile_acc, GemmOut, epilogue_nodes, offsets=("m_start", "n_start"), reindexers=reindexers
                    )|indent(20, false)
                    }}
                }
            }
        }
{%- if maybe_k_slicing %}
        if (num_k_slices > 1) {
            #pragma omp barrier
            for (int64_t mc = m_block_start; mc < m_block_end; mc += Mc_blocks) {
                // We slice M-dim and each thread in the k-slicing group works on a slice
                const int64_t m_start_unsliced = mc * Mr;
                const int64_t m_end_unsliced = std::min(std::min(mc + Mc_blocks, m_block_end) * Mr, M);
                const int64_t m_size_unsliced = m_end_unsliced - m_start_unsliced;
                const int64_t m_slice_size = (m_size_unsliced + num_k_slices - 1) / num_k_slices;
                const int64_t m_start = std::min(m_start_unsliced + m_slice_size * k_slice_id, m_end_unsliced);
                const int64_t m_end = std::min(m_start_unsliced + m_slice_size * (k_slice_id + 1), m_end_unsliced);
                const int64_t m_size = m_end - m_start;
                const int64_t m_offset = m_start - m_start_unsliced;
                for (int64_t nc = n_block_start; nc < n_block_end; nc += Nc_blocks) {
                    const int64_t n_start = nc * Nr;
                    const int64_t n_end = std::min(std::min(nc + Nc_blocks, n_block_end) * Nr, N);
                    const int64_t n_size = n_end - n_start;
                    const int64_t mxn_cache_block_id = (mc / Mc_blocks) * num_Nc_blocks + nc;
                    auto {{acc_buf_name}} = local_buf_ptrs[mxn_cache_block_id * num_k_slices].get();
                    for (int64_t other_slice = 1; other_slice < num_k_slices; other_slice++) {
                        auto other_acc = local_buf_ptrs[mxn_cache_block_id * num_k_slices + other_slice].get();
                        for (int64_t m = m_offset; m < m_offset + m_size; m++) {
                            #pragma omp simd
                            for (int64_t n = 0; n < n_size; n++) {
                                {{acc_buf_name}}[m*Nr + n] += other_acc[m*Nr + n];
                            }
                        }
                    }
    {%- set tile_acc_m_slice = kernel.slice_nd(tile_acc, [("m_offset", "m_offset + m_end - m_start"), ()]) %}
                    {{ kernel.store_output(
                        tile_Y, tile_acc_m_slice, GemmOut, epilogue_nodes, offsets=("m_start", "n_start"), reindexers=reindexers
                    )|indent(20, false)
                    }}
                }
            }
        }
{%- endif %}
        {{ micro_gemm.codegen_finalize(kernel) }}
    }
}
"""


def get_padded_n(n, block_n):
    return (n + block_n - 1) // block_n * block_n


class CppPackedGemmTemplate(CppTemplate):
    def __init__(
        self,
        input_nodes,
        layout: ir.Layout,
        num_threads: int,
        register_blocking: GemmBlocking,
        beta=1,
        alpha=1,
        has_bias=False,
        is_int4_woq_gemm=False,
        epilogue_creator: Optional[Callable[[ir.Buffer], ir.Pointwise]] = None,
    ) -> None:
        assert layout.dtype in [torch.float, torch.bfloat16, torch.half, torch.uint8]
        super().__init__(
            "packed_gemm",
            input_nodes,
            layout,
            num_threads,
            epilogue_creator=epilogue_creator,
        )
        self.beta = beta
        self.alpha = alpha
        self.has_bias = has_bias
        self.register_blocking = register_blocking
        m, n = layout.size
        _, k = input_nodes[0].get_size()
        self.m, self.n, self.k = m, n, k
        self.padded_n = get_padded_n(n, self.register_blocking.block_n)
        self.is_dynamic_M = has_free_symbols((m,))
        self.is_int4_woq_gemm = is_int4_woq_gemm

    @cache_on_self
    def thread_blocking(self) -> GemmBlocking:
        """
        NOTE [Thread blocking in Cpp GEMM]
        We use simple heuristics to decide the thread blocking:
        1. Make sure all threads are occupied as much as possible.
        2. For (m, n) blocks, favor more square-sized thread blocks for better data reuse.
        3. If (m, n) blocks cannot occupy all the threads, we consider k-slicing.
        TODO(jgong5): allow tuning various blocking options
        """

        @lru_cache(maxsize=100)
        def get_factors(number):
            factors = []
            for i in range(int(number**0.5), 0, -1):
                if number % i == 0:
                    factors.append(number // i)
                    factors.append(i)
            return factors

        def get_blocking(m_factor, n_factor, k_factor, m_blocks, n_blocks, k_blocks):
            thread_block_k = math.ceil(k_blocks / k_factor)
            thread_block_n = math.ceil(n_blocks / n_factor)
            thread_block_m = math.ceil(m_blocks / m_factor)
            return GemmBlocking(thread_block_m, thread_block_n, thread_block_k)

        assert (
            not self.is_dynamic_M
        ), "Unable to determine thread blocking for dynamic M."
        register_blocking = self.register_blocking
        m_blocks = math.ceil(self.m / register_blocking.block_m)
        n_blocks = math.ceil(self.n / register_blocking.block_n)
        k_blocks = math.ceil(self.k / register_blocking.block_k)
        factors = get_factors(self.num_threads)
        assert len(factors) > 0

        if config.cpp.gemm_thread_factors is not None:
            factors = [int(i) for i in config.cpp.gemm_thread_factors.split(",")]
            assert len(factors) == 3
            assert math.prod(factors) == self.num_threads
            return get_blocking(
                factors[0], factors[1], factors[2], m_blocks, n_blocks, k_blocks
            )

        # we favor square-sized thread blocks for good data reuse
        def get_better_blocking(blocking, best_blocking):
            if best_blocking is None:
                best_blocking = blocking
            else:
                block_m_size = blocking.block_m * register_blocking.block_m
                block_n_size = blocking.block_n * register_blocking.block_n
                best_block_m_size = best_blocking.block_m * register_blocking.block_m
                best_block_n_size = best_blocking.block_n * register_blocking.block_n
                if blocking.block_k > best_blocking.block_k:
                    best_blocking = blocking
                elif (
                    blocking.block_k == best_blocking.block_k
                    and block_m_size + block_n_size
                    < best_block_m_size + best_block_n_size
                ):
                    best_blocking = blocking
            return best_blocking

        best_blocking = None
        # check if we can have a thread-blocking to occupy all threads without k-slicing
        for n_factor in factors:
            m_factor = self.num_threads // n_factor
            if n_blocks >= n_factor and m_blocks >= m_factor:
                blocking = get_blocking(
                    m_factor, n_factor, 1, m_blocks, n_blocks, k_blocks
                )
                best_blocking = get_better_blocking(blocking, best_blocking)

        if best_blocking is None:
            for k_factor in factors:
                if k_blocks >= k_factor and (
                    config.cpp.gemm_max_k_slices == 0
                    or k_factor <= config.cpp.gemm_max_k_slices
                ):
                    n_factors = get_factors(self.num_threads // k_factor)
                    for n_factor in n_factors:
                        m_factor = (self.num_threads // k_factor) // n_factor
                        if n_blocks >= n_factor and m_blocks >= m_factor:
                            blocking = get_blocking(
                                m_factor,
                                n_factor,
                                k_factor,
                                m_blocks,
                                n_blocks,
                                k_blocks,
                            )
                            best_blocking = get_better_blocking(blocking, best_blocking)

        if best_blocking is None:
            for n_factor in factors:
                m_factor = self.num_threads // n_factor
                if n_blocks >= n_factor or m_blocks >= m_factor:
                    blocking = get_blocking(
                        m_factor, n_factor, 1, m_blocks, n_blocks, k_blocks
                    )
                    best_blocking = get_better_blocking(blocking, best_blocking)

        assert best_blocking is not None
        return best_blocking

    @cache_on_self
    def cache_blocking(self) -> GemmBlocking:
        def get_cache_blocking(register_blocking, thread_blocking):
            Mr = register_blocking.block_m
            Nr = register_blocking.block_n
            Kr = register_blocking.block_k

            Mt_blocks = thread_blocking.block_m
            Nt_blocks = thread_blocking.block_n
            Kt_blocks = thread_blocking.block_k

            if config.cpp.gemm_cache_blocking is not None:
                blockings = [int(i) for i in config.cpp.gemm_cache_blocking.split(",")]
                assert len(blockings) == 3
                Mc_blocks, Nc_blocks, Kc_blocks = blockings
                return (
                    min(Mc_blocks, Mt_blocks),
                    min(Nc_blocks, Nt_blocks),
                    min(Kc_blocks, Kt_blocks),
                )

            # The ratios below are empirically determined to decide
            # the effective sizes of L1 and L2.
            # TODO: tune the factor here
            L1_limit_factor = 0.8
            L2_limit_factor = 0.5

            L1_cache_size = (
                torch._C._cpu._L1d_cache_size()
            )  # per core cache size in Bytes
            assert (
                L1_cache_size > 0
            ), f"Expect L1_cache_size > 0 but got {L1_cache_size}"
            L1 = L1_cache_size * L1_limit_factor

            L2_cache_size = (
                torch._C._cpu._L2_cache_size()
            )  # per core cache size in Bytes
            assert (
                L2_cache_size > 0
            ), f"Expect L2_cache_size > 0 but got {L2_cache_size}"
            L2 = L2_cache_size * L2_limit_factor

            def get_num_byte(dtype):
                return torch.tensor([], dtype=dtype).element_size()

            num_byte_A = get_num_byte(self.input_nodes[0].get_dtype())
            num_byte_B = get_num_byte(self.input_nodes[1].get_dtype())

            # NOTE [CPP GEMM Cache Blocking Algorithm]
            # Our overall strategy is to
            # 1) Make cache blocks of B L1-reside and reused by multiple rows of A, i.e. Mc.
            #    Here, B is Kc x Nr where Nr is a single register block. We use L1 size to
            #    decide Kc. We want to make Mc large enough to better reuse B.
            # 2) Make cache blocks of A L2-reside, which would limit Mc. We want to reuse A
            #    along N, where we have two sub-strategies (see notes below) to decide Mc and Nc.

            # Step 1: Decide Kc assuming B block is L1-reside.
            size_cache_B = Kr * Kt_blocks * Nr * num_byte_B
            if self.is_int4_woq_gemm:
                size_cache_B = size_cache_B / 8
            Kc_blocks = Kt_blocks
            if size_cache_B > L1:
                Kc_blocks = math.floor(L1 / (Kr * Nr * num_byte_B))

            # Step 2: Decide Mc assuming A block is L2-reside.
            min_Mc_ratio = 2  # TODO(jgong5): something to tune?
            min_Mc_blocks = math.ceil(min_Mc_ratio * Mr / Nr)
            assert min_Mc_blocks >= 1
            Kt_bytes = Kt_blocks * Kr * num_byte_A
            if min_Mc_blocks * Mr * Kt_bytes < L2:
                # Strategy 1: A (Mc x Kt) resides in L2 and reused by all Nt
                # when Nc_blocks is kept 1. Mc should be large enough (>= min_Mc_blocks)
                # to reuse B (Kc x Nr) in L1. This makes C (Mc x Nr) small enough to reside
                # in L1.
                Mc_blocks = min(Mt_blocks, math.floor(L2 / (Mr * Kt_bytes)))
                Nc_blocks = 1
            else:
                # Strategy 2: Kt is too large to hold A (Mc x Kt) in L2, we reuse
                # A (Mc x Kc) in L2 by B (Kc x Nc). C (Mc x Nc) resides in L2.
                Mc_blocks = Mt_blocks
                Nc_blocks = min(math.ceil(Mc_blocks * Mr / Nr), Nt_blocks)
                Nc_bytes = Nc_blocks * Nr * 4  # assume C or acc is float32/int32
                Kc_bytes = Kc_blocks * Kr * num_byte_A
                if Mc_blocks * Mr * (Kc_bytes + Nc_bytes) > L2:
                    # The following is the solution for 4*Mc*Nc + Mc*Kc_bytes = L2,
                    # assuming Mc == Nc for good data reuse.
                    M_max = (math.sqrt(Kc_bytes * Kc_bytes + 16 * L2) - Kc_bytes) / 8
                    if M_max < Mc_blocks * Mr:
                        Mc_blocks = math.floor(M_max / Mr)
                        Nc_blocks = min(math.ceil(Mc_blocks * Mr / Nr), Nt_blocks)

            return Mc_blocks, Nc_blocks, Kc_blocks

        assert (
            not self.is_dynamic_M
        ), "Unable to determine cache blocking for dynamic M."
        register_blocking = self.register_blocking
        thread_blocking = self.thread_blocking()

        return GemmBlocking(*get_cache_blocking(register_blocking, thread_blocking))

    def log_blockings(self):
        log.debug(f"Register blocking: {self.register_blocking}")  # noqa: G004
        if self.is_dynamic_M:
            # thread and cache blockings are determined at runtime for dynamic shapes
            return
        log.debug(f"Cache blocking: {self.cache_blocking()}")  # noqa: G004
        thread_blocking = self.thread_blocking()
        log.debug(f"Thread blocking: {thread_blocking}")  # noqa: G004

        def get_occupancy():
            m_blocks = math.ceil(self.m / self.register_blocking.block_m)
            n_blocks = math.ceil(self.n / self.register_blocking.block_n)
            k_blocks = math.ceil(self.k / self.register_blocking.block_k)
            m = math.ceil(m_blocks / thread_blocking.block_m)
            n = math.ceil(n_blocks / thread_blocking.block_n)
            k = math.ceil(k_blocks / thread_blocking.block_k)
            return (m, n, k)

        log.debug(
            f"Number of threads: {self.num_threads}, occupancy: {get_occupancy()}"  # noqa: G004
        )

    def maybe_k_slicing(self):
        if self.num_threads == 1:
            return False
        if self.is_dynamic_M:
            # TODO(jgong5): perhaps use size hint to decide?
            return True
        register_blocking = self.register_blocking
        k_blocks = math.ceil(self.k / register_blocking.block_k)
        thread_blocking = self.thread_blocking()
        return k_blocks > thread_blocking.block_k

    @staticmethod
    def add_choices(
        choices,
        layout,
        input_nodes,
        beta=1,
        alpha=1,
        has_bias=False,
        trans_w=False,
        input_indices=None,
        is_int4_woq_gemm=False,
        epilogue_creator: Optional[Callable[[ir.Buffer], ir.Pointwise]] = None,
    ):
        if input_indices is None:
            input_indices = list(range(len(input_nodes)))

        def reorder_and_filter(inputs, layout_or_out):
            if has_bias:
                assert len(input_indices) >= 3
                # Assume the input order is [inp, x, w] and we reorder it to [x, w, inp]
                inp_idx = input_indices[0]
                x_idx = input_indices[1]
                w_idx = input_indices[2]
                return [
                    inputs[x_idx],
                    inputs[w_idx],
                    inputs[inp_idx],
                    *[inputs[idx] for idx in input_indices[3:]],
                ], layout_or_out
            else:
                assert len(input_indices) >= 2
                return [inputs[idx] for idx in input_indices], layout_or_out

        def maybe_to_dense(inputs, layout_or_out):
            new_inputs = list(inputs)
            if isinstance(inputs[1], torch.Tensor):
                W = inputs[1]
                new_inputs[1] = W.to_dense() if W.is_mkldnn else W
            return new_inputs, layout_or_out

        def normalize_shapes(inputs, layout_or_out):
            if not trans_w or is_int4_woq_gemm:
                return inputs, layout_or_out
            new_inputs = list(inputs)
            X = inputs[0]
            W = inputs[1]
            B = inputs[2] if has_bias else None
            if isinstance(W, ir.IRNode):
                if trans_w:
                    if not isinstance(W, ir.TensorBox):
                        W = ir.TensorBox(W)
                    W = L.permute(W, [1, 0])
            else:
                if trans_w:
                    assert isinstance(W, torch.Tensor)
                    W = W.transpose(0, 1)
            if B is not None:
                if isinstance(B, ir.IRNode):
                    if not isinstance(B, ir.TensorBox):
                        B = ir.TensorBox(B)
                    B = L.expand(B, (X.get_size()[0], B.get_size()[-1]))
                else:
                    assert isinstance(B, torch.Tensor)
                    B = B.expand(X.shape[0], B.shape[-1])
            new_inputs[1] = W
            if B is not None:
                new_inputs[2] = B
            return new_inputs, layout_or_out

        # TODO(jgong5): decide proper number of threads per problem size
        num_threads = parallel_num_threads()
        new_inputs, _ = normalize_shapes(
            *maybe_to_dense(*reorder_and_filter(input_nodes, layout)),
        )
        m, n, k, *_ = mm_args(
            new_inputs[0], new_inputs[1], packed_int4_weights=is_int4_woq_gemm
        )
        output_dtype, compute_dtype = get_gemm_template_output_and_compute_dtype(
            new_inputs[0].get_dtype()
        )
        micro_gemm = create_micro_gemm(
            "micro_gemm",
            m,
            n,
            k,
            input_dtype=new_inputs[0].get_dtype(),
            input2_dtype=new_inputs[1].get_dtype(),
            output_dtype=output_dtype,
            compute_dtype=compute_dtype,
            alpha=alpha,
            num_threads=num_threads,
            q_group_size=(n * k) / (new_inputs[2].get_numel() / 2)
            if is_int4_woq_gemm
            else None,
            use_ref=False if is_int4_woq_gemm else True,
        )
        if not is_int4_woq_gemm:
            assert micro_gemm is not None
        else:
            # If int4 WoQ GEMM can't be supported, we return False
            if not micro_gemm:
                return False
        _, block_n, _ = micro_gemm.register_blocking
        if not is_int4_woq_gemm:
            padded_n = get_padded_n(n, block_n)

        def pack_weight(inputs, layout_or_out):
            W = inputs[1]
            zp_scales = inputs[2] if is_int4_woq_gemm else None
            new_inputs = list(inputs)
            blocked_w: Union[ir.IRNode, torch.Tensor] = W
            if isinstance(W, ir.IRNode):
                if is_int4_woq_gemm:
                    # We always set block_n as 64 for int4 WoQ GEMM
                    # The data is packed as [N/64, K, 32] in uint8_t,
                    # and hence [N/64, K, 8] when cast as int32
                    new_size = [n // block_n, k, block_n // 8]
                else:
                    new_size = [padded_n // block_n, k, block_n]
                blocked_w = ir.Buffer(
                    W.get_name(),  # Borrow the registered buffer name
                    ir.FixedLayout(
                        W.get_device(),
                        W.get_dtype(),
                        new_size,
                        ir.FlexibleLayout.contiguous_strides(new_size),
                        0,
                    ),
                )
                if is_int4_woq_gemm:
                    # group size = no. of (actual) weight elements // no. of scales or zero points elements
                    q_group_size = (W.get_numel() * 16) // zp_scales.get_numel()
                    new_zp_size = [k // q_group_size, 2 * n]
                    blocked_zp_scales = ir.Buffer(
                        zp_scales.get_name(),  # Borrow the registered buffer name
                        ir.FixedLayout(
                            zp_scales.get_device(),
                            zp_scales.get_dtype(),
                            new_zp_size,
                            ir.FlexibleLayout.contiguous_strides(new_zp_size),
                            0,
                        ),
                    )
            else:
                if is_int4_woq_gemm:
                    q_group_size = (W.numel() * 16) // zp_scales.numel()
                    blocked_w = W.reshape(n // block_n, k, block_n // 8).contiguous()
                    blocked_zp_scales = zp_scales.reshape(
                        k // q_group_size, n * 2
                    ).contiguous()
                else:
                    blocked_w = (
                        torch.nn.functional.pad(W, (0, padded_n - n))
                        .reshape(k, padded_n // block_n, block_n)
                        .transpose(0, 1)
                        .contiguous()
                    )
                if micro_gemm.get_b_layout() != LayoutType.NORMAL:
                    # AMX requires a specific layout for tiles of the B matrix for correctness.
                    # Ref: Intel® 64 and IA-32 Architectures Optimization Reference Manual: Volume 1 section 20.5.3
                    layout_str = (
                        "VNNI4"
                        if micro_gemm.get_b_layout() == LayoutType.VNNI4
                        else "VNNI2"
                    )
                    assert micro_gemm.get_b_layout() in [
                        LayoutType.VNNI2,
                        LayoutType.VNNI4,
                    ], f"We only support {layout_str} for now"
                    vnni_size = (
                        4 if micro_gemm.get_b_layout() == LayoutType.VNNI4 else 2
                    )
                    assert (
                        k % vnni_size == 0
                    ), f"k should be divisible by vnni_size for {layout_str} layout"
                    blocked_w = (
                        blocked_w.view(  # type: ignore[union-attr]
                            padded_n // block_n, k // vnni_size, vnni_size, block_n
                        )
                        .transpose(-1, -2)
                        .contiguous()
                        .view(padded_n // block_n, k, block_n)
                    )
                # normalize stride to be "contiguous_strides" per size
                # this avoids the problems in L.view during template codegen
                new_stride = [1]
                for sz in reversed(blocked_w.shape[1:]):
                    new_stride.insert(0, new_stride[0] * sz)
                blocked_w = blocked_w.as_strided(  # type: ignore[union-attr]
                    blocked_w.shape, new_stride
                )

            new_inputs[1] = blocked_w
            if is_int4_woq_gemm:
                new_inputs[2] = blocked_zp_scales  # type: ignore[possibly-undefined]

            def _is_int8_gemm(inputs):
                return (
                    isinstance(inputs[0], ir.IRNode)
                    and inputs[0].get_dtype() == torch.uint8
                ) or (
                    isinstance(inputs[0], torch.Tensor)
                    and inputs[0].dtype == torch.uint8
                )

            if _is_int8_gemm(new_inputs):
                BCompensate = None
                if isinstance(W, ir.IRNode):
                    BCompensate = V.graph.add_tensor_constant(
                        V.graph.constants[W.get_name() + "_BMatrixCompens"],
                        W.get_name() + "_BMatrixCompens",
                    )
                else:
                    BCompensate = torch.sum(W.to_dense().to(torch.float), dim=0)  # type: ignore[assignment]
                new_inputs.append(BCompensate)
            return new_inputs, layout_or_out

        def preprocessor(inputs, layout):
            return pack_weight(
                *normalize_shapes(
                    *maybe_to_dense(*reorder_and_filter(inputs, layout)),
                )
            )

        def postprocessor(output):
            if isinstance(output, ir.TensorBox):
                # prepack the weight as input to the template buffer
                template_buffer = ir.InputsKernel.unwrap_storage_for_input(output)
                assert isinstance(template_buffer, ir.CppTemplateBuffer)
                new_input_nodes, _ = reorder_and_filter(input_nodes, layout)
                ZPS_node = None
                W_node = new_input_nodes[1]
                assert W_node.get_name() in V.graph.constants
                W = V.graph.constants[W_node.get_name()]
                new_input_nodes[1] = W
                if is_int4_woq_gemm:
                    ZPS_node = new_input_nodes[2]
                    assert ZPS_node.get_name() in V.graph.constants
                    ZPS = V.graph.constants[ZPS_node.get_name()]
                    new_input_nodes[2] = ZPS
                new_input_nodes, _ = pack_weight(
                    *normalize_shapes(*maybe_to_dense(new_input_nodes, layout))
                )

                # By using the new packed weight for the GEMM template, we can prune the
                # old weight if it has no other users. This saves memory but makes the FX graph
                # non-retraceable. To support retracing, we can add a repack node to the
                # FX graph. For example:
                # mkldnn._linear_pointwise <- repack_linear_wgt <- packed_wgt_for_template
                W_tensor_users = 0
                for node in reversed(V.graph.graph.nodes):
                    # Case may happen when the wgt tensor is used by more than 1 get_attr node
                    # https://github.com/pytorch/pytorch/issues/134998
                    if node.op == "get_attr" and hasattr(
                        V.graph.module, node.name
                    ):  # wgt might already be deleted
                        comp_tensor = getattr(V.graph.module, node.name)
                        if (
                            W.is_mkldnn == comp_tensor.is_mkldnn
                            and W.dtype == comp_tensor.dtype
                            and W.device == comp_tensor.device
                            and (
                                (
                                    not W.is_mkldnn
                                    and (
                                        W.untyped_storage().data_ptr()
                                        == comp_tensor.untyped_storage().data_ptr()
                                    )
                                )
                                or (
                                    W.is_mkldnn
                                    and (
                                        torch.ops.mkldnn.data_ptr(W)
                                        == torch.ops.mkldnn.data_ptr(comp_tensor)
                                    )
                                )
                            )
                        ):
                            W_tensor_users += 1

                for node in reversed(V.graph.graph.nodes):
                    # The wgt tensor has been used by only 1 get_attr node
                    # The get_attr node has only 1 user fx node
                    if (
                        node.name == W_node.get_name()
                        and len(node.users) == 1
                        and W_tensor_users == 1
                    ):
                        del V.graph.constants[node.name]
                        delattr(V.graph.module, node.name)
                        delattr(V.graph.graph.owning_module, node.name)

                W_packed = new_input_nodes[1]
                W_packed_constant = V.graph.add_tensor_constant(W_packed)
                template_buffer.inputs[1] = ir.InputsKernel.unwrap_storage_for_input(
                    W_packed_constant
                )
                if is_int4_woq_gemm:
                    zp_scales_packed = new_input_nodes[2]
                    ZPS_packed_constant = V.graph.add_tensor_constant(zp_scales_packed)
                    template_buffer.inputs[
                        2
                    ] = ir.InputsKernel.unwrap_storage_for_input(ZPS_packed_constant)

            return output

        template = DataProcessorTemplateWrapper(
            CppPackedGemmTemplate,
            preprocessor,
            postprocessor,
            input_nodes=input_nodes,
            layout=layout,
            num_threads=num_threads,
            register_blocking=micro_gemm.register_blocking,
            beta=beta,
            alpha=alpha,
            has_bias=has_bias,
            is_int4_woq_gemm=is_int4_woq_gemm,
            epilogue_creator=epilogue_creator,
        )
        template.maybe_append_choice(choices)
        return template

    def render(  # type: ignore[override,return]
        self,
        kernel: CppTemplateKernel,
        template_buffer_node: Optional[ir.CppTemplateBuffer] = None,
        flag_template_buffer_has_other_users: Optional[bool] = None,
        epilogue_nodes: Optional[List[ir.IRNode]] = None,
        **kwargs,
    ) -> str:
        assert len(self.input_nodes) >= 2

        int8_gemm = self.input_nodes[0].get_dtype() == torch.uint8
        x_scale = None
        x_zp = None
        w_scale = None
        w_zp = None
        inp = None
        # For int4 WoQ GEMM, scales & zero points are concatenated
        w_scale_zp = None
        q_group_size = None
        if int8_gemm:
            X, W = self.input_nodes[0], self.input_nodes[1]
            bias_idx = 2 if self.has_bias else 1
            inp = self.input_nodes[bias_idx] if self.has_bias else None
            x_scale = self.input_nodes[bias_idx + 1]
            x_zp = self.input_nodes[bias_idx + 2]
            w_scale = self.input_nodes[bias_idx + 3]
            w_zp = self.input_nodes[bias_idx + 4]
        elif self.is_int4_woq_gemm:
            X, W = self.input_nodes[0], self.input_nodes[1]
            w_scale_zp = self.input_nodes[2]
            q_group_size = (W.get_numel() * 8) / (w_scale_zp.get_numel() / 2)
        else:
            X, W = self.input_nodes[0], self.input_nodes[1]
            inp = self.input_nodes[2] if self.has_bias else None
        Y = self.output_node

        template_buffer_has_other_users = None

        if template_buffer_node is not None:
            # Use the updated prepacked weight buffer
            W = template_buffer_node.inputs[1]
            Y = template_buffer_node

            assert flag_template_buffer_has_other_users is not None
            template_buffer_has_other_users = flag_template_buffer_has_other_users

        template_buffer = Y
        gemm_output_buffer = template_buffer

        epilogues: List[ir.IRNode] = []
        reindexers: List[Optional[Callable[[List[Any]], List[Any]]]] = []
        epilogue_creators: List[Callable[[ir.Buffer], ir.Pointwise]] = []
        fake_buffers: List[ir.Buffer] = []
        Y_aliases: Set[str] = set()

        use_local_acc = (
            self.layout.dtype != torch.float
            or template_buffer_has_other_users
            or int8_gemm
            or self.padded_n != self.n
            or self.maybe_k_slicing()
        )

        # TODO(jgong5): for int8 gemm, bias-add is handled outside of gemm template,
        # but we'd better move it here to align with fp.
        if inp is not None and self.beta != 0 and not int8_gemm:
            # add an epilogue for bias add
            def _bias_add_epilogue(buf):
                return create_epilogue_with_attr(
                    buf, "bias_add", other=inp, beta=self.beta, dtype=self.layout.dtype
                )

            epilogue_creators.append(_bias_add_epilogue)

        if self.epilogue_creator is not None:
            epilogue_creators.append(self.epilogue_creator)

        # When the GEMM output buffer is localized but it has users other than the epilogue nodes,
        # we need to copy the value in the GEMM output local buffer to a global buffer.
        def need_copy_from_local_to_global_buffer_epilogue(
            use_local_acc, template_buffer_has_other_users, epilogue_creators
        ):
            # The GEMM output buffer is a global buffer, thus copy is not needed.
            if not use_local_acc:
                return False

            # The possible value of template_buffer_has_other_users is (None, False, True)
            # It is None when generating the gemm template during autotune and it will have value during scheduler codegen.
            # extra copy_from_local_to_global_buffer_epilogue is not needed in either of the below two cases:
            #   1. template_buffer_has_other_users is None (i.e. when doing the codegen during autotune)
            #   2. template_buffer_has_other_users is False, which means it's safe to keep the value in the
            #       GEMM output buffer in local buffer only (no users outside of the epilogues will use its value).
            if not template_buffer_has_other_users:
                return False

            # When bias is not None or self.epilogue_creator is not None,
            # there will be epilogue_creators after the GEMM.
            # The GEMM output buffer is localized while
            # the output buffer of the epilogue_creators is a global buffer.
            if epilogue_creators:
                return False

            return True

        if need_copy_from_local_to_global_buffer_epilogue(
            use_local_acc, template_buffer_has_other_users, epilogue_creators
        ):

            def copy_from_local_to_global_buffer_epilogue(input_buffer: ir.Buffer):
                dtype = self.layout.dtype
                input_loader = input_buffer.make_loader()

                def copy_inner(index):
                    input = input_loader(index)
                    result = ops.to_dtype(input, dtype)
                    return result

                return ir.Pointwise(
                    device=input_buffer.get_device(),
                    dtype=self.layout.dtype,
                    inner_fn=copy_inner,
                    ranges=input_buffer.get_size(),
                )

            epilogue_creators.append(copy_from_local_to_global_buffer_epilogue)

        # NOTE [How CPP GEMM template epilogues are organized]
        #   gemm_output_buffer
        #     --> zero or more in-template epilogues (created by `epilogue_creators`) -->
        #   template_buffer
        #     --> zero or more out-of-template epilogues (`epilogue_nodes`) -->
        #   Y
        if epilogue_creators:
            gemm_output_name = "buf_GemmOut"
            gemm_output_buffer = ir.Buffer(gemm_output_name, template_buffer.layout)
            current_input_buffer = gemm_output_buffer
            for i, creator in enumerate(epilogue_creators):
                if i == len(epilogue_creators) - 1:
                    buffer_name = template_buffer.get_name()
                else:
                    buffer_name = f"buf_GemmOut_epilogue_{i}"
                epilogues.append(
                    ir.ComputedBuffer(
                        name=buffer_name,
                        layout=template_buffer.layout,
                        data=creator(current_input_buffer),
                    )
                )
                fake_buffers.append(current_input_buffer)
                Y_aliases.add(current_input_buffer.get_name())
                reindexers.append(None)
                if i < len(epilogue_creators) - 1:
                    current_input_buffer = ir.Buffer(
                        buffer_name, template_buffer.layout
                    )

        Y_2d: Union[ir.Buffer, ir.ReinterpretView] = Y

        if epilogue_nodes:
            epilogues.extend(epilogue_nodes)
            assert Y.get_numel() == epilogues[-1].get_numel()
            Y = cast(ir.Buffer, epilogues[-1])

            if not template_buffer_has_other_users:
                Y_aliases.add(template_buffer.get_name())

            if (
                Y.get_size() == template_buffer.get_size()
                and Y.get_stride() == template_buffer.get_stride()
            ):
                reindexers.extend([None] * len(epilogue_nodes))
                Y_2d = Y
            else:

                def get_reindexer(epilogue_node):
                    # From template_buffer to epilogue_node_ordered (ordered by stride decreasingly, in dense format), for example:
                    #   template_buffer:
                    #       size (324, 512), stride (512, 1)
                    #   epilogue_node_ordered (ordered by stride decreasingly, in dense format):
                    #       size (1, 18, 18, 512), stride (165888, 9216, 512, 1)
                    stride_order = list(
                        ir.get_stride_order(
                            V.graph.sizevars.size_hints(epilogue_node.get_stride())
                        )
                    )
                    fill_order = ir.stride_order2fill_order(stride_order)
                    reversed_fill_order = list(reversed(fill_order))
                    size_with_stride_ordered_decreasingly = [
                        epilogue_node.get_size()[i] for i in reversed_fill_order
                    ]
                    reshape_reindex = ir.View.dynamic_reshape_indexer(
                        size_with_stride_ordered_decreasingly,
                        template_buffer.get_size(),
                    )

                    # From epilogue_node_ordered (ordered by stride decreasingly, in dense format) to epilogue_node, for example:
                    #   epilogue_node_ordered (ordered by stride decreasingly, in dense format):
                    #       size (1, 18, 18, 512), stride (165888, 9216, 512, 1)
                    #   epilogue_node:
                    #       size (1, 18, 18, 512), stride (165888, 1, 9216, 512)
                    from_stride_ordered_decreasingly_to_epilogue_node_order = [
                        (len(stride_order) - 1) - stride_order[i]
                        for i in range(len(stride_order))
                    ]
                    stride_reindex = ir.same_reorder(
                        from_stride_ordered_decreasingly_to_epilogue_node_order
                    )

                    reindexer = ir.fuse_reindexing(stride_reindex, reshape_reindex)
                    return reindexer

                reindexers.extend([get_reindexer(epilogue_node) for epilogue_node in epilogue_nodes])  # type: ignore[list-item]
                if isinstance(Y, ir.BaseView):
                    storage = ir.StorageBox(Y.unwrap_view())
                else:
                    assert isinstance(Y, ir.Buffer)
                    storage = ir.StorageBox(Y)
                Y_2d = ir.ReinterpretView(storage, template_buffer.get_layout())

        output_dtype, compute_dtype = get_gemm_template_output_and_compute_dtype(
            X.get_dtype()
        )

        micro_gemm = create_micro_gemm(
            f"{kernel.kernel_name}_micro_gemm",
            self.m,
            self.n,
            self.k,
            input_dtype=X.get_dtype(),
            input2_dtype=W.get_dtype(),
            output_dtype=output_dtype,
            compute_dtype=compute_dtype,
            alpha=self.alpha,
            num_threads=self.num_threads,
            q_group_size=q_group_size,
        )
        assert micro_gemm is not None
        assert self.register_blocking == micro_gemm.register_blocking
        self.log_blockings()
        if isinstance(micro_gemm, CppMicroGemmAMX):
            counters["inductor"]["cpp_micro_gemm_amx_counter"] += 1

        L1_cache_size = torch._C._cpu._L1d_cache_size()  # per core cache size in Bytes
        assert L1_cache_size > 0, f"Expect L1_cache_size > 0 but got {L1_cache_size}"

        L2_cache_size = torch._C._cpu._L2_cache_size()  # per core cache size in Bytes
        assert L2_cache_size > 0, f"Expect L2_cache_size > 0 but got {L2_cache_size}"

        options = dict(
            X=X,
            W=W,
            inp=inp,
            Y=Y,
            N=self.n,
            K=self.k,
            PADDED_N=self.padded_n,
            GemmOut=gemm_output_buffer,
            aliases={alias: Y.get_name() for alias in Y_aliases},
            beta=self.beta,
            alpha=self.alpha,
            num_threads=self.num_threads,
            micro_gemm=micro_gemm,
            is_dynamic_M=self.is_dynamic_M,
            template=self,
            kernel=kernel,
            export_declaration=get_export_declaration(),
            epilogue_nodes=epilogues,
            reindexers=reindexers,
            Y_2d=Y_2d,
            use_local_acc=use_local_acc,
            maybe_k_slicing=self.maybe_k_slicing(),
            x_scale=x_scale,
            x_zp=x_zp,
            w_scale=w_scale,
            w_zp=w_zp,
            w_scale_zp=w_scale_zp,
            q_group_size=q_group_size if w_scale_zp else 0,
            acc_buf_dtype=torch.int32 if int8_gemm else torch.float,
            DTYPE_TO_CPP=DTYPE_TO_CPP,
            L1_cache_size=L1_cache_size,
            L2_cache_size=L2_cache_size,
            config=config,
        )
        with contextlib.ExitStack() as stack:
            for buf in fake_buffers:
                stack.enter_context(
                    patch.object(V.graph, "get_dtype", self._fake_get_dtype(buf))
                )
            return self._template_from_string(GEMM_TEMPLATE).render(**options)<|MERGE_RESOLUTION|>--- conflicted
+++ resolved
@@ -166,19 +166,13 @@
                     int64_t k_end = std::min(std::min(kc + Kc_blocks, k_block_end) * Kr, K);
 {%- set tile_X = kernel.slice_nd(X, [("m_start", "m_end"), ("k_start", "k_end")]) %}
                     for (int64_t nci = nc; nci < nc_block_end; nci++) {
-<<<<<<< HEAD
-{%- set acc_slice = kernel.slice_nd(acc, [(), ("(nci - nc)*Nr", "(nci - nc + 1)*Nr")]) %}
+{%- set acc_slice = kernel.slice_nd(acc, [("0", "m_end - m_start"), ("(nci - nc)*Nr", "(nci - nc + 1)*Nr")]) %}
 {%- if w_scale_zp is not none %}
                         int64_t zp_end = k_end / q_group_size;
                         int64_t zp_start = k_start / q_group_size;
     {%- set tile_ZPS_2d = kernel.slice_nd(w_scale_zp, [("zp_start", "zp_end"), ("nci * 2 * Nr", "(nci + 1) * 2 * Nr")]) %}
     {%- set tile_W_3d = kernel.slice_nd(W, [("nci", "nci + 1"), ("k_start", "k_end"), ()]) %}
     {%- set tile_W = kernel.view(tile_W_3d, ["k_end - k_start", micro_gemm.register_blocking.block_n // 8]) %}
-=======
-{%- set acc_slice = kernel.slice_nd(acc, [("0", "m_end - m_start"), ("(nci - nc)*Nr", "(nci - nc + 1)*Nr")]) %}
-{%- set tile_W_3d = kernel.slice_nd(W, [("nci", "nci + 1"), ("k_start", "k_end"), ()]) %}
-{%- set tile_W = kernel.view(tile_W_3d, ["k_end - k_start", micro_gemm.register_blocking.block_n]) %}
->>>>>>> defb5153
                         if (kc == k_block_start) {
                             {{ micro_gemm.codegen_call(kernel,
                                                        tile_X,
