--- conflicted
+++ resolved
@@ -306,26 +306,16 @@
             yield body_subgraph_name
 
 
-<<<<<<< HEAD
 def _recursive_pre_grad_passes(
     gm: GraphModule, example_inputs: Sequence[InputType]
 ) -> GraphModule:
-    for subgraph_name in _get_subgraph_names(gm):
-        subgraph = getattr(gm, subgraph_name)
-        # as we don't have recursive example inputs, passing empty set here
-        new_subgraph = _recursive_pre_grad_passes(subgraph, ())
-        setattr(gm, subgraph_name, new_subgraph)
-    return pre_grad_passes(gm, example_inputs)
-=======
-def _recursive_pre_grad_passes(gm, example_inputs):
     with dynamo_timed("_recursive_pre_grad_passes"):
         for subgraph_name in _get_subgraph_names(gm):
             subgraph = getattr(gm, subgraph_name)
-            # as we don't have recursive example inputs, passing None here
-            new_subgraph = _recursive_pre_grad_passes(subgraph, example_inputs=None)
+            # as we don't have recursive example inputs, passing empty set here
+            new_subgraph = _recursive_pre_grad_passes(subgraph, ())
             setattr(gm, subgraph_name, new_subgraph)
         return pre_grad_passes(gm, example_inputs)
->>>>>>> cfbee30c
 
 
 def _recursive_joint_graph_passes(gm: GraphModule) -> None:
@@ -335,20 +325,12 @@
     joint_graph_passes(gm)
 
 
-<<<<<<< HEAD
 def _recursive_post_grad_passes(gm: GraphModule, is_inference: bool = False) -> None:
-    for subgraph_name in _get_subgraph_names(gm):
-        subgraph = getattr(gm, subgraph_name)
-        _recursive_post_grad_passes(subgraph, is_inference)
-    post_grad_passes(gm, is_inference)
-=======
-def _recursive_post_grad_passes(gm, is_inference: bool = False):
     with dynamo_timed("_recursive_post_grad_passes"):
         for subgraph_name in _get_subgraph_names(gm):
             subgraph = getattr(gm, subgraph_name)
             _recursive_post_grad_passes(subgraph, is_inference)
         post_grad_passes(gm, is_inference)
->>>>>>> cfbee30c
 
 
 def split_const_gm(
@@ -534,18 +516,20 @@
 def compile_fx_inner(
     gm: GraphModule,
     example_inputs: Sequence[InputType],
-    cudagraphs: Optional[BoxedBool] = None,
-    static_input_idxs: Sequence[int] = (),
-    is_backward: bool = False,
-    graph_id: Optional[int] = None,
-    cpp_wrapper: bool = False,
-    aot_mode: bool = False,
-    is_inference: bool = False,
-    boxed_forward_device_index: Optional[BoxedDeviceIndex] = None,
-    user_visible_outputs: Optional[Dict[str, None]] = None,
-    layout_opt: Optional[bool] = None,
-    extern_node_serializer: Optional[Callable[[List[ExternKernelNode]], Any]] = None,
+    **kwargs: Unpack[_CompileFxKwargsEx],
 ) -> Union[CompiledFxGraph, str]:
+    kwargs.setdefault("cudagraphs", None)
+    kwargs.setdefault("static_input_idxs", ())
+    kwargs.setdefault("is_backward", False)
+    kwargs.setdefault("graph_id", None)
+    kwargs.setdefault("cpp_wrapper", False)
+    kwargs.setdefault("aot_mode", False)
+    kwargs.setdefault("is_inference", False)
+    kwargs.setdefault("boxed_forward_device_index", None)
+    kwargs.setdefault("user_visible_outputs", None)
+    kwargs.setdefault("layout_opt", None)
+    kwargs.setdefault("extern_node_serializer", None)
+
     # Need with_fresh_cache_if_config for compile_fx_inner even if we already have one for
     # compile_fx. The reason is the compilation for backward graph may happen after
     # compile_fx return and we may want to use the _LazyGraphModule for compiling
@@ -564,17 +548,7 @@
         return wrap_compiler_debug(_compile_fx_inner, compiler_name="inductor")(
             gm,
             example_inputs,
-            cudagraphs=cudagraphs,
-            static_input_idxs=static_input_idxs,
-            is_backward=is_backward,
-            graph_id=graph_id,
-            cpp_wrapper=cpp_wrapper,
-            aot_mode=aot_mode,
-            is_inference=is_inference,
-            boxed_forward_device_index=boxed_forward_device_index,
-            user_visible_outputs=user_visible_outputs,
-            layout_opt=layout_opt,
-            extern_node_serializer=extern_node_serializer,
+            **kwargs,
         )
 
 
@@ -591,7 +565,7 @@
     If you change the argument list for this function, make sure you
     also update the call to save_args_for_compile_fx_inner below accordingly.
     """
-    aot_mode = graph_kwargs["aot_mode"]
+    aot_mode: bool = graph_kwargs.setdefault("aot_mode", False)
 
     if dynamo_utils.count_calls(gm.graph) == 0 and not aot_mode:
         # trigger the real recompilation for _LazyGraphModule before returning
@@ -601,14 +575,15 @@
         _LazyGraphModule.force_recompile(gm)
         return make_boxed_func(gm.forward)
 
-    static_input_idxs = graph_kwargs["static_input_idxs"]
-
+    static_input_idxs: Sequence[int] = graph_kwargs.setdefault("static_input_idxs", ())
     static_inputs_log.debug("static input idxs compile_fx_inner: %s", static_input_idxs)
 
     assert isinstance(
         next(iter(reversed(gm.graph.nodes))).args[0], (tuple, list)
     ), f"inductor can only compile FX graphs which return a tuple/list, but got {gm.graph}"
 
+    if (cudagraphs := graph_kwargs.get("cudagraphs")) is None:
+        graph_kwargs["cudagraphs"] = cudagraphs = BoxedBool(config.triton.cudagraphs)
     if config.save_args:
         save_args_for_compile_fx_inner(
             gm,
@@ -616,11 +591,6 @@
             boxed_forward_device_index=boxed_forward_device_index,
             **graph_kwargs,
         )
-
-    cudagraphs = graph_kwargs.get("cudagraphs")
-    if not cudagraphs:
-        cudagraphs = BoxedBool(config.triton.cudagraphs)
-        graph_kwargs["cudagraphs"] = cudagraphs
 
     start = time.time()
 
