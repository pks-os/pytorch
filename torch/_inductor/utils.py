# mypy: allow-untyped-defs
from __future__ import annotations

import collections
import contextlib
import dataclasses
import enum
import functools
import inspect
import io
import itertools
import json
import logging
import math
import operator
import os
import platform
import shutil
import sys
import tempfile
import textwrap
import time
import unittest
from datetime import datetime
from io import StringIO
from pathlib import Path
from typing import (
    Any,
    Callable,
    Dict,
    Generic,
    Iterable,
    List,
    NamedTuple,
    Optional,
    Protocol,
    Set,
    Tuple,
    TypeVar,
    Union,
    ValuesView,
)
from typing_extensions import Concatenate, ParamSpec
from unittest import mock

import sympy

import torch
import torch.utils._pytree as pytree
from torch._dynamo.device_interface import get_interface_for_device
from torch._dynamo.utils import detect_fake_mode
from torch.autograd import DeviceType
from torch.autograd.profiler_util import EventList
from torch.fx.passes.graph_transform_observer import GraphTransformObserver
from torch.fx.passes.shape_prop import ShapeProp
from torch.utils._sympy.functions import (
    CeilDiv,
    CleanDiv,
    FloorDiv,
    Identity,
    ModularIndexing,
)
from torch.utils._sympy.symbol import make_symbol, SymT
from torch.utils._sympy.value_ranges import bound_sympy, ValueRanges
from . import config
from .runtime.runtime_utils import cache_dir, ceildiv as runtime_ceildiv

log = logging.getLogger(__name__)

_T = TypeVar("_T")
VarRanges = Dict[sympy.Expr, sympy.Expr]

GPU_ALIGN_BYTES = 16

ALIGN_BYTES = 64
assert (ALIGN_BYTES & (ALIGN_BYTES - 1)) == 0 and ALIGN_BYTES >= 8, "must be power of 2"


def _align(nbytes):
    """Round up to the nearest multiple of ALIGN_BYTES"""
    return (nbytes + ALIGN_BYTES - 1) & -ALIGN_BYTES


def _is_aligned(v: sympy.Expr):
    """v can be statically proven to be a multiple of ALIGN_BYTES"""
    if isinstance(v, (sympy.Add, sympy.Max)):
        return all(map(_is_aligned, v.args))
    return isinstance(v, align) or sympy.gcd(v, ALIGN_BYTES) == ALIGN_BYTES


class align(sympy.Function):
    """Symbolically round up to the nearest multiple of ALIGN_BYTES"""

    nargs = (1,)
    is_integer = True

    @classmethod
    def eval(cls, value):
        if isinstance(value, (int, sympy.Integer)):
            return _align(int(value))
        if _is_aligned(value):
            return value


def do_bench_using_profiling(fn: Callable[[], Any], warmup=25, rep=100) -> float:
    """
    Returns benchmark results by examining torch profiler events.
    This could be more accurate as it doesn't count CPU side overhead.
    However, this also requires manually excluding irrelevant event, e.g.
    vectorized_elementwise_kernel which is used to fill L2 cache,
    various CUDA events, etc, so could also be fragile.
    """

    fn()
    torch.cuda.synchronize()
    cache = torch.empty(int(256e6 // 4), dtype=torch.int, device="cuda")

    # Estimate the runtime of the function
    start_event = torch.cuda.Event(enable_timing=True)
    end_event = torch.cuda.Event(enable_timing=True)
    start_event.record()
    for _ in range(5):
        cache.zero_()
        fn()
    end_event.record()
    torch.cuda.synchronize()
    estimate_ms = start_event.elapsed_time(end_event) / 5

    # compute number of warmup and repeat
    n_warmup = max(1, int(warmup / estimate_ms))
    n_repeat = max(1, int(rep / estimate_ms))

    # Warm-up
    for _ in range(n_warmup):
        fn()

    with torch.profiler.profile(
        activities=[
            torch.profiler.ProfilerActivity.CUDA,
        ]
    ) as p:
        # Benchmark
        for i in range(n_repeat):
            # we clear the L2 cache before each run
            cache.zero_()
            # record time of `fn`
            fn()
        # Record clocks
        torch.cuda.synchronize()

    log.debug("raw events")
    log.debug(p.key_averages().table(sort_by="self_cuda_time_total", row_limit=-1))

    filtered_events = EventList(
        [
            event
            for event in p.events()
            if event.device_type == DeviceType.CUDA and event.name != "Context Sync"
        ]
    )
    if len(filtered_events) % n_repeat != 0:
        raise RuntimeError(
            "Failed to divide all profiling events into #repeat groups. "
            "#CUDA events: %d, #repeats: %s",
            len(filtered_events),
            n_repeat,
        )
    num_event_per_group = len(filtered_events) / n_repeat
    actual_events = EventList(
        [
            event
            for i, event in enumerate(filtered_events)
            if i % num_event_per_group != 0
        ]
    )
    actual_events._build_tree()
    actual_events = actual_events.key_averages()

    log.debug("profiling time breakdown")
    log.debug(actual_events.table(row_limit=-1))

    res = sum(event.device_time_total for event in actual_events) / 1000.0 / n_repeat
    log.debug("profiling results: %s ms", res)
    return res


@functools.lru_cache(None)
def has_torchvision_roi_align() -> bool:
    try:
        from torchvision.ops import roi_align  # noqa: F401

        torch._C._dispatch_has_kernel_for_dispatch_key("torchvision::nms", "Meta")
        return roi_align is not None and hasattr(
            getattr(torch.ops, "torchvision", None), "roi_align"
        )
    except ImportError:
        return False
    except RuntimeError as e:
        assert "torchvision::nms does not exist" in str(e)
        return False


def decode_device(device: Union[Optional[torch.device], str]) -> torch.device:
    if device is None:
        return torch.tensor(0.0).device  # default device
    if isinstance(device, str):
        device = torch.device(device)
    if device.type not in ("cpu", "meta") and device.index is None:
        device_interface = get_interface_for_device(device.type)
        return torch.device(device.type, index=device_interface.Worker.current_device())
    return device


def sympy_product(it):
    return functools.reduce(operator.mul, it, sympy.Integer(1))


def sympy_dot(seq1, seq2):
    assert len(seq1) == len(seq2)
    return sympy.expand(sum(a * b for a, b in zip(seq1, seq2)))


def unique(it: Iterable[_T]) -> ValuesView[_T]:
    return {id(x): x for x in it}.values()


def ceildiv(
    numer: Union[int, sympy.Expr], denom: Union[int, sympy.Expr]
) -> Union[int, sympy.Expr]:
    if isinstance(numer, sympy.Expr) or isinstance(denom, sympy.Expr):
        return CeilDiv(sympy.sympify(numer), sympy.sympify(denom))
    # TODO: There is a bug in a call to this function, to repro:
    # python benchmarks/dynamo/huggingface.py --inductor -d cuda --accuracy
    # --amp --only YituTechConvBert --dynamic-shapes
    assert isinstance(numer, int) and isinstance(
        denom, int
    ), f"{numer}: {type(numer)}, {denom}: {type(denom)}"
    return runtime_ceildiv(numer, denom)


def _type_of(key):
    # Use the function here to get rid of dependencies on the Triton during the codegen.
    # Refer to Triton implementation here:
    # https://github.com/openai/triton/blob/98b5945d2aef679e00ebca8e07c35c3658ec76de/python/triton/runtime/jit.py#L238
    # `None` is nullptr.  Implicitly convert to *i8.
    if key is None:
        return "*i8"
    dtype_str = str(key).split(".")[-1]
    tys = {
        "bool": "i1",
        "float8e4nv": "fp8e4nv",
        "float8e5": "fp8e5",
        "float8e4b15": "fp8e4b15",
        "float8e4b15x4": "fp8e4b15x4",
        "float8_e4m3fn": "fp8e4nv",
        "float8_e5m2": "fp8e5",
        "float16": "fp16",
        "bfloat16": "bf16",
        "float32": "fp32",
        "float64": "fp64",
        "int8": "i8",
        "int16": "i16",
        "int32": "i32",
        "int64": "i64",
        "uint8": "u8",
        "uint16": "u16",
        "uint32": "u32",
        "uint64": "u64",
    }
    # reinterpret can create triton type
    for v in list(tys.values()):
        tys[v] = v
    return key if isinstance(key, str) else f"*{tys[dtype_str]}"


def convert_shape_to_inductor(
    lst: Iterable[Union[int, torch.SymInt]]
) -> List[sympy.Expr]:
    """
    Gets the shape and stride of a tensor. For non-symbolic tensors, this is
    trivial. But for symbolic tensors, we need to map from SymIntNode into
    sympy.Expr.
    """
    return [sympy.sympify(i) for i in lst]


def convert_shape_to_symint(
    lst: Iterable[Union[int, sympy.Expr]]
) -> List[Union[int, torch.SymInt]]:
    """
    Takes a list of shapes from Inductor and converts them into symints (or just
    ints if all shapes are static).
    """
    from .virtualized import V

    return [
        i
        if isinstance(i, int)
        else int(i)
        if isinstance(i, sympy.Integer)
        else V.graph.sizevars.shape_env.create_symintnode(i, hint=None)
        for i in lst
    ]


def is_view(op: torch._ops.OpOverload):
    """
    Does this op overload have aliasing
    """
    assert isinstance(op, torch._ops.OpOverload)
    return any(a.alias_info is not None for a in op._schema.arguments)


def is_pointwise_use(use):
    if not use.op == "call_function":
        return False

    if not (
        isinstance(use.target, torch._ops.OpOverload) or use.target is operator.getitem
    ):
        return False

    if use.target is operator.getitem or is_view(use.target):
        return all(is_pointwise_use(u) for u in use.users)

    return torch.Tag.pointwise in use.target.tags


def gen_gm_and_inputs(target, args, kwargs):
    g = torch.fx.Graph()
    g_args = []
    a_args = []
    for n, arg in enumerate(args):
        if isinstance(arg, torch.Tensor):
            g_args.append(g.placeholder(f"arg{n}"))
            a_args.append(arg)
        else:
            g_args.append(arg)
    assert all(not isinstance(x, torch.Tensor) for x in kwargs.values())
    node = g.call_function(target, tuple(g_args), kwargs)
    if (
        len(target._schema.returns) == 1
        and str(target._schema.returns[0].type) == "Tensor"
    ):
        node = (node,)
    g.output(node)

    gm = torch.fx.GraphModule({}, g)
    return gm, a_args


def synchronize(device: str = "cuda"):
    if device == "cpu":
        return
    device_interface = get_interface_for_device(device)
    if device_interface.is_available():
        device_interface.synchronize()


def timed(
    model: Callable[..., Any], example_inputs, times: int = 1, device: str = "cuda"
) -> float:
    synchronize(device)
    torch.manual_seed(1337)
    t0 = time.perf_counter()
    for _ in range(times):
        result = model(*example_inputs)
        synchronize(device)
    t1 = time.perf_counter()
    # GC the result after timing
    assert result is not None  # type: ignore[possibly-undefined]
    return t1 - t0


def print_performance(
    fn, args=(), times=10, repeat=10, baseline=1.0, device: str = "cuda"
):
    timings = torch.tensor([timed(fn, args, times, device) for _ in range(repeat)])
    took = torch.median(timings) / times
    print(f"{took / baseline:.6f}")
    return took


def precompute_method(obj: Any, method: str):
    """Replace obj.method() with a new method that returns a precomputed constant."""
    result = getattr(obj, method)()
    setattr(obj, method, lambda: result)


def precompute_methods(obj: Any, methods: List[str]):
    """Replace methods with new methods that returns a precomputed constants."""
    for method in methods:
        precompute_method(obj, method)


def cmp(a, b) -> int:
    return int(a > b) - int(a < b)


def pad_listlike(x, size):
    if len(x) == 1:
        return type(x)([x[0]]) * size
    else:
        return x


# Used to ensure that iterating over a set is deterministic
def tuple_sorted(x):
    if len(x) == 0:
        return []

    def sort_func(elem):
        if isinstance(elem, str):
            return elem
        else:
            # We expect `elem` to be `scheduler.BaseSchedulerNode` type here,
            # but we are not able to do isinstance assert because of circular dependency
            return elem.get_name()

    return sorted(x, key=sort_func)


P = ParamSpec("P")
RV = TypeVar("RV", covariant=True)


class CachedMethod(Protocol, Generic[P, RV]):
    @staticmethod
    def clear_cache(self) -> None:
        ...

    def __call__(self, *args: P.args, **kwargs: P.kwargs) -> RV:
        ...


# See https://github.com/python/mypy/issues/13222#issuecomment-1193073470 to understand the type signature
def cache_on_self(fn: Callable[Concatenate[Any, P], RV]) -> CachedMethod[P, RV]:
    key = f"__{fn.__name__}_cache"

    @functools.wraps(fn)
    def wrapper(self):
        if not hasattr(self, key):
            setattr(self, key, fn(self))
        return getattr(self, key)

    def clear_cache(self):
        if hasattr(self, key):
            delattr(self, key)

    wrapper.clear_cache = clear_cache  # type: ignore[attr-defined]
    return wrapper  # type: ignore[return-value]


def aggregate_origins(node_schedule):
    from . import ir

    if isinstance(node_schedule, list):
        return functools.reduce(
            operator.or_,
            [
                node.node.origins
                for node in node_schedule
                if hasattr(node, "node") and node.node
            ],
            set(),
        )
    elif isinstance(node_schedule, ir.ExternKernel):
        return node_schedule.origins
    else:
        return set()


def get_fused_kernel_name(node_schedule, descriptive_names):
    all_origins = aggregate_origins(node_schedule)
    if descriptive_names == "original_aten":
        # Bases the kernel name off of the top-level aten operator (i.e. pre-decompositions)
        sources = [
            origin.meta["original_aten"]._overloadpacket.__name__
            for origin in all_origins
            if origin.op == "call_function"
            and "original_aten" in origin.meta
            and origin.meta["original_aten"] is not None
        ]
        sources = sorted(set(sources))
    elif descriptive_names == "torch":
        # Bases the kernel name off of the top-level "torch" operator (i.e. post-dynamo graph)
        sources = []
        for origin in all_origins:
            if origin.op == "call_function" and "source_fn_stack" in origin.meta:
                source_fn = origin.meta["source_fn_stack"][-1]
                if isinstance(source_fn[1], str):
                    sources.append(source_fn[1])
                else:
                    sources.append(source_fn[1].__name__)
        sources = sorted(set(sources))
    elif descriptive_names == "inductor_node":
        sources = [
            origin.name for origin in all_origins if origin.op == "call_function"
        ]
    else:
        raise NotImplementedError
    sources = sources
    return "_".join(["fused"] + sources)


def get_kernel_metadata(node_schedule, wrapper):
    all_origins = aggregate_origins(node_schedule)
    inductor_nodes = [origin for origin in all_origins if origin.op == "call_function"]

    from_node_dict = collections.defaultdict(list)
    original_aten_dict = collections.defaultdict(list)
    for node in inductor_nodes:
        if "original_aten" in node.meta and node.meta["original_aten"] is not None:
            key = str(node.meta["original_aten"]._overloadpacket)
            original_aten_dict[key].append(node.name)
        if "from_node" in node.meta:
            key = node.meta["from_node"][0][0]
            from_node_dict[key].append(node.name)
    metadata = (
        f"{wrapper.comment} Source Nodes: [{', '.join(sorted(from_node_dict.keys()))}], "
        f"Original ATen: [{', '.join(sorted(original_aten_dict.keys()))}]"
    )
    # trace back to original node here
    detailed_metadata = []
    for original_node, nodes in sorted(from_node_dict.items()):
        detailed_metadata.append(
            f"{wrapper.comment} {original_node} => {', '.join(sorted(nodes))}"
        )
    return metadata, "\n".join(detailed_metadata)


def dominated_nodes(
    initial_queue: Iterable[torch.fx.Node], skip_filter=None
) -> Set[torch.fx.Node]:
    """Returns the set of nodes whose values depend on those within initial_queue"""
    initial_queue = list(initial_queue)
    dominated_set = set(initial_queue)

    while initial_queue:
        node = initial_queue.pop()
        for user in node.users:
            if skip_filter and skip_filter(user):
                continue
            if user not in dominated_set:
                dominated_set.add(user)
                initial_queue.append(user)

    return dominated_set


def gather_origins(args, kwargs):
    import itertools

    from . import ir

    def is_unrealized_node(n):
        if isinstance(n, ir.TensorBox):
            return is_unrealized_node(n.data)
        if isinstance(n, ir.StorageBox):
            return is_unrealized_node(n.data)
        return isinstance(n, ir.IRNode) and isinstance(n, ir.Pointwise)

    kwarg_origins = [val.origins for val in kwargs.values() if is_unrealized_node(val)]
    arg_origins = [arg.origins for arg in args if is_unrealized_node(arg)]
    return set(itertools.chain(*arg_origins, *kwarg_origins))


def sympy_str(expr: sympy.Expr) -> str:
    """
    Normal sympy str is very slow, this is a lot faster.  The result are
    somewhat worse, as it doesn't do as much simplification.  So don't
    use this for final codegen.
    """
    if isinstance(expr, sympy.Symbol):
        return expr.name
    if isinstance(expr, sympy.Add):
        return " + ".join(map(sympy_str, expr.args))
    if isinstance(expr, sympy.Mul):
        return " * ".join(map(sympy_str, expr.args))

    if isinstance(expr, (ModularIndexing, CleanDiv, FloorDiv, Identity)):
        return f"{expr.func.__name__}({', '.join(map(sympy_str, expr.args))})"
    return str(expr)


def get_bounds_index_expr(index):
    from .virtualized import V

    # If this expression does not come from an FX node, we compute its bounds
    if (
        config.compute_all_bounds
        and (fx_node := getattr(V.interpreter, "current_node", None))
        and fx_node.target != "index_expr"
    ):
        return bound_sympy(index)
    else:
        return ValueRanges.unknown()


def sympy_index_symbol_with_prefix(prefix: SymT, idx: int) -> sympy.Symbol:
    """
    Used to generate an integer-nonnegative symbol.
    """
    # This should never be used for creating shape/stride symbols, as those
    # should all be allocated before Inductor.
    assert prefix != SymT.SIZE
    # NOTE: shape symbols are positive (> 0), but index variables are only
    # non-negative (>= 0).
    return make_symbol(prefix, idx, integer=True, nonnegative=True)


def generate_assert(check):
    return (check or config.debug_index_asserts) and config.assert_indirect_indexing


def sympy_index_symbol(name: str) -> sympy.Symbol:
    """
    Used to generate an integer-nonnegative symbol.
    """
    # This should never be used for creating shape/stride symbols, as those
    # should all be allocated before Inductor.
    assert name[0] != "s"
    # NOTE: shape symbols are positive (> 0), but index variables are only
    # non-negative (>= 0).
    return sympy.Symbol(name, integer=True, nonnegative=True)


def sympy_subs(expr: sympy.Expr, replacements: Dict[sympy.Expr, Any]) -> sympy.Expr:
    """
    When the passed replacement symbol v is a string, it is converted to a symbol with name v that
    have the same replaced expression integer and nonnegative properties.
    """

    def to_symbol(replaced, replacement):
        assert isinstance(replaced, sympy.Expr)
        if isinstance(replacement, str):
            return sympy.Symbol(
                replacement,
                integer=replaced.is_integer,  # type: ignore[attr-defined]
                nonnegative=replaced.is_nonnegative,  # type: ignore[attr-defined]
            )
        else:
            return replacement

    # xreplace is faster than subs, but is way more picky
    return sympy.sympify(expr).xreplace(
        {k: to_symbol(k, v) for k, v in replacements.items()}
    )


def is_symbolic(a: Any) -> bool:
    return isinstance(a, torch.SymInt) or (
        isinstance(a, torch.Tensor)
        and any(is_symbolic(x) for x in itertools.chain(a.size(), a.stride()))
    )


def any_is_symbolic(*args: Any) -> bool:
    return any(is_symbolic(a) for a in args)


def get_first_incompatible_cudagraph_node(gm):
    from torch.fx.experimental.symbolic_shapes import free_unbacked_symbols

    forbidden_set = {
        "aten._fused_moving_avg_obs_fq_helper.default",
        "aten._fused_moving_avg_obs_fq_helper_functional.default",
        "aten.multinomial.default",
        "fbgemm.dense_to_jagged.default",
        "fbgemm.jagged_to_padded_dense.default",
        "run_and_save_rng_state",
        "run_with_rng_state",
        "aten._local_scalar_dense",
        # Technically, it's not necessary to ban this, because an
        # assert_scalar with constant arguments can be validly run
        # with CUDA graphs, but the operator is also pointless with
        # constant arguments, so might as well ban
        "aten._assert_scalar",
    }
    if torch.are_deterministic_algorithms_enabled():
        forbidden_set.update(
            {
                "aten._unsafe_index_put.default",
                "aten._unsafe_masked_index_put_accumulate.default",
                "aten.index_put.default",
                "aten.index_put_.default",
                "aten.scatter.src",
                "aten.scatter.reduce",
                "aten.scatter.value_reduce",
                "aten.scatter_add_",
                "aten.scatter_add.default",
                "aten.scatter_reduce.two",
                "aten.scatter_reduce_.two",
                "aten.scatter_reduce.two_out",
            }
        )
    for node in gm.graph.nodes:
        if str(node.target) in forbidden_set:
            return node
        if (val := node.meta.get("val")) is not None and free_unbacked_symbols(val):
            return node
    return None


def has_incompatible_cudagraph_ops(gm):
    return get_first_incompatible_cudagraph_node(gm) is not None


def output_node(gm: torch.fx.GraphModule):
    """Get the output node from an FX graph"""
    last_node = next(iter(reversed(gm.graph.nodes)))
    assert last_node.op == "output"
    return last_node


_registered_caches: List[Any] = []


def clear_on_fresh_inductor_cache(obj: Any):
    """
    Use this decorator to register any caches that should be cache_clear'd
    with fresh_inductor_cache().
    """
    if not hasattr(obj, "cache_clear") or not callable(obj.cache_clear):
        raise AttributeError(f"{obj} does not have a cache_clear method")

    _registered_caches.append(obj)
    return obj


def clear_inductor_caches():
    """
    Clear all registered caches.
    """
    for obj in _registered_caches:
        obj.cache_clear()


@contextlib.contextmanager
def fresh_inductor_cache(cache_entries=None, dir=None, delete=True):
    """
    Contextmanager that provides a clean tmp cachedir for inductor.

    Optionally, pass a dict as 'cache_entries' to get a list of filenames and sizes
    generated with this cache instance.
    """
    clear_inductor_caches()

    inductor_cache_dir = tempfile.mkdtemp(dir=dir)
    try:
        with mock.patch.dict(
            os.environ, {"TORCHINDUCTOR_CACHE_DIR": inductor_cache_dir}
        ):
            log.debug("Using inductor cache dir %s", inductor_cache_dir)
            triton_cache_dir = os.path.join(inductor_cache_dir, "triton")
            with mock.patch.dict(os.environ, {"TRITON_CACHE_DIR": triton_cache_dir}):
                yield
                if isinstance(cache_entries, dict):
                    assert len(cache_entries) == 0, "expected empty cache_entries dict"
                    if os.path.exists(triton_cache_dir):
                        files = os.listdir(triton_cache_dir)
                        cache_entries.update(
                            {
                                f: os.path.getsize(os.path.join(triton_cache_dir, f))
                                for f in files
                                if ".lock" not in f
                            }
                        )
        if delete:
            shutil.rmtree(inductor_cache_dir)
    except Exception:
        log.warning("on error, temporary cache dir kept at %s", inductor_cache_dir)
        raise
    finally:
        clear_inductor_caches()


def argsort(seq) -> List[int]:
    # preserve original order for equal strides
    getter = seq.__getitem__
    a_r = range(len(seq))
    return list(reversed(sorted(a_r, key=getter, reverse=True)))  # noqa: C413


@functools.lru_cache(8)
def get_dtype_size(dtype):
    return torch.empty((), dtype=dtype).element_size()


class LineContext(NamedTuple):
    context: Any


class IndentedBuffer:
    tabwidth = 4

    def __init__(self, initial_indent=0):
        self._lines = []
        self._indent = initial_indent

    def getvaluewithlinemap(self) -> tuple[str, list[tuple[int, LineContext]]]:
        buf = StringIO()
        p = 1
        linemap = []
        for line in self._lines:
            if isinstance(line, DeferredLineBase):
                line = line()
                if line is None:
                    continue
            elif isinstance(line, LineContext):
                linemap.append((p, line.context))
                continue
            assert isinstance(line, str)
            buf.write(line)
            buf.write("\n")
            p += 1 + line.count("\n")
        return buf.getvalue(), linemap

    def getvalue(self) -> str:
        v, _ = self.getvaluewithlinemap()
        return v

    def getrawvalue(self) -> str:
        buf = StringIO()
        for line in self._lines:
            if isinstance(line, DeferredLineBase):
                line = line()
                if line is None:
                    continue
            elif isinstance(line, LineContext):
                continue
            assert isinstance(line, str)
            # backslash implies line continuation
            if line.endswith("\\"):
                buf.write(line[:-1])
            else:
                buf.write(line)
                buf.write("\n")
        return buf.getvalue()

    def clear(self):
        self._lines.clear()

    def __bool__(self):
        return bool(self._lines)

    def prefix(self):
        return " " * (self._indent * self.tabwidth)

    def newline(self):
        self.writeline("\n")

    def writeline(self, line):
        if isinstance(line, LineContext):
            self._lines.append(line)
        elif isinstance(line, DeferredLineBase):
            self._lines.append(line.with_prefix(self.prefix()))
        elif line.strip():
            self._lines.append(f"{self.prefix()}{line}")
        else:
            self._lines.append("")

    def writelines(self, lines):
        for line in lines:
            self.writeline(line)

    def indent(self, offset=1):
        @contextlib.contextmanager
        def ctx():
            self._indent += offset
            try:
                yield
            finally:
                self._indent -= offset

        return ctx()

    def do_indent(self, offset=1):
        self._indent += offset

    def do_unindent(self, offset=1):
        self._indent -= offset

    def splice(self, other_code, strip=False):
        if isinstance(other_code, IndentedBuffer):
            dedent = float("inf")
            for line in other_code._lines:
                if not isinstance(line, LineContext) and line:
                    dedent = min(dedent, len(line) - len(line.lstrip()))
            if math.isinf(dedent):
                dedent = 0
            for line in other_code._lines:
                if isinstance(line, LineContext):
                    self._lines.append(line)
                else:
                    IndentedBuffer.writeline(self, line[int(dedent) :])
        else:
            other_code = textwrap.dedent(other_code)
            if strip:
                other_code = other_code.lstrip()
            if not other_code:
                return
            other_code = other_code.rstrip()
            for line in other_code.split("\n"):
                self.writeline(line)

    def map(self, func: Callable[[Any], Any]) -> IndentedBuffer:
        res = IndentedBuffer(initial_indent=self._indent)
        res._lines = [func(line) for line in self._lines]
        return res

    def __repr__(self):
        return f"{type(self)}({self.getvalue()})"

    def __add__(self, other):
        assert self._indent == other._indent
        res = IndentedBuffer(initial_indent=self._indent)
        res.writelines(self._lines)
        res.writelines(other._lines)
        return res


class FakeIndentedBuffer(IndentedBuffer):
    def __init__(self):
        super().__init__()

    def __getattribute__(self, name):
        if name == "__class__":  # Allow access to the class attribute
            return object.__getattribute__(self, name)
        raise RuntimeError(
            f"Tried to call self.{name} on FakeIndentedBuffer. This buffer"
            "is currently used on TritonTemplateKernel to prevent actual"
            "writes to the body without explicitly specifying the body with"
            "`TritonTemplateKernel.set_subgraph_body(name)`"
        )


@contextlib.contextmanager
def restore_stdout_stderr(initial_stdout, initial_stderr):
    try:
        yield
    finally:
        sys.stdout = initial_stdout
        sys.stderr = initial_stderr


class DeferredLineBase:
    """A line that can be 'unwritten' at a later time"""

    def __init__(self, line):
        if not line.strip():
            line = ""
        self.line = line

    def __call__(self) -> Optional[str]:
        """Returns either self.line or None to indicate the line has been 'unwritten'"""
        raise NotImplementedError

    def _new_line(self, line: str) -> DeferredLineBase:
        """Returns a new deferred line with the same condition"""
        raise NotImplementedError

    def with_prefix(self, prefix):
        return self._new_line(f"{prefix}{self.line}")

    def lstrip(self):
        return self._new_line(self.line.lstrip())

    def __getitem__(self, index):
        return self._new_line(self.line[index])

    def __bool__(self):
        return bool(self.line)

    def __len__(self):
        return len(self.line)


@functools.lru_cache(None)
def is_big_gpu(index) -> bool:
    if torch.xpu.is_available():
        return True

    min_sms = 68  # 3080
    avail_sms = torch.cuda.get_device_properties(index).multi_processor_count
    if avail_sms < min_sms:
        log.warning(
            "Not enough SMs to use max_autotune_gemm mode",
            extra={"min_sms": min_sms, "avail_sms": avail_sms},
        )
        return False
    return True


def use_max_autotune() -> bool:
    return (
        config.max_autotune or config.max_autotune_gemm or config.search_autotune_cache
    )


def _use_template_for_cuda(layout, allowed_layout_dtypes: List[torch.dtype]) -> bool:
    return (
        use_max_autotune()
        and layout.device.type == "cuda"
        and layout.dtype in allowed_layout_dtypes
        and is_big_gpu(layout.device.index or 0)
    )

def _use_template_for_xpu(layout, allowed_layout_dtypes: List[torch.dtype]) -> bool:
    return (
        use_max_autotune()
        and layout.device.type == "xpu"
        and layout.dtype in allowed_layout_dtypes
    )

def _use_autotune_backend(backend: str) -> bool:
    return backend.upper() in [
        x.strip() for x in config.max_autotune_gemm_backends.upper().split(",")
    ]


def use_triton_template(layout, *, enable_int32=False):
    from .codegen.common import BackendFeature, has_backend_feature

    layout_dtypes = [torch.float16, torch.bfloat16, torch.float32]
    if enable_int32:
        layout_dtypes = [torch.float16, torch.bfloat16, torch.float32, torch.int32]
<<<<<<< HEAD
    return (_use_template_for_cuda(layout, layout_dtypes) or _use_template_for_xpu(layout, layout_dtypes)) and _use_autotune_backend(
        "TRITON"
=======
    return (
        _use_template_for_cuda(layout, layout_dtypes)
        and _use_autotune_backend("TRITON")
        and has_backend_feature(layout.device, BackendFeature.TRITON_TEMPLATES)
>>>>>>> 51d0e7b4
    )


def use_cutlass_template(layout, m, n, k):
    from .virtualized import V

    gemm_size = V.graph.sizevars.size_hint(m * n * k, fallback=-1)
    if gemm_size <= 0 or gemm_size < config.cuda.cutlass_backend_min_gemm_size:
        return False
    from .codegen.cuda.cutlass_utils import try_import_cutlass

    # Do not use cutlass template on ROCm
    if torch.version.hip:
        return False

    layout_dtypes = [torch.float16, torch.bfloat16, torch.float32, torch.int32]
    res = _use_template_for_cuda(layout, layout_dtypes) and _use_autotune_backend(
        "CUTLASS"
    )

    if res:
        if not try_import_cutlass():
            log.warning(
                "Failed to import CUTLASS lib. Please check whether "
                "_inductor.config.cuda.cutlass_dir is set correctly. "
                "Skipping CUTLASS backend for now."
            )
            return False
    return res


@functools.lru_cache(None)
def _rocm_native_device_arch_name(device):
    return torch.cuda.get_device_properties(device).gcnArchName


@functools.lru_cache(None)
def try_import_ck_lib():
    try:
        import ck4inductor  # type: ignore[import]
        from ck4inductor.universal_gemm.gen_instances import (  # type: ignore[import]
            gen_ops_library,
            gen_ops_preselected,
        )
        from ck4inductor.universal_gemm.op import (  # type: ignore[import]
            CKGemmOperation,
        )

        package_dirname = os.path.dirname(ck4inductor.__file__)
    except ImportError:

        def gen_ops_library():
            return []

        def gen_ops_preselected():
            return []

        class CKGemmOperation:  # type: ignore[no-redef]
            pass

        package_dirname = None
    return package_dirname, gen_ops_library, gen_ops_preselected, CKGemmOperation


def use_ck_template(layout, m, n, k):
    # config knobs check 1
    if not use_max_autotune():
        return False
    # config knobs check 2
    if not _use_autotune_backend("CK"):
        return False
    # platform check
    if not torch.version.hip:
        return False
    # tensors must be on GPU
    if not layout.device.type == "cuda":
        return False
    # hardware check
    # if config arch list is not specified, get the native arch from the device properties
    native_arch = _rocm_native_device_arch_name(layout.device)
    requested_archs = {k.split(":")[0]: k for k in config.rocm.arch} or {
        native_arch.split(":")[0]: native_arch
    }
    requested_supported_archs = [
        requested_archs[k] for k in requested_archs.keys() & config.rocm.supported_arch
    ]
    if not requested_supported_archs:
        return False
    # supported input dtypes
    if layout.dtype not in [torch.float16, torch.bfloat16]:
        return False
    # TBD: investigate if we need to disable backend based on number of available CUs similar to `is_big_gpu`
    # check if shape is static and gemm size is not 0
    from .virtualized import V

    gemm_size = V.graph.sizevars.size_hint(m * n * k, fallback=-1)
    if gemm_size <= 0:
        return False
    # TBD: investigate if backend needs to be disabled for small gemms similar to CUTLASS

    ck_package_dirname, _, _, _ = try_import_ck_lib()

    if not ck_package_dirname:
        log.warning("Please pip install Composable Kernel package")
        return False

    if not config.rocm.ck_dir:
        log.warning("Please set TORCHINDUCTOR_CK_DIR env variable")
        return False

    if ck_package_dirname != config.rocm.ck_dir:
        log.warning("Invalid path to CK library")
        return False

    return True


def _use_template_for_cpu(layout):
    return use_max_autotune() and layout.device.type == "cpu"


def use_cpp_packed_gemm_template(layout, mat1, mat2):
    from . import ir
    from .codegen.cpp_micro_gemm import create_micro_gemm
    from .codegen.cpp_utils import get_gemm_template_output_and_compute_dtype
    from .kernel.mm_common import mm_args

    if not _use_template_for_cpu(layout) or not _use_autotune_backend("CPP"):
        return False

    if not config.cpp.weight_prepack:
        return False

    int8_gemm = mat1.get_dtype() == torch.uint8
    layout_dtypes = [torch.float32, torch.bfloat16, torch.half, torch.uint8]
    m, n, k, layout, mat1, mat2 = mm_args(
        mat1, mat2, out_dtype=layout.dtype if int8_gemm else None
    )
    # TODO(jgong5): support dynamic shapes for n or k
    if has_free_symbols((n, k)):
        return False
    if isinstance(mat2, ir.BaseView):
        mat2 = mat2.unwrap_view()

    output_dtype, _ = get_gemm_template_output_and_compute_dtype(mat1.get_dtype())
    micro_gemm = create_micro_gemm(
        "micro_gemm",
        m,
        n,
        k,
        input_dtype=mat1.get_dtype(),
        input2_dtype=mat2.get_dtype(),
        output_dtype=output_dtype,
        num_threads=parallel_num_threads(),
    )
    # TODO(jgong5): support n % n_block_size != 0
    return (
        layout.dtype in layout_dtypes
        and micro_gemm is not None
        and n % micro_gemm.register_blocking[1] == 0
        and mat1.get_stride()[-1] == 1  # TODO(jgong5): support transposed input
        and isinstance(mat2, ir.StorageBox)
        and mat2.is_module_buffer()
    )


def use_aten_gemm_kernels():
    return not use_max_autotune() or _use_autotune_backend("ATEN")


class DebugDirManager:
    counter = itertools.count(0)
    prev_debug_name: str

    def __init__(self):
        self.id = next(DebugDirManager.counter)

    def __enter__(self):
        self.prev_debug_name = torch._dynamo.config.debug_dir_root
        self.new_name = f"{self.prev_debug_name}_tmp_{self.id}"
        torch._dynamo.config.debug_dir_root = self.new_name

    def __exit__(self, *args):
        shutil.rmtree(self.new_name)
        torch._dynamo.config.debug_dir_root = self.prev_debug_name


def run_and_get_code(fn, *args, **kwargs):
    from .graph import GraphLowering

    source_codes: List[str] = []

    def save_output_code(code: str):
        source_codes.append(code)

    with mock.patch.object(GraphLowering, "save_output_code", save_output_code):
        torch._dynamo.reset()
        result = fn(*args, **kwargs)
    return result, source_codes


def get_code(fn, *args, **kwargs):
    """Get the inductor-generated code, but skip any actual compilation or running."""
    from .graph import GraphLowering

    source_codes: List[str] = []

    def save_output_code(code: str):
        source_codes.append(code)

    def patched_compile_to_module(self: GraphLowering):
        class DummyModule:
            """This is empty to replace the generated triton module"""

            def __init__(self):
                pass

            def call(self, *args, **kwargs):
                # Don't do anything when called
                pass

        code, _ = (
            self.codegen_with_cpp_wrapper() if self.cpp_wrapper else self.codegen()
        )
        # Skip all the actual compiling.
        nonlocal save_output_code
        save_output_code(code)

        return DummyModule()

    with mock.patch.object(
        GraphLowering, "compile_to_module", patched_compile_to_module
    ), mock.patch.object(GraphLowering, "save_output_code", save_output_code):
        torch._dynamo.reset()
        # Note the return here is None
        _ = fn(*args, **kwargs)

    return source_codes


def get_triton_code(fn, *args, **kwargs):
    source_codes = get_code(fn, *args, **kwargs)
    # Can have two outputs if backwards was eagerly compiled
    assert (
        1 <= len(source_codes) <= 2
    ), f"expected one or two code outputs got {len(source_codes)}"
    return source_codes[0]


def run_and_get_triton_code(fn, *args, **kwargs):
    _, source_codes = run_and_get_code(fn, *args, **kwargs)
    # Can have two outputs if backwards was eagerly compiled
    assert (
        1 <= len(source_codes) <= 2
    ), f"expected one or two code outputs got {len(source_codes)}"
    return source_codes[0]


@contextlib.contextmanager
def override_lowering(aten_op, override_fn):
    """
    Override the lowering of aten_op with override_fn.
    The first argument of override_fn is the original lowering fn.
    """
    from torch._inductor import lowering

    orig_fn = lowering.lowerings[aten_op]
    try:
        lowering.lowerings[aten_op] = functools.partial(override_fn, orig_fn)
        yield
    finally:
        lowering.lowerings[aten_op] = orig_fn


def add_scheduler_init_hook(pre_fn, post_fn=None):
    """
    Add hook functions to be called at the beginning and end of Scheduler.__init__.
    Used for unit tests.
    """
    from torch._inductor.scheduler import Scheduler

    orig_fn = Scheduler.__init__

    def wrapper(scheduler, nodes):
        pre_fn(scheduler, nodes)
        out = orig_fn(scheduler, nodes)
        if post_fn:
            post_fn(scheduler, nodes)
        return out

    return unittest.mock.patch.object(Scheduler, "__init__", wrapper)


def developer_warning(msg):
    """
    Warnings that will be actionable for PyTorch developers, but not
    end users.  Allows us to easily disable them in stable releases but
    keep them on for nightly builds.
    """
    if config.developer_warnings:
        log.warning(msg)
    else:
        log.info(msg)


def get_benchmark_name():
    """
    An experimental API used only when config.benchmark_kernel is true.

    The benchmark name is only available at codegen time. So we can not
    directly call it in benchmark_all_kernels which is run after codegen.

    The function assumes the argument after --only is the benchmark name.
    It works for torchbench.py/hugginface.py/timm_models.py. But for ad-hoc
    scripts, this function may return None.

    There are 2 flavors of --only argument we need handle:
    1. --only model_name
    2. --only=model_name
    """
    try:
        idx = sys.argv.index("--only")
        if (
            idx + 1 < len(sys.argv)
            and len(sys.argv[idx + 1]) > 0
            and sys.argv[idx + 1][0] != "-"
        ):
            return sys.argv[idx + 1]
    except ValueError:
        pass

    for arg in sys.argv:
        if arg.startswith("--only="):
            return arg[len("--only=") :]


def is_ones(items):
    return all(x == 1 for x in items)


def is_zeros(items):
    return all(x == 0 for x in items)


def is_cpu_device(inputs):
    return all(
        item.device == torch.device("cpu")
        for item in inputs
        if isinstance(item, torch.Tensor)
    )


def get_sympy_Expr_dtype(val: sympy.Expr) -> torch.dtype:
    assert isinstance(
        val, sympy.Expr
    ), "only support sympy.Expr as input to get_sympy_Expr_dtype"
    if val.is_integer:  # type: ignore[attr-defined]
        return torch.int64
    else:
        return torch.float64


@contextlib.contextmanager
def maybe_profile(should_profile, *args, **kwargs):
    if should_profile:
        with torch.profiler.profile(*args, **kwargs) as p:
            yield p
    else:
        yield


def parallel_num_threads():
    threads = config.cpp.threads
    if threads < 1:
        threads = torch.get_num_threads()
    return threads


@functools.lru_cache(None)
def get_device_tflops(dtype):
    from triton.testing import get_max_simd_tflops, get_max_tensorcore_tflops

    assert dtype in (torch.float16, torch.bfloat16, torch.float32)

    if inspect.signature(get_max_simd_tflops).parameters.get("clock_rate"):
        # Triton API change in https://github.com/openai/triton/pull/2293
        from torch._utils_internal import max_clock_rate

        sm_clock = max_clock_rate()
        if dtype in (torch.float16, torch.bfloat16):
            return get_max_tensorcore_tflops(dtype, sm_clock)

        if torch.backends.cuda.matmul.allow_tf32:
            return get_max_tensorcore_tflops(torch.float32, sm_clock)
        else:
            return get_max_simd_tflops(torch.float32, sm_clock)
    else:
        if dtype in (torch.float16, torch.bfloat16):
            return get_max_tensorcore_tflops(dtype)

        if torch.backends.cuda.matmul.allow_tf32:
            return get_max_tensorcore_tflops(torch.float32)
        else:
            return get_max_simd_tflops(torch.float32)


@functools.lru_cache(None)
def get_gpu_dram_gbps():
    from triton.testing import get_dram_gbps

    return get_dram_gbps()


def get_gpu_shared_memory():
    from triton.runtime import driver

    return driver.active.utils.get_device_properties(0).get("max_shared_mem", 0)


def is_welford_reduction(reduction_type):
    return reduction_type.startswith("welford")


def reduction_num_outputs(reduction_type):
    return 3 if is_welford_reduction(reduction_type) else 1


def is_linux() -> bool:
    return platform.system() == "Linux"


def has_free_symbols(itr: Iterable[Any]):
    return any(isinstance(x, sympy.Expr) and not x.is_number for x in itr)


def is_dynamic(*args):
    from . import ir

    for t in args:
        if isinstance(t, ir.TensorBox):
            if has_free_symbols(t.data.get_size()) or (
                hasattr(t.data, "get_stride") and has_free_symbols(t.data.get_stride())
            ):
                return True
        elif isinstance(t, (ir.StorageBox, ir.BaseView, ir.ComputedBuffer)):
            assert hasattr(t, "get_size") and hasattr(t, "get_stride")
            if has_free_symbols(t.get_size()) or has_free_symbols(t.get_stride()):
                return True
        elif not isinstance(t, ir.IRNode):
            continue
        else:
            raise TypeError(f"unexpected type for is_dynamic {type(t)}")

    return False


# Placeholder strings used in triton codegen.
class Placeholder(enum.Enum):
    # The placeholder for the actual name of a triton kernel.
    # e.g. for "def triton_" it would be "triton_"
    KERNEL_NAME = "KERNEL_NAME"

    # The descriptive name of the triton kernel; when unique_kernel_names = False, this
    # placeholder will be replaced with a string with more information.
    DESCRIPTIVE_NAME = "DESCRIPTIVE_NAME"


def pass_execution_and_save(func, gm, inp, msg):
    from .pattern_matcher import stable_topological_sort

    with tempfile.NamedTemporaryFile(
        mode="w",
        encoding="utf-8",
        delete=False,
    ) as f:
        before_io = io.StringIO()
        after_io = io.StringIO()
        ShapeProp(gm=gm, fake_mode=detect_fake_mode(inp)).propagate(*inp)
        print(f"Before:\n{gm.graph}", file=f)
        print(gm.graph, file=before_io)
        start_time = datetime.now()
        with GraphTransformObserver(gm, msg, config.trace.log_url_for_graph_xform):
            func(gm.graph)
        time_elapsed = datetime.now() - start_time
        # recompile graph
        stable_topological_sort(gm.graph)
        gm.graph.lint()
        gm.recompile()

        print(f"After:\n{gm.graph}", file=f)
        print(gm.graph, file=after_io)
        t = before_io.getvalue() == after_io.getvalue()
        log.info(
            "%s, save before/after graph to %s, graph before/after are the same = %s, time elapsed = %s",
            msg,
            f.name,
            t,
            time_elapsed,
        )


def is_collective(node):
    from . import ir

    return type(node) == ir._CollectiveKernel


def is_wait(node):
    from . import ir

    return type(node) == ir._WaitKernel


def num_fw_fixed_arguments(dynamo_gm_num_inputs: int, aot_fw_gm_num_inputs: int):
    "Computes the number of inputs to the aot fw graph which have fixed addresses (params and buffers)"
    num_rng_seed_offset_inputs = (
        2 if torch._functorch.config.functionalize_rng_ops else 0
    )
    return aot_fw_gm_num_inputs - dynamo_gm_num_inputs - num_rng_seed_offset_inputs


def count_tangents(fx_g: torch.fx.GraphModule):
    """
    Infers which inputs are static for a backwards graph
    """

    def is_saved_tensor(x):
        return (
            "tangents" not in x.name
            and "bwd_seed" not in x.name
            and "bwd_base_offset" not in x.name
        )

    arg_count = 0
    static_arg_idxs = []
    for n in fx_g.graph.nodes:
        if n.op == "placeholder":
            if is_saved_tensor(n):
                static_arg_idxs.append(arg_count)
            arg_count += 1

    assert static_arg_idxs == list(range(len(static_arg_idxs)))
    return len(static_arg_idxs)


@dataclasses.dataclass
class BoxedBool:
    value: bool

    def __bool__(self):
        return self.value

    @staticmethod
    def disable(obj):
        if isinstance(obj, BoxedBool):
            obj.value = False
            return obj
        return False


@contextlib.contextmanager
def collect_defined_kernels(kernel_list):
    from .codegen.wrapper import WrapperCodeGen

    orig_define_kernel = WrapperCodeGen.define_kernel

    def new_define_kernel(wrapper, name, kernel_code, metadata, *args, **kwargs):
        nonlocal kernel_list
        kernel_list.append(kernel_code)
        return orig_define_kernel(wrapper, name, kernel_code, metadata, *args, **kwargs)

    with unittest.mock.patch.object(WrapperCodeGen, "define_kernel", new_define_kernel):
        yield


def get_cloned_parameter_buffer_name(name: str):
    return name + "__original__"


def is_gpu(device: str):
    assert isinstance(device, str) or device is None, device
    return device in ["cuda", "xpu"]


def device_need_guard(device: str):
    assert isinstance(device, str)
    return is_gpu(device)


def needs_fallback_due_to_atomic_add_limitations(dtype):
    # tl.atomic_add does NOT support the following types
    return dtype in {torch.int64, torch.bool, torch.bfloat16}


def use_scatter_fallback(
    op_overload: torch._ops.OpOverload,
    reduction_type,
    self_dtype,
    src_dtype,
    src_device_type,
    src_is_tensor,
):
    if (
        op_overload.overloadpacket
        in (torch.ops.aten.scatter_reduce_, torch.ops.aten.scatter_reduce)
        and reduction_type is None
    ):
        return False

    reduce_ty = (
        "add" if op_overload.overloadpacket == torch.ops.aten.scatter_ else "sum"
    )

    return (
        reduction_type not in {None, reduce_ty}
        or (
            src_is_tensor
            and is_gpu(src_device_type)
            and needs_fallback_due_to_atomic_add_limitations(src_dtype)
        )
        or (
            op_overload.overloadpacket == torch.ops.aten.scatter_reduce_
            and reduction_type == "sum"
            and src_is_tensor
            and src_device_type == "cpu"
            and config.cpp.fallback_scatter_reduce_sum
            and (config.cpp.dynamic_threads or parallel_num_threads() != 1)
        )
        or (reduction_type == reduce_ty and self_dtype in {torch.bool, torch.int64})
        or torch.are_deterministic_algorithms_enabled()
    )


def dump_node_schedule(node_schedule):
    """
    An API that can be used in pdb to dump a node_schedule.
    Right mainly dump the read/write dependencies but can add more as needed.
    """
    from torch._inductor.codegen.simd import DisableReduction, EnableReduction
    from torch._inductor.scheduler import SchedulerNode

    print(f"Node schedule with {len(node_schedule)} nodes")
    for idx, node in enumerate(node_schedule):
        print(f" {idx:3}:")
        if node is EnableReduction:
            print("enable reduction")
        elif node is DisableReduction:
            print("disable reduction")
        elif isinstance(node, SchedulerNode):
            is_red = node.is_reduction()
            print(f"{'red' if is_red else 'pw'} scheduler node")
            if is_red:
                assert node.node is not None
                print(f"original reduction hint {node.node.data.reduction_hint}")  # type: ignore[attr-defined]
            print("ReadDep:")
            for dep in node.read_writes.reads:
                print(dep)
            print("WriteDep:")
            for dep in node.read_writes.writes:
                print(dep)
        else:
            raise RuntimeError(f"Unrecognized node type: {type(node)}")


def tensor_is_aligned(tensor: torch.Tensor):
    # See Note: [Input Alignment handling in Inductor]
    # Right now, we don't try to guard on the alignment of the storage offset.
    # When this comment was written, non-symbolic storage_offsets are not guarded on
    # but symbolic storage_offsets are. For consistency, we suppress guard creation
    # upon performing this check: that ensures that we don't add recompiles when we
    # add this logic.
    return (
        tensor.storage_offset() * get_dtype_size(tensor.dtype)
    ) % GPU_ALIGN_BYTES == 0


def should_assume_input_aligned(example_input: torch.Tensor):
    # See Note: [Input Alignment handling in Inductor]

    # right now, we only care about alignment for cuda tensors.
    if not is_gpu(example_input.device.type):
        return False
    return config.assume_aligned_inputs or tensor_is_aligned(example_input)


def maybe_get_suppress_shape_guards_ctx():
    # Try to get TracingContext.try_get().fake_mode.shape_env.suppress_guards()
    # If it's not available, return a nullcontext.

    # If we're dealing with cudagraphs, we might not have a tracing_context
    tracing_context = torch._guards.TracingContext.try_get()
    if not tracing_context:
        return contextlib.nullcontext()

    # In standalone inductor compile mode, we might not have a shape_env attached to the fake mode
    shape_env = tracing_context.fake_mode.shape_env
    if not shape_env:
        return contextlib.nullcontext()

    return shape_env.suppress_guards()


def aoti_eager_cache_dir(namespace: str, device: str):
    return Path(cache_dir()) / "aoti_eager" / namespace / device


def aoti_eager_op_conf_lock(op_func_name_with_overload: str):
    from filelock import FileLock

    # Avoid circular import
    from torch._inductor.codecache import get_lock_dir, LOCK_TIMEOUT

    op_conf_lock_file = f"{op_func_name_with_overload}.lock"
    lock_dir = get_lock_dir()
    return FileLock(os.path.join(lock_dir, op_conf_lock_file), timeout=LOCK_TIMEOUT)


def load_aoti_eager_cache(ns: str, op_func_name_with_overload: str, device_type: str):
    device_kernel_cache = aoti_eager_cache_dir(ns, device_type)
    op_conf = device_kernel_cache / f"{op_func_name_with_overload}.json"
    if not op_conf.exists():
        return []

    with aoti_eager_op_conf_lock(op_func_name_with_overload):
        with open(op_conf) as f:
            json_data = json.load(f)
            for item in json_data:
                # Get absolution path for kernel library
                kernel_lib_abs_path = device_kernel_cache / item["kernel_path"]
                item["kernel_path"] = kernel_lib_abs_path.as_posix()

                # Check if the kernel library exists
                if not kernel_lib_abs_path.exists():
                    return []

                for metadata in item["meta_info"]:
                    assert not metadata[
                        "is_dynamic"
                    ], "Only support static shape for now"
                    if metadata["device_type"] == "cpu":
                        metadata["device_index"] = -1
                    metadata["dtype"] = getattr(torch, metadata["dtype"].split(".")[-1])

            return json_data


def aoti_compile_with_persistent_cache(
    ns: str,
    op_func_name_with_overload: str,
    device_type: str,
    dynamic: bool,
    f: Callable[..., Any],
    args: Tuple[Any],
    kwargs: Dict[str, Any],
    *,
    dynamic_shapes: Optional[Dict[str, Any]] = None,
    options: Optional[Dict[str, Any]] = None,
    remove_runtime_assertions: bool = False,
    disable_constraint_solver: bool = False,
):
    """
    Compile the given function with persistent cache for AOTI eager mode.
    """
    assert not dynamic, "Only support static shape for now"
    from torch._export import aot_compile

    type_to_torch_dtype = {int: torch.int32, float: torch.float, bool: torch.bool}
    supported_scalar_types = tuple(type_to_torch_dtype.keys())
    flattened_inputs = pytree.arg_tree_leaves(*args, **kwargs)
    if not all(
        isinstance(input, (supported_scalar_types, torch.Tensor))
        for input in flattened_inputs
    ):
        raise NotImplementedError("Only support tensor, int, float, bool for now")

    persistent_cache = aoti_eager_cache_dir(ns, device_type)
    if not persistent_cache.exists():
        persistent_cache.mkdir(parents=True)

    persistent_cache_lib = persistent_cache / "lib"
    if not persistent_cache_lib.exists():
        persistent_cache_lib.mkdir()

    with mock.patch.dict(
        os.environ,
        {"TORCHINDUCTOR_CACHE_DIR": persistent_cache_lib.absolute().as_posix()},
    ):
        try:
            kernel_lib_path = aot_compile(
                f,
                args,
                kwargs,
                dynamic_shapes=dynamic_shapes,
                options=options,
                remove_runtime_assertions=remove_runtime_assertions,
                disable_constraint_solver=disable_constraint_solver,
                # Some operations may have non-Tensor parameters like int, float, bool. These
                # non-Tensor parameters will not be the input of the graph. Therefore, we do
                # need to keep the same signature.
                same_signature=False,
            )

            kernel_metadata_items = []
            for input in flattened_inputs:
                # TODO(Eikan): To add dynamic support
                metadata: Dict[str, Any] = {}
                metadata["is_dynamic"] = dynamic

                if isinstance(input, torch.Tensor):
                    metadata["device_type"] = f"{input.device.type}"
                    if is_cpu_device([input]):
                        metadata["device_index"] = -1
                    else:
                        metadata["device_index"] = input.device.index
                    metadata["dtype"] = f"{input.dtype}"
                    metadata["sizes"] = list(input.size())
                    metadata["strides"] = list(input.stride())
                else:
                    assert isinstance(input, supported_scalar_types)
                    # Scalar tensor
                    metadata["device_type"] = device_type
                    metadata["device_index"] = -1 if device_type == "cpu" else 0
                    metadata["dtype"] = f"{type_to_torch_dtype[type(input)]}"
                    metadata["sizes"] = []
                    metadata["strides"] = []
                    metadata["scalar_value"] = input

                kernel_metadata_items.append(metadata)

            kernel_meta_info: Dict[str, Any] = {}
            kernel_meta_info["meta_info"] = kernel_metadata_items
            kernel_meta_info["kernel_path"] = (
                Path(kernel_lib_path).relative_to(persistent_cache).as_posix()
            )

            json_data = []
            update_json = True
            op_conf = persistent_cache / f"{op_func_name_with_overload}.json"
            mode = "r" if op_conf.exists() else "w"
            with aoti_eager_op_conf_lock(op_func_name_with_overload):
                with open(op_conf, mode) as op_conf_file:
                    try:
                        json_data = json.load(op_conf_file)
                    except Exception as e:
                        json_data = []

                    assert isinstance(json_data, list)
                    for item in json_data:
                        assert isinstance(item, dict)
                        # Same kernel meta info already exists in the json file
                        if item["meta_info"] == kernel_metadata_items:
                            update_json = False
                            break

                if update_json:
                    json_data.append(kernel_meta_info)
                    with open(op_conf, "w") as op_conf_file:
                        json.dump(json_data, op_conf_file, indent=4)

            return kernel_lib_path
        except Exception as e:
            return ""


def run_and_get_cpp_code(fn, *args, **kwargs):
    # We use the patch context manager instead of using it as a decorator.
    # In this way, we can ensure that the attribute is patched and unpatched correctly
    # even if this run_and_get_cpp_code function is called multiple times.
    with unittest.mock.patch.object(config, "debug", True):
        torch._dynamo.reset()
        import io
        import logging

        log_capture_string = io.StringIO()
        ch = logging.StreamHandler(log_capture_string)
        from torch._inductor.codecache import output_code_log

        output_code_log.addHandler(ch)
        prev_level = output_code_log.level
        output_code_log.setLevel(logging.DEBUG)
        result = fn(*args, **kwargs)
        s = log_capture_string.getvalue()
        output_code_log.setLevel(prev_level)
        output_code_log.removeHandler(ch)
    return result, s<|MERGE_RESOLUTION|>--- conflicted
+++ resolved
@@ -70,6 +70,18 @@
 _T = TypeVar("_T")
 VarRanges = Dict[sympy.Expr, sympy.Expr]
 
+GPU_TYPES = ["cuda", "xpu"]
+
+
+def _get_gpu_type():
+    avail_gpus = [x for x in GPU_TYPES if getattr(torch, x).is_available()]
+    assert len(avail_gpus) <= 1
+    gpu_type = "cuda" if len(avail_gpus) == 0 else avail_gpus.pop()
+    return gpu_type
+
+
+GPU_TYPE = _get_gpu_type()
+
 GPU_ALIGN_BYTES = 16
 
 ALIGN_BYTES = 64
@@ -998,20 +1010,14 @@
     )
 
 
-def _use_template_for_cuda(layout, allowed_layout_dtypes: List[torch.dtype]) -> bool:
+def _use_template_for_gpu(layout, allowed_layout_dtypes: List[torch.dtype]) -> bool:
     return (
         use_max_autotune()
-        and layout.device.type == "cuda"
+        and is_gpu(layout.device.type)
         and layout.dtype in allowed_layout_dtypes
         and is_big_gpu(layout.device.index or 0)
     )
 
-def _use_template_for_xpu(layout, allowed_layout_dtypes: List[torch.dtype]) -> bool:
-    return (
-        use_max_autotune()
-        and layout.device.type == "xpu"
-        and layout.dtype in allowed_layout_dtypes
-    )
 
 def _use_autotune_backend(backend: str) -> bool:
     return backend.upper() in [
@@ -1025,15 +1031,10 @@
     layout_dtypes = [torch.float16, torch.bfloat16, torch.float32]
     if enable_int32:
         layout_dtypes = [torch.float16, torch.bfloat16, torch.float32, torch.int32]
-<<<<<<< HEAD
-    return (_use_template_for_cuda(layout, layout_dtypes) or _use_template_for_xpu(layout, layout_dtypes)) and _use_autotune_backend(
-        "TRITON"
-=======
     return (
-        _use_template_for_cuda(layout, layout_dtypes)
+        _use_template_for_gpu(layout, layout_dtypes)
         and _use_autotune_backend("TRITON")
         and has_backend_feature(layout.device, BackendFeature.TRITON_TEMPLATES)
->>>>>>> 51d0e7b4
     )
 
 
@@ -1050,7 +1051,7 @@
         return False
 
     layout_dtypes = [torch.float16, torch.bfloat16, torch.float32, torch.int32]
-    res = _use_template_for_cuda(layout, layout_dtypes) and _use_autotune_backend(
+    res = _use_template_for_gpu(layout, layout_dtypes) and _use_autotune_backend(
         "CUTLASS"
     )
 
