--- conflicted
+++ resolved
@@ -766,11 +766,7 @@
         self.fx_kwargs: Dict[str, object] = {}
         for k, v in sorted(fx_kwargs.items()):
             if k not in self.EXCLUDED_KWARGS:
-<<<<<<< HEAD
-                if type(fx_kwargs[k]) in (OrderedSet, set):
-=======
-                if type(v) is set:
->>>>>>> 8234beae
+                if type(v) in (OrderedSet, set):
                     # Special case to handle set params. Python sets can't be
                     # ordered, so sort the elements and store them in a proxy.
                     self.fx_kwargs[k] = OrderedSetHolder(sorted(v))
