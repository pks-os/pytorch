# This CPP builder is designed to support both Windows and Linux OS.
# The design document please check this RFC: https://github.com/pytorch/pytorch/issues/124245

import copy
import errno
import functools
import json
import logging
import os
import platform
import re
import shlex
import shutil
import subprocess
import sys
import sysconfig
import warnings
from ctypes import cdll
from pathlib import Path
from typing import Any, List, Optional, Sequence, Tuple, Union

import torch
from torch._dynamo.utils import dynamo_timed
from torch._inductor import config, exc
from torch._inductor.cpu_vec_isa import invalid_vec_isa, VecISA
from torch._inductor.runtime.runtime_utils import cache_dir
from torch.torch_version import TorchVersion


if config.is_fbcode():
    from triton.fb import build_paths  # noqa: F401

    from torch._inductor.fb.utils import (
        log_global_cache_errors,
        log_global_cache_stats,
        log_global_cache_vals,
        use_global_cache,
    )
else:

    def log_global_cache_errors(*args: Any, **kwargs: Any) -> None:
        pass

    def log_global_cache_stats(*args: Any, **kwargs: Any) -> None:
        pass

    def log_global_cache_vals(*args: Any, **kwargs: Any) -> None:
        pass

    def use_global_cache() -> bool:
        return False


# Windows need setup a temp dir to store .obj files.
_BUILD_TEMP_DIR = "CxxBuild"

# initialize variables for compilation
_IS_LINUX = sys.platform.startswith("linux")
_IS_MACOS = sys.platform.startswith("darwin")
_IS_WINDOWS = sys.platform == "win32"

SUBPROCESS_DECODE_ARGS = ("utf-8",) if _IS_WINDOWS else ()

log = logging.getLogger(__name__)


# =============================== toolchain ===============================
@functools.lru_cache(1)
def cpp_compiler_search(search: str) -> str:
    from torch._inductor.codecache import get_lock_dir, LOCK_TIMEOUT

    for cxx in search:
        try:
            if cxx is None:
                # gxx package is only available for Linux
                # according to https://anaconda.org/conda-forge/gxx/
                if sys.platform != "linux":
                    continue
                # Do not install GXX by default
                if not os.getenv("TORCH_INDUCTOR_INSTALL_GXX"):
                    continue
                from filelock import FileLock

                lock_dir = get_lock_dir()
                lock = FileLock(
                    os.path.join(lock_dir, "g++.lock"), timeout=LOCK_TIMEOUT
                )
                with lock:
                    cxx = install_gcc_via_conda()
            subprocess.check_output([cxx, "--version"])
            return cxx
        except (subprocess.SubprocessError, FileNotFoundError, ImportError):
            continue
    raise exc.InvalidCxxCompiler


def install_gcc_via_conda() -> str:
    """On older systems, this is a quick way to get a modern compiler"""
    prefix = os.path.join(cache_dir(), "gcc")
    cxx_path = os.path.join(prefix, "bin", "g++")
    if not os.path.exists(cxx_path):
        log.info("Downloading GCC via conda")
        conda = os.environ.get("CONDA_EXE", "conda")
        if conda is None:
            conda = shutil.which("conda")
        if conda is not None:
            subprocess.check_call(
                [
                    conda,
                    "create",
                    f"--prefix={prefix}",
                    "--channel=conda-forge",
                    "--quiet",
                    "-y",
                    "python=3.8",
                    "gxx",
                ],
                stdout=subprocess.PIPE,
            )
    return cxx_path


@functools.lru_cache(None)
def check_compiler_exist_windows(compiler: str) -> None:
    """
    Check if compiler is ready, in case end user not activate MSVC environment.
    """
    try:
        output_msg = (
            subprocess.check_output([compiler, "/help"], stderr=subprocess.STDOUT)
            .strip()
            .decode(*SUBPROCESS_DECODE_ARGS)
        )
    except FileNotFoundError as exc:
        raise RuntimeError(f"Compiler: {compiler} is not found.") from exc
    except subprocess.SubprocessError:
        # Expected that some compiler(clang, clang++) is exist, but they not support `/help` args.
        pass


def get_cpp_compiler() -> str:
    if _IS_WINDOWS:
        compiler = os.environ.get("CXX", "cl")
        check_compiler_exist_windows(compiler)
    else:
        if config.is_fbcode():
            return (
                build_paths.cc() if torch.version.hip is None else build_paths.clang()
            )
        if isinstance(config.cpp.cxx, (list, tuple)):
            search = tuple(config.cpp.cxx)
        else:
            search = (config.cpp.cxx,)
        compiler = cpp_compiler_search(search)
    return compiler


@functools.lru_cache(None)
def _is_apple_clang(cpp_compiler: str) -> bool:
    version_string = subprocess.check_output([cpp_compiler, "--version"]).decode("utf8")
    return "Apple" in version_string.splitlines()[0]


def _is_clang(cpp_compiler: str) -> bool:
    # Mac OS apple clang maybe named as gcc, need check compiler info.
    if sys.platform == "darwin":
        return _is_apple_clang(cpp_compiler)
    elif _IS_WINDOWS:
        # clang suite have many compilers, and only clang-cl is supported.
        if re.search(r"((clang$)|(clang\+\+$))", cpp_compiler):
            raise RuntimeError(
                "Please use clang-cl, due to torch.compile only support MSVC-like CLI (compiler flags syntax)."
            )
        return bool(re.search(r"(clang-cl)", cpp_compiler))
    return bool(re.search(r"(clang|clang\+\+)", cpp_compiler))


def _is_gcc(cpp_compiler: str) -> bool:
    if sys.platform == "darwin" and _is_apple_clang(cpp_compiler):
        return False
    return bool(re.search(r"(gcc|g\+\+)", cpp_compiler))


@functools.lru_cache(None)
def _is_msvc_cl(cpp_compiler: str) -> bool:
    if not _IS_WINDOWS:
        return False

    try:
        output_msg = (
            subprocess.check_output([cpp_compiler, "/help"], stderr=subprocess.STDOUT)
            .strip()
            .decode(*SUBPROCESS_DECODE_ARGS)
        )
        return "Microsoft" in output_msg.splitlines()[0]
    except FileNotFoundError as exc:
        return False

    return False


@functools.lru_cache(None)
def _is_intel_compiler(cpp_compiler: str) -> bool:
    def _check_minimal_version(compiler_version: TorchVersion) -> None:
        """
        On Windows: early version icx has `-print-file-name` issue, and can't preload correctly for inductor.
        """
        min_version = "2024.2.1" if _IS_WINDOWS else "0.0.0"
        if compiler_version < TorchVersion(min_version):
            raise RuntimeError(
                f"Intel Compiler error: less than minimal version {min_version}."
            )

    try:
        output_msg = (
            subprocess.check_output(
                [cpp_compiler, "--version"], stderr=subprocess.DEVNULL
            )
            .strip()
            .decode(*SUBPROCESS_DECODE_ARGS)
        )
        is_intel_compiler = "Intel" in output_msg.splitlines()[0]
        if is_intel_compiler:
            if _IS_WINDOWS:
                if re.search(r"((icx$)|(icx-cc$))", cpp_compiler):
                    raise RuntimeError(
                        "Please use icx-cl, due to torch.compile only support MSVC-like CLI (compiler flags syntax)."
                    )

            # Version check
            icx_ver_search = re.search(r"(\d+[.]\d+[.]\d+[.]\d+)", output_msg)
            if icx_ver_search is not None:
                icx_ver = icx_ver_search.group(1)
                _check_minimal_version(TorchVersion(icx_ver))

        return is_intel_compiler
    except FileNotFoundError as exc:
        return False
    except subprocess.SubprocessError:
        # --version args not support.
        return False

    return False


@functools.lru_cache(None)
def is_gcc() -> bool:
    return _is_gcc(get_cpp_compiler())


@functools.lru_cache(None)
def is_clang() -> bool:
    return _is_clang(get_cpp_compiler())


@functools.lru_cache(None)
def is_intel_compiler() -> bool:
    return _is_intel_compiler(get_cpp_compiler())


@functools.lru_cache(None)
def is_apple_clang() -> bool:
    return _is_apple_clang(get_cpp_compiler())


@functools.lru_cache(None)
def is_msvc_cl() -> bool:
    return _is_msvc_cl(get_cpp_compiler())


def get_compiler_version_info(compiler: str) -> str:
    env = os.environ.copy()
    env["LC_ALL"] = "C"  # Don't localize output
    try:
        version_string = subprocess.check_output(
            [compiler, "-v"], stderr=subprocess.STDOUT, env=env
        ).decode(*SUBPROCESS_DECODE_ARGS)
    except Exception as e:
        try:
            version_string = subprocess.check_output(
                [compiler, "--version"], stderr=subprocess.STDOUT, env=env
            ).decode(*SUBPROCESS_DECODE_ARGS)
        except Exception as e:
            return ""
    # Mutiple lines to one line string.
    version_string = version_string.replace("\r", "_")
    version_string = version_string.replace("\n", "_")
    return version_string


# =============================== cpp builder ===============================
def _append_list(dest_list: List[str], src_list: List[str]) -> None:
    for item in src_list:
        dest_list.append(copy.deepcopy(item))


def _remove_duplication_in_list(orig_list: List[str]) -> List[str]:
    new_list: List[str] = []
    for item in orig_list:
        if item not in new_list:
            new_list.append(item)
    return new_list


def _create_if_dir_not_exist(path_dir: str) -> None:
    if not os.path.exists(path_dir):
        try:
            Path(path_dir).mkdir(parents=True, exist_ok=True)
        except OSError as exc:  # Guard against race condition
            if exc.errno != errno.EEXIST:
                raise RuntimeError(  # noqa: TRY200 (Use `raise from`)
                    f"Fail to create path {path_dir}"
                )


def _remove_dir(path_dir: str) -> None:
    if os.path.exists(path_dir):
        for root, dirs, files in os.walk(path_dir, topdown=False):
            for name in files:
                file_path = os.path.join(root, name)
                os.remove(file_path)
            for name in dirs:
                dir_path = os.path.join(root, name)
                os.rmdir(dir_path)
        os.rmdir(path_dir)


def _run_compile_cmd(cmd_line: str, cwd: str) -> bytes:
    cmd = shlex.split(cmd_line)
    try:
        status = subprocess.check_output(args=cmd, cwd=cwd, stderr=subprocess.STDOUT)
    except subprocess.CalledProcessError as e:
        output = e.output.decode("utf-8")
        openmp_problem = "'omp.h' file not found" in output or "libomp" in output
        if openmp_problem and sys.platform == "darwin":
            instruction = (
                "\n\nOpenMP support not found. Please try one of the following solutions:\n"
                "(1) Set the `CXX` environment variable to a compiler other than Apple clang++/g++ "
                "that has builtin OpenMP support;\n"
                "(2) install OpenMP via conda: `conda install llvm-openmp`;\n"
                "(3) install libomp via brew: `brew install libomp`;\n"
                "(4) manually setup OpenMP and set the `OMP_PREFIX` environment variable to point to a path"
                " with `include/omp.h` under it."
            )
            output += instruction
        raise exc.CppCompileError(cmd, output) from e
    return status


def run_compile_cmd(cmd_line: str, cwd: str) -> bytes:
    with dynamo_timed("compile_file"):
        return _run_compile_cmd(cmd_line, cwd)


def normalize_path_separator(orig_path: str) -> str:
    if _IS_WINDOWS:
        return orig_path.replace(os.sep, "/")
    return orig_path


class BuildOptionsBase:
    """
    This is the Base class for store cxx build options, as a template.
    Acturally, to build a cxx shared library. We just need to select a compiler
    and maintains the suitable args.
    """

    def __init__(
        self,
        compiler: str = "",
        definitions: Optional[List[str]] = None,
        include_dirs: Optional[List[str]] = None,
        cflags: Optional[List[str]] = None,
        ldflags: Optional[List[str]] = None,
        libraries_dirs: Optional[List[str]] = None,
        libraries: Optional[List[str]] = None,
        passthrough_args: Optional[List[str]] = None,
        aot_mode: bool = False,
        use_absolute_path: bool = False,
        compile_only: bool = False,
    ) -> None:
        self._compiler = compiler
        self._definations: List[str] = definitions or []
        self._include_dirs: List[str] = include_dirs or []
        self._cflags: List[str] = cflags or []
        self._ldflags: List[str] = ldflags or []
        self._libraries_dirs: List[str] = libraries_dirs or []
        self._libraries: List[str] = libraries or []
        # Some args is hard to abstract to OS compatable, passthough it directly.
        self._passthough_args: List[str] = passthrough_args or []

        self._aot_mode: bool = aot_mode
        self._use_absolute_path: bool = use_absolute_path
        self._compile_only: bool = compile_only

    def _process_compile_only_options(self) -> None:
        if self._compile_only:
            self._libraries_dirs = []
            self._libraries = []

    def _remove_duplicate_options(self) -> None:
        self._definations = _remove_duplication_in_list(self._definations)
        self._include_dirs = _remove_duplication_in_list(self._include_dirs)
        self._cflags = _remove_duplication_in_list(self._cflags)
        self._ldflags = _remove_duplication_in_list(self._ldflags)
        self._libraries_dirs = _remove_duplication_in_list(self._libraries_dirs)
        self._libraries = _remove_duplication_in_list(self._libraries)
        self._passthough_args = _remove_duplication_in_list(self._passthough_args)

    def _finalize_options(self) -> None:
        self._process_compile_only_options
        self._remove_duplicate_options

    def get_compiler(self) -> str:
        return self._compiler

    def get_definations(self) -> List[str]:
        return self._definations

    def get_include_dirs(self) -> List[str]:
        return self._include_dirs

    def get_cflags(self) -> List[str]:
        return self._cflags

    def get_ldflags(self) -> List[str]:
        return self._ldflags

    def get_libraries_dirs(self) -> List[str]:
        return self._libraries_dirs

    def get_libraries(self) -> List[str]:
        return self._libraries

    def get_passthough_args(self) -> List[str]:
        return self._passthough_args

    def get_aot_mode(self) -> bool:
        return self._aot_mode

    def get_use_absolute_path(self) -> bool:
        return self._use_absolute_path

    def get_compile_only(self) -> bool:
        return self._compile_only

    def save_flags_to_file(self, file: str) -> None:
        attrs = {
            "compiler": self.get_compiler(),
            "definitions": self.get_definations(),
            "include_dirs": self.get_include_dirs(),
            "cflags": self.get_cflags(),
            "ldflags": self.get_ldflags(),
            "libraries_dirs": self.get_libraries_dirs(),
            "libraries": self.get_libraries(),
            "passthrough_args": self.get_passthough_args(),
            "aot_mode": self.get_aot_mode(),
            "use_absolute_path": self.get_use_absolute_path(),
            "compile_only": self.get_compile_only(),
        }

        with open(file, "w") as f:
            json.dump(attrs, f)


def _get_warning_all_cflag(warning_all: bool = True) -> List[str]:
    if not _IS_WINDOWS:
        return ["Wall"] if warning_all else []
    else:
        return []


def _get_cpp_std_cflag(std_num: str = "c++17") -> List[str]:
    if _IS_WINDOWS:
        """
        On Windows, only c++20 can support `std::enable_if_t`.
        Ref: https://learn.microsoft.com/en-us/cpp/overview/cpp-conformance-improvements-2019?view=msvc-170#checking-for-abstract-class-types # noqa: B950
        Note:
            Only setup c++20 for Windows inductor. I tried to upgrade all project to c++20, but it is failed:
            https://github.com/pytorch/pytorch/pull/131504
        """
        std_num = "c++20"
        return [f"std:{std_num}"]
    else:
        return [f"std={std_num}"]


def _get_os_related_cpp_cflags(cpp_compiler: str) -> List[str]:
    if _IS_WINDOWS:
        cflags = [
            "wd4819",
            "wd4251",
            "wd4244",
            "wd4267",
            "wd4275",
            "wd4018",
            "wd4190",
            "wd4624",
            "wd4067",
            "wd4068",
            "EHsc",
        ]
    else:
        cflags = ["Wno-unused-variable", "Wno-unknown-pragmas"]
        if _is_clang(cpp_compiler):
            cflags.append("Werror=ignored-optimization-argument")
    return cflags
<<<<<<< HEAD
=======


def _get_ffast_math_flags() -> List[str]:
    # ffast-math is equivalent to these flags as in
    # https://github.com/gcc-mirror/gcc/blob/4700ad1c78ccd7767f846802fca148b2ea9a1852/gcc/opts.cc#L3458-L3468
    # however gcc<13 sets the FTZ/DAZ flags for runtime on x86 even if we have
    # -ffast-math -fno-unsafe-math-optimizations because the flags for runtime
    # are added by linking in crtfastmath.o. This is done by the spec file which
    # only does globbing for -ffast-math.
    flags = [
        "fno-trapping-math",
        "funsafe-math-optimizations",
        "ffinite-math-only",
        "fno-signed-zeros",
        "fno-math-errno",
    ]

    if is_gcc():
        flags.append("fexcess-precision=fast")

    return flags
>>>>>>> 9629835b


def _get_optimization_cflags() -> List[str]:
    if _IS_WINDOWS:
        return ["O2"]
    else:
        cflags = ["O0", "g"] if config.aot_inductor.debug_compile else ["O3", "DNDEBUG"]
        cflags += _get_ffast_math_flags()
        cflags.append("fno-finite-math-only")

        if not config.cpp.enable_unsafe_math_opt_flag:
            cflags.append("fno-unsafe-math-optimizations")
        if not config.cpp.enable_floating_point_contract_flag:
            cflags.append("ffp-contract=off")

        if sys.platform != "darwin":
            # https://stackoverflow.com/questions/65966969/why-does-march-native-not-work-on-apple-m1
            # `-march=native` is unrecognized option on M1
            if not config.is_fbcode():
                if platform.machine() == "ppc64le":
                    cflags.append("mcpu=native")
                else:
                    cflags.append("march=native")

        return cflags


def _get_shared_cflag(compile_only: bool) -> List[str]:
    if _IS_WINDOWS:
        """
        MSVC `/MD` using python `ucrtbase.dll` lib as runtime.
        https://learn.microsoft.com/en-us/cpp/c-runtime-library/crt-library-features?view=msvc-170
        """
        SHARED_FLAG = ["DLL", "MD"]
    else:
        if compile_only:
            return ["fPIC"]
        if platform.system() == "Darwin" and "clang" in get_cpp_compiler():
            # This causes undefined symbols to behave the same as linux
            return ["shared", "fPIC", "undefined dynamic_lookup"]
        else:
            return ["shared", "fPIC"]

    return SHARED_FLAG


def get_cpp_options(
    cpp_compiler: str,
    compile_only: bool,
    warning_all: bool = True,
    extra_flags: Sequence[str] = (),
) -> Tuple[List[str], List[str], List[str], List[str], List[str], List[str], List[str]]:
    definations: List[str] = []
    include_dirs: List[str] = []
    cflags: List[str] = []
    ldflags: List[str] = []
    libraries_dirs: List[str] = []
    libraries: List[str] = []
    passthough_args: List[str] = []

    cflags = (
        _get_shared_cflag(compile_only)
        + _get_optimization_cflags()
        + _get_warning_all_cflag(warning_all)
        + _get_cpp_std_cflag()
        + _get_os_related_cpp_cflags(cpp_compiler)
    )

    passthough_args.append(" ".join(extra_flags))

    return (
        definations,
        include_dirs,
        cflags,
        ldflags,
        libraries_dirs,
        libraries,
        passthough_args,
    )


class CppOptions(BuildOptionsBase):
    """
    This class is inherited from BuildOptionsBase, and as cxx build options.
    This option need contains basic cxx build option, which contains:
    1. OS related args.
    2. Toolchains related args.
    3. Cxx standard related args.
    Note:
    1. This Options is good for assist modules build, such as x86_isa_help.
    """

    def __init__(
        self,
        compile_only: bool = False,
        warning_all: bool = True,
        extra_flags: Sequence[str] = (),
        use_absolute_path: bool = False,
    ) -> None:
        super().__init__()
        self._compiler = get_cpp_compiler()
        self._use_absolute_path = use_absolute_path
        self._compile_only = compile_only

        (
            definations,
            include_dirs,
            cflags,
            ldflags,
            libraries_dirs,
            libraries,
            passthough_args,
        ) = get_cpp_options(
            cpp_compiler=self._compiler,
            compile_only=compile_only,
            extra_flags=extra_flags,
            warning_all=warning_all,
        )

        _append_list(self._definations, definations)
        _append_list(self._include_dirs, include_dirs)
        _append_list(self._cflags, cflags)
        _append_list(self._ldflags, ldflags)
        _append_list(self._libraries_dirs, libraries_dirs)
        _append_list(self._libraries, libraries)
        _append_list(self._passthough_args, passthough_args)
        self._finalize_options()


def _get_glibcxx_abi_build_flags() -> List[str]:
    if not _IS_WINDOWS:
        return ["-D_GLIBCXX_USE_CXX11_ABI=" + str(int(torch._C._GLIBCXX_USE_CXX11_ABI))]
    else:
        return []


def _get_torch_cpp_wrapper_defination() -> List[str]:
    return ["TORCH_INDUCTOR_CPP_WRAPPER"]


def _use_custom_generated_macros() -> List[str]:
    return [" C10_USING_CUSTOM_GENERATED_MACROS"]


def _use_fb_internal_macros() -> List[str]:
    if not _IS_WINDOWS:
        if config.is_fbcode():
            fb_internal_macros = [
                "C10_USE_GLOG",
                "C10_USE_MINIMAL_GLOG",
                "C10_DISABLE_TENSORIMPL_EXTENSIBILITY",
            ]
            # TODO: this is to avoid FC breakage for fbcode. When using newly
            # generated model.so on an older verion of PyTorch, need to use
            # the v1 version for aoti_torch_create_tensor_from_blob
            create_tensor_from_blob_v1 = "AOTI_USE_CREATE_TENSOR_FROM_BLOB_V1"

            fb_internal_macros.append(create_tensor_from_blob_v1)
            return fb_internal_macros
        else:
            return []
    else:
        return []


def _setup_standard_sys_libs(
    cpp_compiler: str,
    aot_mode: bool,
    use_absolute_path: bool,
) -> Tuple[List[str], List[str], List[str]]:
    from torch._inductor.codecache import _LINKER_SCRIPT

    cflags: List[str] = []
    include_dirs: List[str] = []
    passthough_args: List[str] = []
    if _IS_WINDOWS:
        return cflags, include_dirs, passthough_args

    if config.is_fbcode():
        cflags.append("nostdinc")
        # Note that the order of include paths do matter, as a result
        # we need to have several branches interleaved here
        if torch.version.hip is None:
            include_dirs.append(build_paths.sleef())
        include_dirs.append(build_paths.openmp())
        include_dirs.append(build_paths.python())
        if torch.version.hip is not None:
            include_dirs.append(build_paths.clang_include())
            include_dirs.append(build_paths.gcc_include())
            include_dirs.append(build_paths.gcc_install_tools_include())
        else:
            include_dirs.append(build_paths.cc_include())
            include_dirs.append(build_paths.libgcc())
            include_dirs.append(build_paths.libgcc_arch())
        include_dirs.append(build_paths.libgcc_backward())
        include_dirs.append(build_paths.glibc())
        include_dirs.append(build_paths.linux_kernel())
        include_dirs.append("include")

        if aot_mode and not use_absolute_path:
            linker_script = _LINKER_SCRIPT
        else:
            linker_script = os.path.basename(_LINKER_SCRIPT)

        if _is_clang(cpp_compiler):
            passthough_args.append(" --rtlib=compiler-rt")
            passthough_args.append(" -fuse-ld=lld")
            passthough_args.append(f" -Wl,--script={linker_script}")
            passthough_args.append(" -B" + build_paths.glibc_lib())
            passthough_args.append(" -L" + build_paths.glibc_lib())

    return cflags, include_dirs, passthough_args


def _get_build_args_of_chosen_isa(vec_isa: VecISA) -> Tuple[List[str], List[str]]:
    macros = []
    build_flags = []
    if vec_isa != invalid_vec_isa:
        # Add Windows support later.
        for x in vec_isa.build_macro():
            macros.append(copy.deepcopy(x))

        build_flags = [vec_isa.build_arch_flags()]

        if config.is_fbcode():
            cap = str(vec_isa).upper()
            macros = [
                f"CPU_CAPABILITY={cap}",
                f"CPU_CAPABILITY_{cap}",
                f"HAVE_{cap}_CPU_DEFINITION",
            ]

    return macros, build_flags


def _get_torch_related_args(
    include_pytorch: bool, aot_mode: bool
) -> Tuple[List[str], List[str], List[str]]:
    from torch.utils.cpp_extension import _TORCH_PATH, TORCH_LIB_PATH

    include_dirs = [
        os.path.join(_TORCH_PATH, "include"),
        os.path.join(_TORCH_PATH, "include", "torch", "csrc", "api", "include"),
        # Some internal (old) Torch headers don't properly prefix their includes,
        # so we need to pass -Itorch/lib/include/TH as well.
        os.path.join(_TORCH_PATH, "include", "TH"),
        os.path.join(_TORCH_PATH, "include", "THC"),
    ]
    libraries_dirs = [TORCH_LIB_PATH]
    libraries = []
    if sys.platform != "darwin" and not config.is_fbcode():
        libraries = ["torch", "torch_cpu"]
        if not aot_mode:
            libraries.append("torch_python")

    if _IS_WINDOWS:
        libraries.append("sleef")

    # Unconditionally import c10 for non-abi-compatible mode to use TORCH_CHECK - See PyTorch #108690
    if not config.abi_compatible:
        libraries.append("c10")
        libraries_dirs.append(TORCH_LIB_PATH)

    return include_dirs, libraries_dirs, libraries


def _get_python_include_dirs() -> List[str]:
    include_dir = Path(sysconfig.get_path("include"))
    # On Darwin Python executable from a framework can return
    # non-existing /Library/Python/... include path, in which case
    # one should use Headers folder from the framework
    if not include_dir.exists() and platform.system() == "Darwin":
        std_lib = Path(sysconfig.get_path("stdlib"))
        include_dir = (std_lib.parent.parent / "Headers").absolute()
    if not (include_dir / "Python.h").exists():
        warnings.warn(f"Can't find Python.h in {str(include_dir)}")
    return [str(include_dir)]


def _get_python_related_args() -> Tuple[List[str], List[str]]:
    python_include_dirs = _get_python_include_dirs()
    python_include_path = sysconfig.get_path(
        "include", scheme="nt" if _IS_WINDOWS else "posix_prefix"
    )
    if python_include_path is not None:
        python_include_dirs.append(python_include_path)

    if _IS_WINDOWS:
        python_path = os.path.dirname(sys.executable)
        python_lib_path = [os.path.join(python_path, "libs")]
    else:
        python_lib_path = [sysconfig.get_config_var("LIBDIR")]

    if config.is_fbcode():
        python_include_dirs.append(build_paths.python())

    return python_include_dirs, python_lib_path


@functools.lru_cache(None)
def is_conda_llvm_openmp_installed() -> bool:
    try:
        command = "conda list llvm-openmp --json"
        output = subprocess.check_output(command.split()).decode("utf8")
        return len(json.loads(output)) > 0
    except subprocess.SubprocessError:
        return False


@functools.lru_cache(None)
def homebrew_libomp() -> Tuple[bool, str]:
    try:
        # check if `brew` is installed
        subprocess.check_output(["which", "brew"])
        # get the location of `libomp` if it is installed
        # this is the location that `libomp` **would** be installed
        # see https://github.com/Homebrew/brew/issues/10261#issuecomment-756563567 for details
        libomp_path = (
            subprocess.check_output(["brew", "--prefix", "libomp"])
            .decode("utf8")
            .strip()
        )
        # check if `libomp` is installed
        omp_available = os.path.exists(libomp_path)
        return omp_available, libomp_path
    except subprocess.SubprocessError:
        return False, ""


@functools.lru_cache(None)
def perload_clang_libomp_win(cpp_compiler: str, omp_name: str) -> None:
    try:
        output = subprocess.check_output([cpp_compiler, "-print-file-name=bin"]).decode(
            "utf8"
        )
        omp_path = os.path.join(output.rstrip(), omp_name)
        if os.path.isfile(omp_path):
            os.environ["KMP_DUPLICATE_LIB_OK"] = "TRUE"
            omp_module = cdll.LoadLibrary(omp_path)
    except subprocess.SubprocessError:
        pass


@functools.lru_cache(None)
def perload_icx_libomp_win(cpp_compiler: str) -> None:
    def _load_icx_built_in_lib_by_name(cpp_compiler: str, lib_name: str) -> bool:
        try:
            output = subprocess.check_output(
                [cpp_compiler, f"-print-file-name={lib_name}"],
                stderr=subprocess.DEVNULL,
            ).decode(*SUBPROCESS_DECODE_ARGS)
            omp_path = output.rstrip()
            if os.path.isfile(omp_path):
                os.environ["KMP_DUPLICATE_LIB_OK"] = "TRUE"
                omp_module = cdll.LoadLibrary(omp_path)
                return True
        except subprocess.SubprocessError:
            pass
        return False

    """
    Intel Compiler implenmented more math libraries than clang, for performance proposal.
    We need preload them like openmp library.
    """
    preload_list = [
        "libiomp5md.dll",  # openmp
        "svml_dispmd.dll",  # svml library
        "libmmd.dll",  # libm
    ]

    for lib_name in preload_list:
        _load_icx_built_in_lib_by_name(cpp_compiler, lib_name)


def _get_openmp_args(
    cpp_compiler: str,
) -> Tuple[List[str], List[str], List[str], List[str], List[str], List[str]]:
    cflags: List[str] = []
    ldflags: List[str] = []
    include_dir_paths: List[str] = []
    lib_dir_paths: List[str] = []
    libs: List[str] = []
    passthough_args: List[str] = []
    if _IS_MACOS:
        # Per https://mac.r-project.org/openmp/ right way to pass `openmp` flags to MacOS is via `-Xclang`
        cflags.append("Xclang")
        cflags.append("fopenmp")

        # only Apple builtin compilers (Apple Clang++) require openmp
        omp_available = not _is_apple_clang(cpp_compiler)

        # check the `OMP_PREFIX` environment first
        omp_prefix = os.getenv("OMP_PREFIX")
        if omp_prefix is not None:
            header_path = os.path.join(omp_prefix, "include", "omp.h")
            valid_env = os.path.exists(header_path)
            if valid_env:
                include_dir_paths.append(os.path.join(omp_prefix, "include"))
                lib_dir_paths.append(os.path.join(omp_prefix, "lib"))
            else:
                warnings.warn("environment variable `OMP_PREFIX` is invalid.")
            omp_available = omp_available or valid_env

        if not omp_available:
            libs.append("omp")

        # prefer to use openmp from `conda install llvm-openmp`
        conda_prefix = os.getenv("CONDA_PREFIX")
        if not omp_available and conda_prefix is not None:
            omp_available = is_conda_llvm_openmp_installed()
            if omp_available:
                conda_lib_path = os.path.join(conda_prefix, "lib")
                include_dir_paths.append(os.path.join(conda_prefix, "include"))
                lib_dir_paths.append(conda_lib_path)
                # Prefer Intel OpenMP on x86 machine
                if os.uname().machine == "x86_64" and os.path.exists(
                    os.path.join(conda_lib_path, "libiomp5.dylib")
                ):
                    libs.append("iomp5")

        # next, try to use openmp from `brew install libomp`
        if not omp_available:
            omp_available, libomp_path = homebrew_libomp()
            if omp_available:
                include_dir_paths.append(os.path.join(libomp_path, "include"))
                lib_dir_paths.append(os.path.join(libomp_path, "lib"))

        # if openmp is still not available, we let the compiler to have a try,
        # and raise error together with instructions at compilation error later
    elif _IS_WINDOWS:
        """
        On Windows, `clang` and `icx` have their specific openmp implenmention.
        And the openmp lib is in compiler's some sub-directory.
        For dynamic library(DLL) load, the Windows native APIs are `LoadLibraryA` and `LoadLibraryExA`, and their search
        dependencies have some rules:
        https://learn.microsoft.com/en-us/windows/win32/api/libloaderapi/nf-libloaderapi-loadlibraryexa#searching-for-dlls-and-dependencies
        In some case, the rules may not include compiler's sub-directories.
        So, it can't search and load compiler's openmp library correctly.
        And then, the whole application would be broken.

        To avoid the openmp load failed, we can automatic locate the openmp binary and preload it.
        1. For clang, the function is `perload_clang_libomp_win`.
        2. For icx, the function is `perload_icx_libomp_win`.
        """
        if _is_clang(cpp_compiler):
            cflags.append("openmp")
            libs.append("libomp")
            perload_clang_libomp_win(cpp_compiler, "libomp.dll")
        elif _is_intel_compiler(cpp_compiler):
            cflags.append("Qiopenmp")
            libs.append("libiomp5md")
            perload_icx_libomp_win(cpp_compiler)
        else:
            # /openmp, /openmp:llvm
            # llvm on Windows, new openmp: https://devblogs.microsoft.com/cppblog/msvc-openmp-update/
            # msvc openmp: https://learn.microsoft.com/zh-cn/cpp/build/reference/openmp-enable-openmp-2-0-support?view=msvc-170
            cflags.append("openmp")
            cflags.append("openmp:experimental")  # MSVC CL
    else:
        if config.is_fbcode():
            include_dir_paths.append(build_paths.openmp())

            openmp_lib = build_paths.openmp_lib()
            fb_openmp_extra_flags = f"-Wp,-fopenmp {openmp_lib}"
            passthough_args.append(fb_openmp_extra_flags)

            libs.append("omp")
        else:
            if _is_clang(cpp_compiler):
                # TODO: fix issue, can't find omp.h
                cflags.append("fopenmp")
                libs.append("gomp")
            elif _is_intel_compiler(cpp_compiler):
                cflags.append("fiopenmp")
            else:
                cflags.append("fopenmp")
                libs.append("gomp")

    return cflags, ldflags, include_dir_paths, lib_dir_paths, libs, passthough_args


def get_mmap_self_macro(use_mmap_weights: bool) -> List[str]:
    macros = []
    if use_mmap_weights:
        macros.append(" USE_MMAP_SELF")
    return macros


def get_cpp_torch_options(
    cpp_compiler: str,
    vec_isa: VecISA,
    include_pytorch: bool,
    aot_mode: bool,
    compile_only: bool,
    use_absolute_path: bool,
    use_mmap_weights: bool,
) -> Tuple[List[str], List[str], List[str], List[str], List[str], List[str], List[str]]:
    definations: List[str] = []
    include_dirs: List[str] = []
    cflags: List[str] = []
    ldflags: List[str] = []
    libraries_dirs: List[str] = []
    libraries: List[str] = []
    passthough_args: List[str] = []

    torch_cpp_wrapper_definations = _get_torch_cpp_wrapper_defination()
    use_custom_generated_macros_definations = _use_custom_generated_macros()

    (
        sys_libs_cflags,
        sys_libs_include_dirs,
        sys_libs_passthough_args,
    ) = _setup_standard_sys_libs(cpp_compiler, aot_mode, use_absolute_path)

    isa_macros, isa_ps_args_build_flags = _get_build_args_of_chosen_isa(vec_isa)

    (
        torch_include_dirs,
        torch_libraries_dirs,
        torch_libraries,
    ) = _get_torch_related_args(include_pytorch=include_pytorch, aot_mode=aot_mode)

    python_include_dirs, python_libraries_dirs = _get_python_related_args()

    (
        omp_cflags,
        omp_ldflags,
        omp_include_dir_paths,
        omp_lib_dir_paths,
        omp_lib,
        omp_passthough_args,
    ) = _get_openmp_args(cpp_compiler)

    cxx_abi_passthough_args = _get_glibcxx_abi_build_flags()
    fb_macro_passthough_args = _use_fb_internal_macros()

    mmap_self_macros = get_mmap_self_macro(use_mmap_weights)

    definations = (
        torch_cpp_wrapper_definations
        + use_custom_generated_macros_definations
        + isa_macros
        + fb_macro_passthough_args
        + mmap_self_macros
    )
    include_dirs = (
        sys_libs_include_dirs
        + python_include_dirs
        + torch_include_dirs
        + omp_include_dir_paths
    )
    cflags = sys_libs_cflags + omp_cflags
    ldflags = omp_ldflags
    libraries_dirs = python_libraries_dirs + torch_libraries_dirs + omp_lib_dir_paths
    libraries = torch_libraries + omp_lib
    passthough_args = (
        sys_libs_passthough_args
        + isa_ps_args_build_flags
        + cxx_abi_passthough_args
        + omp_passthough_args
    )

    return (
        definations,
        include_dirs,
        cflags,
        ldflags,
        libraries_dirs,
        libraries,
        passthough_args,
    )


class CppTorchOptions(CppOptions):
    """
    This class is inherited from CppTorchOptions, which automatic contains
    base cxx build options. And then it will maintains torch related build
    args.
    1. Torch include_directories, libraries, libraries_directories.
    2. Python include_directories, libraries, libraries_directories.
    3. OpenMP related.
    4. Torch MACROs.
    5. MISC
    """

    def __init__(
        self,
        vec_isa: VecISA = invalid_vec_isa,
        include_pytorch: bool = False,
        warning_all: bool = True,
        aot_mode: bool = False,
        compile_only: bool = False,
        use_absolute_path: bool = False,
        use_mmap_weights: bool = False,
        shared: bool = True,
        extra_flags: Sequence[str] = (),
    ) -> None:
        super().__init__(
            compile_only=compile_only,
            warning_all=warning_all,
            extra_flags=extra_flags,
            use_absolute_path=use_absolute_path,
        )

        self._aot_mode = aot_mode

        (
            torch_definations,
            torch_include_dirs,
            torch_cflags,
            torch_ldflags,
            torch_libraries_dirs,
            torch_libraries,
            torch_passthough_args,
        ) = get_cpp_torch_options(
            cpp_compiler=self._compiler,
            vec_isa=vec_isa,
            include_pytorch=include_pytorch,
            aot_mode=aot_mode,
            compile_only=compile_only,
            use_absolute_path=use_absolute_path,
            use_mmap_weights=use_mmap_weights,
        )

        _append_list(self._definations, torch_definations)
        _append_list(self._include_dirs, torch_include_dirs)
        _append_list(self._cflags, torch_cflags)
        _append_list(self._ldflags, torch_ldflags)
        _append_list(self._libraries_dirs, torch_libraries_dirs)
        _append_list(self._libraries, torch_libraries)
        _append_list(self._passthough_args, torch_passthough_args)
        self._finalize_options()


def _set_gpu_runtime_env() -> None:
    if (
        config.is_fbcode()
        and torch.version.hip is None
        and "CUDA_HOME" not in os.environ
        and "CUDA_PATH" not in os.environ
    ):
        os.environ["CUDA_HOME"] = build_paths.cuda()


def _transform_cuda_paths(lpaths: List[str]) -> None:
    # This handles two cases:
    # 1. Meta internal cuda-12 where libs are in lib/cuda-12 and lib/cuda-12/stubs
    # 2. Linux machines may have CUDA installed under either lib64/ or lib/
    for i, path in enumerate(lpaths):
        if (
            "CUDA_HOME" in os.environ
            and path.startswith(os.environ["CUDA_HOME"])
            and not os.path.exists(f"{path}/libcudart_static.a")
        ):
            for root, dirs, files in os.walk(path):
                if "libcudart_static.a" in files:
                    lpaths[i] = os.path.join(path, root)
                    lpaths.append(os.path.join(lpaths[i], "stubs"))
                    break


def get_cpp_torch_device_options(
    device_type: str,
    aot_mode: bool = False,
    compile_only: bool = False,
) -> Tuple[List[str], List[str], List[str], List[str], List[str], List[str], List[str]]:
    definations: List[str] = []
    include_dirs: List[str] = []
    cflags: List[str] = []
    ldflags: List[str] = []
    libraries_dirs: List[str] = []
    libraries: List[str] = []
    passthough_args: List[str] = []
    if (
        config.is_fbcode()
        and "CUDA_HOME" not in os.environ
        and "CUDA_PATH" not in os.environ
    ):
        os.environ["CUDA_HOME"] = (
            build_paths.rocm() if torch.version.hip else build_paths.cuda()
        )

    _set_gpu_runtime_env()
    from torch.utils import cpp_extension

    include_dirs = cpp_extension.include_paths(device_type)
    libraries_dirs = cpp_extension.library_paths(device_type)

    if device_type == "cuda":
        definations.append(" USE_ROCM" if torch.version.hip else " USE_CUDA")

        if torch.version.hip is not None:
            if config.is_fbcode():
                libraries += ["amdhip64"]
            else:
                libraries += ["c10_hip", "torch_hip"]
            definations.append(" __HIP_PLATFORM_AMD__")
        else:
            if config.is_fbcode():
                libraries += ["cuda"]
            else:
                libraries += ["c10_cuda", "cuda", "torch_cuda"]

    if device_type == "xpu":
        definations.append(" USE_XPU")
        cflags += ["fsycl"]
        libraries += ["c10_xpu", "sycl", "ze_loader", "torch_xpu"]

    if aot_mode:
        if config.is_fbcode():
            from torch._inductor.codecache import cpp_prefix_path

            cpp_prefix_include_dir = [f"{os.path.dirname(cpp_prefix_path())}"]
            include_dirs += cpp_prefix_include_dir

        if device_type == "cuda" and torch.version.hip is None:
            _transform_cuda_paths(libraries_dirs)

    if config.is_fbcode():
        if torch.version.hip is not None:
            include_dirs.append(os.path.join(build_paths.rocm(), "include"))
        else:
            include_dirs.append(os.path.join(build_paths.cuda(), "include"))

        if aot_mode and device_type == "cuda":
            if torch.version.hip is None:
                if not compile_only:
                    # Only add link args, when compile_only is false.
                    passthough_args = ["-Wl,-Bstatic -lcudart_static -Wl,-Bdynamic"]

    return (
        definations,
        include_dirs,
        cflags,
        ldflags,
        libraries_dirs,
        libraries,
        passthough_args,
    )


class CppTorchDeviceOptions(CppTorchOptions):
    """
    This class is inherited from CppTorchOptions, which automatic contains
    base cxx build options and torch common build options. And then it will
    maintains cuda/xpu device related build args.
    """

    def __init__(
        self,
        vec_isa: VecISA = invalid_vec_isa,
        include_pytorch: bool = False,
        device_type: str = "cuda",
        aot_mode: bool = False,
        compile_only: bool = False,
        use_absolute_path: bool = False,
        use_mmap_weights: bool = False,
        shared: bool = True,
        extra_flags: Sequence[str] = (),
    ) -> None:
        super().__init__(
            vec_isa=vec_isa,
            include_pytorch=include_pytorch,
            aot_mode=aot_mode,
            compile_only=compile_only,
            use_absolute_path=use_absolute_path,
            use_mmap_weights=use_mmap_weights,
            extra_flags=extra_flags,
        )
        if device_type == "xpu":
            from torch.utils.cpp_extension import _join_sycl_home

            self._compiler = _join_sycl_home("bin", "icpx")

        device_definations: List[str] = []
        device_include_dirs: List[str] = []
        device_cflags: List[str] = []
        device_ldflags: List[str] = []
        device_libraries_dirs: List[str] = []
        device_libraries: List[str] = []
        device_passthough_args: List[str] = []

        (
            device_definations,
            device_include_dirs,
            device_cflags,
            device_ldflags,
            device_libraries_dirs,
            device_libraries,
            device_passthough_args,
        ) = get_cpp_torch_device_options(
            device_type=device_type, aot_mode=aot_mode, compile_only=compile_only
        )
        _append_list(self._definations, device_definations)
        _append_list(self._include_dirs, device_include_dirs)
        _append_list(self._cflags, device_cflags)
        _append_list(self._ldflags, device_ldflags)
        _append_list(self._libraries_dirs, device_libraries_dirs)
        _append_list(self._libraries, device_libraries)
        _append_list(self._passthough_args, device_passthough_args)
        self._finalize_options()


def get_name_and_dir_from_output_file_path(
    file_path: str,
) -> Tuple[str, str]:
    """
    This function help prepare parameters to new cpp_builder.
    Example:
        input_code: /tmp/tmpof1n5g7t/5c/c5crkkcdvhdxpktrmjxbqkqyq5hmxpqsfza4pxcf3mwk42lphygc.cpp
        name, dir = get_name_and_dir_from_output_file_path(input_code)
    Run result:
        name = c5crkkcdvhdxpktrmjxbqkqyq5hmxpqsfza4pxcf3mwk42lphygc
        dir = /tmp/tmpof1n5g7t/5c/

    put 'name' and 'dir' to CppBuilder's 'name' and 'output_dir'.
    CppBuilder --> get_target_file_path will format output path accoding OS:
    Linux: /tmp/tmppu87g3mm/zh/czhwiz4z7ca7ep3qkxenxerfjxy42kehw6h5cjk6ven4qu4hql4i.so
    Windows: [Windows temp path]/tmppu87g3mm/zh/czhwiz4z7ca7ep3qkxenxerfjxy42kehw6h5cjk6ven4qu4hql4i.dll
    """
    name_and_ext = os.path.basename(file_path)
    name, ext = os.path.splitext(name_and_ext)
    dir = os.path.dirname(file_path)

    return name, dir


class CppBuilder:
    """
    CppBuilder is a cpp jit builder, and it supports both Windows, Linux and MacOS.
    Args:
        name:
            1. Build target name, the final target file will append extension type automatically.
            2. Due to the CppBuilder is supports mutliple OS, it will maintains ext for OS difference.
        sources:
            Source code file list to be built.
        BuildOption:
            Build options to the builder.
        output_dir:
            1. The output_dir the taget file will output to.
            2. The default value is empty string, and then the use current dir as output dir.
            3. Final target file: output_dir/name.ext
    """

    def __get_python_module_ext(self) -> str:
        SHARED_LIB_EXT = ".pyd" if _IS_WINDOWS else ".so"
        return SHARED_LIB_EXT

    def __get_object_ext(self) -> str:
        EXT = ".obj" if _IS_WINDOWS else ".o"
        return EXT

    def __init__(
        self,
        name: str,
        sources: Union[str, List[str]],
        BuildOption: BuildOptionsBase,
        output_dir: str = "",
    ) -> None:
        self._compiler = ""
        self._cflags_args = ""
        self._definations_args = ""
        self._include_dirs_args = ""
        self._ldflags_args = ""
        self._libraries_dirs_args = ""
        self._libraries_args = ""
        self._passthough_parameters_args = ""

        self._output_dir = ""
        self._target_file = ""

        self._use_absolute_path: bool = False
        self._aot_mode: bool = False

        self._name = name

        # Code start here, initial self internal veriables firstly.
        self._compiler = BuildOption.get_compiler()
        self._use_absolute_path = BuildOption.get_use_absolute_path()
        self._aot_mode = BuildOption.get_aot_mode()

        self._output_dir = output_dir

        self._compile_only = BuildOption.get_compile_only()
        file_ext = (
            self.__get_object_ext()
            if self._compile_only
            else self.__get_python_module_ext()
        )
        self._target_file = os.path.join(self._output_dir, f"{self._name}{file_ext}")

        if isinstance(sources, str):
            sources = [sources]

        if config.is_fbcode():
            if self._aot_mode and not self._use_absolute_path:
                inp_name = sources
                # output process @ get_name_and_dir_from_output_file_path
            else:
                # We need to copy any absolute-path torch includes
                inp_name = [os.path.basename(i) for i in sources]
                self._target_file = os.path.basename(self._target_file)

            self._sources_args = " ".join(inp_name)
        else:
            self._sources_args = " ".join(sources)

        for cflag in BuildOption.get_cflags():
            if _IS_WINDOWS:
                self._cflags_args += f"/{cflag} "
            else:
                self._cflags_args += f"-{cflag} "

        for defination in BuildOption.get_definations():
            if _IS_WINDOWS:
                self._definations_args += f"/D {defination} "
            else:
                self._definations_args += f"-D {defination} "

        for inc_dir in BuildOption.get_include_dirs():
            if _IS_WINDOWS:
                self._include_dirs_args += f"/I {inc_dir} "
            else:
                self._include_dirs_args += f"-I{inc_dir} "

        for ldflag in BuildOption.get_ldflags():
            if _IS_WINDOWS:
                self._ldflags_args += f"/{ldflag} "
            else:
                self._ldflags_args += f"-{ldflag} "

        for lib_dir in BuildOption.get_libraries_dirs():
            if _IS_WINDOWS:
                self._libraries_dirs_args += f'/LIBPATH:"{lib_dir}" '
            else:
                self._libraries_dirs_args += f"-L{lib_dir} "

        for lib in BuildOption.get_libraries():
            if _IS_WINDOWS:
                self._libraries_args += f'"{lib}.lib" '
            else:
                self._libraries_args += f"-l{lib} "

        for passthough_arg in BuildOption.get_passthough_args():
            self._passthough_parameters_args += f"{passthough_arg} "

    def get_command_line(self) -> str:
        def format_build_command(
            compiler: str,
            sources: str,
            include_dirs_args: str,
            definations_args: str,
            cflags_args: str,
            ldflags_args: str,
            libraries_args: str,
            libraries_dirs_args: str,
            passthougn_args: str,
            target_file: str,
        ) -> str:
            if _IS_WINDOWS:
                # https://learn.microsoft.com/en-us/cpp/build/walkthrough-compile-a-c-program-on-the-command-line?view=msvc-1704
                # https://stackoverflow.com/a/31566153
                cmd = (
                    f"{compiler} {include_dirs_args} {definations_args} {cflags_args} {sources} "
                    f"{passthougn_args} /LD /Fe{target_file} /link {libraries_dirs_args} {libraries_args} {ldflags_args} "
                )
                cmd = normalize_path_separator(cmd)
            else:
                compile_only_arg = "-c" if self._compile_only else ""
                cmd = re.sub(
                    r"[ \n]+",
                    " ",
                    f"""
                    {compiler} {sources} {definations_args} {cflags_args} {include_dirs_args}
                    {passthougn_args} {ldflags_args} {libraries_args} {libraries_dirs_args} {compile_only_arg} -o {target_file}
                    """,
                ).strip()
            return cmd

        command_line = format_build_command(
            compiler=self._compiler,
            sources=self._sources_args,
            include_dirs_args=self._include_dirs_args,
            definations_args=self._definations_args,
            cflags_args=self._cflags_args,
            ldflags_args=self._ldflags_args,
            libraries_args=self._libraries_args,
            libraries_dirs_args=self._libraries_dirs_args,
            passthougn_args=self._passthough_parameters_args,
            target_file=self._target_file,
        )
        return command_line

    def get_target_file_path(self) -> str:
        return normalize_path_separator(self._target_file)

    def build(self) -> Tuple[bytes, str]:
        """
        It is must need a temperary directory to store object files in Windows.
        After build completed, delete the temperary directory to save disk space.
        """
        _create_if_dir_not_exist(self._output_dir)
        _build_tmp_dir = os.path.join(
            self._output_dir, f"{self._name}_{_BUILD_TEMP_DIR}"
        )
        _create_if_dir_not_exist(_build_tmp_dir)

        build_cmd = self.get_command_line()

        status = run_compile_cmd(build_cmd, cwd=_build_tmp_dir)

        _remove_dir(_build_tmp_dir)
        return status, self._target_file<|MERGE_RESOLUTION|>--- conflicted
+++ resolved
@@ -505,8 +505,6 @@
         if _is_clang(cpp_compiler):
             cflags.append("Werror=ignored-optimization-argument")
     return cflags
-<<<<<<< HEAD
-=======
 
 
 def _get_ffast_math_flags() -> List[str]:
@@ -528,7 +526,6 @@
         flags.append("fexcess-precision=fast")
 
     return flags
->>>>>>> 9629835b
 
 
 def _get_optimization_cflags() -> List[str]:
