--- conflicted
+++ resolved
@@ -15,7 +15,6 @@
     RuntimeSchemaInfo,
     TupleStrategy,
 )
-from torch.distributed._tensor.ops.utils import infer_broadcast_dims_map, map_placements_after_broadcast
 from torch.distributed._tensor.ops.utils import (
     as_list,
     expand_to_full_mesh_op_strategy,
@@ -36,11 +35,6 @@
     Shard,
 )
 from torch.distributed.device_mesh import DeviceMesh
-<<<<<<< HEAD
-=======
-from torch.distributed._tensor.ops._pointwise_ops import common_pointwise_strategy
-from torch.distributed._tensor.placement_types import TensorMeta
->>>>>>> ab614213
 
 aten = torch.ops.aten
 
@@ -422,10 +416,24 @@
     return TupleStrategy(output_tuple_strategy_childs)
 
 
-@register_op_strategy([aten._linalg_svd.default], schema_info=RuntimeSchemaInfo(1))
-def linalg_svd_strategy(mesh: DeviceMesh, op_schema: OpSchema) -> OpStrategy:
-    # Since we do not have a simple way to compute a sharded SVD, always fall
-    # back to replicate
+@register_op_strategy(
+    [
+        aten._linalg_svd.default,
+        aten.linalg_qr.default,
+        # TODO: The diagonal ops can have an improved sharding strategy for
+        # shard placements that does not require redistributing to replicate.
+        aten.diagonal_copy.default,
+        aten.diag_embed.default,
+        aten.diag.default,
+        aten.diagonal.default,
+    ],
+    schema_info=RuntimeSchemaInfo(1),
+)
+def linalg_replicate_strategy(mesh: DeviceMesh, op_schema: OpSchema) -> OpStrategy:
+    """
+    Since we do not have a simple way to compute some linear algebra operations
+    like SVD or QR decomposition, always fall back to replicate.
+    """
     args_schema = op_schema.args_schema
     input_strategy = args_schema[0]
     assert isinstance(input_strategy, OpStrategy), f"{input_strategy}"
