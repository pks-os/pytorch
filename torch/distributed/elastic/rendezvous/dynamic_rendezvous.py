--- conflicted
+++ resolved
@@ -15,9 +15,9 @@
 import weakref
 from abc import ABC, abstractmethod
 from dataclasses import dataclass
-from datetime import datetime, timedelta
+from datetime import datetime, timedelta, timezone
 from enum import Enum
-from typing import Any, Callable, cast, Dict, List, Optional, Set, Tuple
+from typing import Any, Callable, Dict, List, Optional, Set, Tuple
 
 import torch.distributed as dist
 from torch.distributed import Store
@@ -471,7 +471,7 @@
     def _sanitize(self) -> None:
         state = self._state
 
-        expire_time = datetime.utcnow() - (
+        expire_time = datetime.now(timezone.utc) - (
             self._settings.keep_alive_interval * self._settings.keep_alive_max_attempt
         )
 
@@ -716,7 +716,7 @@
         self._record(message=msg)
         logger.debug(msg)
 
-        self._state.last_heartbeats[self._node] = datetime.utcnow()
+        self._state.last_heartbeats[self._node] = datetime.now(timezone.utc)
 
     def _add_to_participants(self) -> None:
         msg = (
@@ -740,7 +740,9 @@
         self._keep_alive()
 
         if len(state.participants) == self._settings.min_nodes:
-            state.deadline = datetime.utcnow() + self._settings.timeout.last_call
+            state.deadline = (
+                datetime.now(timezone.utc) + self._settings.timeout.last_call
+            )
 
         if len(state.participants) == self._settings.max_nodes:
             self._mark_rendezvous_complete()
@@ -848,7 +850,9 @@
     except KeyError:
         return False
 
-    return last_heartbeat <= datetime.utcnow() - ctx.settings.keep_alive_interval
+    return (
+        last_heartbeat <= datetime.now(timezone.utc) - ctx.settings.keep_alive_interval
+    )
 
 
 class _RendezvousExitOp:
@@ -936,8 +940,9 @@
             if (
                 len(state.participants) >= ctx.settings.min_nodes
                 and len(state.participants) <= ctx.settings.max_nodes
+                and state.deadline is not None
             ):
-                if cast(datetime, state.deadline) < datetime.utcnow():
+                if state.deadline < datetime.now(timezone.utc):
                     msg = (
                         f"The node '{ctx.node}' marking the rendezvous complete, "
                         f"quorum established within deadline"
@@ -1109,10 +1114,10 @@
             rank=rank,
         )
 
-    def _create_tcp_store_server(self, bootstrap_store_info) -> dist.TCPStore:
+    def _create_tcp_store_server(self, master_addr, master_port) -> dist.TCPStore:
         return dist.TCPStore(
-            bootstrap_store_info.master_addr,
-            bootstrap_store_info.master_port,
+            host_name=master_addr,
+            port=master_port,
             is_master=True,
             multi_tenant=True,
         )
@@ -1176,7 +1181,7 @@
         self._record(message=msg, rank=rank)
         logger.info(msg)
 
-        # opt-out option of TCP store sharing
+        # opt-out option of TCPStore sharing
         if os.getenv("TORCH_DISABLE_SHARE_RDZV_TCP_STORE", "0") == "1":
             bootstrap_store_info = RendezvousStoreInfo.build(
                 rank, store, local_addr=self._this_node.addr
@@ -1188,27 +1193,8 @@
                 bootstrap_store_info,
             )
 
+        # This will only be hit when TCPStore sharing is enabled.
         if self._bootstrap_store_info is None:
-<<<<<<< HEAD
-            if isinstance(self._store, dist.TCPStore):
-                addr = self._store.host
-                port = self._store.port
-                self._bootstrap_store_info = RendezvousStoreInfo(
-                    master_addr=addr, master_port=port
-                )
-                if rank == 0:
-                    self._shared_tcp_store_server = self._store
-            else:
-                # If the store is not type of TCPStore start TCPStore server, which requries
-                # bootstrapping info across ranks
-                self._bootstrap_store_info = RendezvousStoreInfo.build(
-                    rank, store, local_addr=self._this_node.addr
-                )
-                if rank == 0:
-                    self._shared_tcp_store_server = self._create_tcp_store_server(
-                        self._bootstrap_store_info
-                    )
-=======
             # To avoid race in get_free_port because we release the port after the call,
             # we want to create a TCPStore server soon afterwards.
             server_port = 0
@@ -1228,7 +1214,6 @@
                 local_addr=addr,
                 server_port=server_port,  # For non-0 rank, this is a no-op
             )
->>>>>>> 47a515d2
 
         assert self._bootstrap_store_info is not None
         if rank == 0:
