# mypy: allow-untyped-decorators
# mypy: allow-untyped-defs
import functools
import logging
from typing import (
    Any,
    Callable,
    Dict,
    List,
    Optional,
    Sequence,
    Set,
    Tuple,
    TYPE_CHECKING,
)

import torch
import torch.nn as nn
from torch._logging import warning_once
from torch.autograd import Variable
from torch.autograd.graph import _MultiHandle
from torch.distributed._composable_state import (
    _get_module_state,
    _insert_module_state,
    _State,
)
from torch.distributed.device_mesh import _get_device_handle
from torch.distributed.utils import _to_kwargs
from torch.utils._pytree import tree_flatten, tree_map

from ._fsdp_api import MixedPrecisionPolicy
from ._fsdp_common import _cast_fp_tensor, compiled_autograd_enabled, TrainingState
from ._fsdp_param_group import FSDPCommContext, FSDPParamGroup


if TYPE_CHECKING:
    from ._fsdp_param import FSDPParam


logger = logging.getLogger("torch.distributed._composable.fsdp")


class FSDPStateContext:
    """This has state shared across FSDP states."""

    def __init__(self) -> None:
        # All FSDP states in the root state's module tree
        self.all_states: List[FSDPState] = []
        # Iteration's forward root runs the once-per-forward logic; this root
        # may not be the overall root set by lazy initialization in cases where
        # only a submodule runs forward (e.g. encoder-only for eval)
        self.iter_forward_root: Optional[FSDPState] = None
        # Final callback should only be queued once per backward
        self.post_backward_final_callback_queued: bool = False
        # Whether to finalize backward in this backward's final callback
        self.is_last_backward: bool = True
        # Optional user-provided event recorded after optimizer for the
        # all-gather streams to wait on in the root pre-forward
        self.post_optim_event: Optional[torch.Event] = None


def disable_if_config_true(func):
    @functools.wraps(func)
    def fsdp_hook_wrapper(*args, **kwargs):
        if torch._dynamo.config.skip_fsdp_hooks:
            return torch._dynamo.disable(func, recursive=True)(*args, **kwargs)
        else:
            return func(*args, **kwargs)

    return fsdp_hook_wrapper


class FSDPState(_State):
    def __init__(self) -> None:
        super().__init__()
        self._fsdp_param_group: Optional[FSDPParamGroup] = None
        self._is_root: Optional[bool] = None  # root set during lazy init
        self._state_ctx = FSDPStateContext()
        self._comm_ctx = FSDPCommContext()
        self._training_state: TrainingState = TrainingState.IDLE
        self._states_to_forward_prefetch: List[FSDPState] = []
        self._states_to_backward_prefetch: List[FSDPState] = []
        self._modules_to_run_forward: Set[nn.Module] = set()

    # Define a separate init since `__init__` is called in the contract
    def init(
        self,
        modules: Tuple[nn.Module, ...],
        device: torch.device,
        mp_policy: MixedPrecisionPolicy,
    ) -> None:
        for module in modules:
            _insert_module_state(module, self)
        self._modules = modules
        self._device = device
        self._device_handle = _get_device_handle(device.type)
        self._mp_policy = mp_policy
        if len(modules) == 1:
            self._pre_forward_hook_handle = modules[0].register_forward_pre_hook(
                self._pre_forward, prepend=True, with_kwargs=True
            )
            self._post_forward_hook_handle = modules[0].register_forward_hook(
                self._post_forward, prepend=False
            )
        else:
            hook_handle = _register_group_forward_hooks(
                modules,
                self._pre_forward,
                self._post_forward,
                self._modules_to_run_forward,
            )
            self._pre_forward_hook_handle = hook_handle
            self._post_forward_hook_handle = hook_handle

    def _root_pre_forward(
        self, module: nn.Module, args: Tuple[Any, ...], kwargs: Dict[str, Any]
    ) -> Tuple[Tuple[Any, ...], Dict[str, Any]]:
        self._lazy_init()
        if self._state_ctx.iter_forward_root is not None:
            return args, kwargs
<<<<<<< HEAD
        if not ca.enabled():
=======
        if not compiled_autograd_enabled():
>>>>>>> 32af6316
            logger.debug("FSDP::root_pre_forward")
        self._state_ctx.iter_forward_root = self
        with torch.profiler.record_function("FSDP::root_pre_forward"):
            # Wait for optimizer before implicitly prefetched all-gathers
            if (event := self._state_ctx.post_optim_event) is not None:
                self._comm_ctx.all_gather_copy_in_stream.wait_event(event)
                self._comm_ctx.all_gather_stream.wait_event(event)
                self._state_ctx.post_optim_event = None
            else:
                current_stream = self._device_handle.current_stream()
                self._comm_ctx.all_gather_copy_in_stream.wait_stream(current_stream)
                self._comm_ctx.all_gather_stream.wait_stream(current_stream)
            if self._device.type in ["cuda", "hpu"]:
                with torch.profiler.record_function("FSDP::inputs_to_device"):
                    args_tuple, kwargs_tuple = _to_kwargs(
                        args, kwargs, self._device, False
                    )  # same as DDP
                args, kwargs = args_tuple[0], kwargs_tuple[0]
        return args, kwargs

    def _lazy_init(self) -> None:
        """
        Lazy initialization represents when all modules' parallelisms have
        finalized (e.g. FSDP has been applied to all desired modules). This
        means that we can determine which state is the root, and we do so by
        the 1st state to run forward.
        """
        if self._is_root is not None:
            return  # no-op: already initialized
        self._is_root = True
        if len(self._modules) > 1:
            raise RuntimeError(
                f"FSDP requires a single root module but got {self._modules}"
            )
        root_module = self._modules[0]
        visited_states: Set[FSDPState] = set()
        for module_name, module in root_module.named_modules():
            if (state := _get_module_fsdp_state(module)) is None:
                continue
            if module is not root_module:
                if state not in visited_states and state._is_root is not None:
                    raise RuntimeError(
                        "FSDP state has already been lazily initialized for "
                        f"{module_name}\nFSDP requires running forward through "
                        "the root module first"
                    )
                state._is_root = False
            self._state_ctx.all_states.append(state)
            visited_states.add(state)
        if self._fsdp_param_group:
            # For the root, do not reshard after forward since for training,
            # the parameters would be freed and all-gathered immediately
            self._fsdp_param_group.post_forward_mesh_info = None
        self._init_fqns()
        self._init_shared_state()
        # Run parameter group lazy inits after initializing FQNs for improved
        # error messages
        for state in self._state_ctx.all_states:
            if state._fsdp_param_group:
                state._fsdp_param_group.lazy_init()

    def _init_shared_state(self) -> None:
        self._comm_ctx.lazy_init(self._device)
        for state in self._state_ctx.all_states:
            state._state_ctx = self._state_ctx
            state._comm_ctx = self._comm_ctx
            if fsdp_param_group := state._fsdp_param_group:
                fsdp_param_group.comm_ctx = self._comm_ctx

    def _init_fqns(self) -> None:
        """Sets module and parameter FQN attributes for debugging."""
        assert self._is_root
        root_module = self._modules[0]
        param_to_fsdp_param: Dict[nn.Parameter, FSDPParam] = {}
        module_to_fsdp_param_group: Dict[nn.Module, FSDPParamGroup] = {}
        for state in self._state_ctx.all_states:
            if fsdp_param_group := state._fsdp_param_group:
                for fsdp_param in fsdp_param_group.fsdp_params:
                    param_to_fsdp_param[fsdp_param.sharded_param] = fsdp_param
                for module in fsdp_param_group.modules:
                    module_to_fsdp_param_group[module] = fsdp_param_group
        for param_name, param in root_module.named_parameters():
            if param in param_to_fsdp_param:
                param_to_fsdp_param[param]._param_fqn = param_name
        for module_name, module in root_module.named_modules():
            if module in module_to_fsdp_param_group:
                module_fqn = module_to_fsdp_param_group[module]._module_fqn
                if module_fqn is None:
                    module_to_fsdp_param_group[module]._module_fqn = module_name
                else:
                    assert isinstance(module_fqn, str), f"{module_fqn}"
                    module_fqn += f", {module_name}"
                    module_to_fsdp_param_group[module]._module_fqn = module_fqn

    @disable_if_config_true
    def _pre_forward(
        self, module: nn.Module, args: Tuple[Any, ...], kwargs: Dict[str, Any]
    ) -> Tuple[Tuple[Any, ...], Dict[str, Any]]:
        # When composing with module-hook-based activation checkpointing, the
        # the pre-backward hook is responsible for the unshard
        if self._training_state == TrainingState.PRE_BACKWARD:
            return args, kwargs
        self._training_state = TrainingState.FORWARD
        args, kwargs = self._root_pre_forward(module, args, kwargs)
        if self._mp_policy.cast_forward_inputs and self._mp_policy.param_dtype:
            with torch.profiler.record_function("FSDP::cast_forward_inputs"):
                cast_fn = functools.partial(
                    _cast_fp_tensor, self._mp_policy.param_dtype
                )
                args, kwargs = tree_map(cast_fn, args), tree_map(cast_fn, kwargs)
        if self._fsdp_param_group:
            args, kwargs = self._fsdp_param_group.pre_forward(module, args, kwargs)
        for fsdp_state in self._states_to_forward_prefetch:
            if (target_param_group := fsdp_state._fsdp_param_group) is not None:
                FSDPParamGroup._prefetch_unshard(target_param_group, "forward")
        return args, kwargs

    @disable_if_config_true
    def _post_forward(self, module: nn.Module, input: Any, output: Any) -> Any:
        # When composing with module-hook-based activation checkpointing, the
        # post-backward hook is responsible for the reshard
        if self._training_state == TrainingState.PRE_BACKWARD:
            return output
        if self._fsdp_param_group:
            output = self._fsdp_param_group.post_forward(module, input, output)
        output = self._register_pre_backward_hook(output)
        self._training_state = TrainingState.IDLE
        if self._state_ctx.iter_forward_root is self:
            if all_gather_state := self._comm_ctx.all_gather_state:
                # Free the last all-gather result if needed; refer to
                # [Note: Overlapping all-gather copy-in and all-gather]
                self._comm_ctx.all_gather_copy_in_stream.wait_event(
                    all_gather_state.event
                )
                self._comm_ctx.all_gather_stream.wait_event(all_gather_state.event)
                self._comm_ctx.all_gather_state = None  # free the all-gather result
            self._state_ctx.iter_forward_root = None
        if self._mp_policy.output_dtype is not None:
            with torch.profiler.record_function("FSDP::cast_forward_outputs"):
                output = tree_map(
                    functools.partial(_cast_fp_tensor, self._mp_policy.output_dtype),
                    output,
                )
        return output

    def _pre_backward(self, grad: torch.Tensor) -> torch.Tensor:
        self._training_state = TrainingState.PRE_BACKWARD
        self._register_root_post_backward_final_callback()
        if self._fsdp_param_group:
            default_prefetch = len(self._states_to_backward_prefetch) == 0
            self._fsdp_param_group.pre_backward(default_prefetch)
        for fsdp_state in self._states_to_backward_prefetch:
            if (target_param_group := fsdp_state._fsdp_param_group) is not None:
                FSDPParamGroup._prefetch_unshard(target_param_group, "backward")
        return grad

    def _root_post_backward_final_callback(self) -> None:
<<<<<<< HEAD
        if not ca.enabled():
=======
        if not compiled_autograd_enabled():
>>>>>>> 32af6316
            logger.debug("FSDP::root_post_backward")
        with torch.profiler.record_function("FSDP::root_post_backward_callback"):
            for state in self._state_ctx.all_states:
                fsdp_param_group = state._fsdp_param_group
                if fsdp_param_group and (
                    fsdp_param_group.is_unsharded
                    or not fsdp_param_group.unshard_in_backward
                ):
                    # Run post-backward in case forward inputs did not require
                    # gradient so the autograd backward did not run
                    fsdp_param_group.post_backward()
                state._training_state = TrainingState.IDLE
                if fsdp_param_group:
                    fsdp_param_group._training_state = TrainingState.IDLE
                if self._state_ctx.is_last_backward:
                    state._finalize_backward()
            if self._state_ctx.is_last_backward:
                self._comm_ctx.post_forward_order.clear()
                if self._comm_ctx.reduce_scatter_state is not None:
                    self._device_handle.current_stream().wait_event(
                        self._comm_ctx.reduce_scatter_state.event
                    )
                    self._comm_ctx.reduce_scatter_state = None
            self._state_ctx.post_backward_final_callback_queued = False

    def _finalize_backward(self) -> None:
        if self._modules_to_run_forward:
            msg = (
                f"{len(self._modules_to_run_forward)} of the {len(self._modules)} "
                f"modules passed to fully_shard did not run forward before backward, "
                "which is error-prone since FSDP post-forward/pre-backward logic "
                "will not run for these modules. We recommend passing only modules "
                "that run forward together. Modules that did not run forward: "
                f"{list(self._modules_to_run_forward)}"
            )
            warning_once(logger, msg, stacklevel=2)
            # Clear since we want the next forward to run
            self._modules_to_run_forward.clear()
        if self._fsdp_param_group:
            self._fsdp_param_group.finalize_backward()

    def _register_pre_backward_hook(self, output: Any) -> Any:
        if not torch.is_grad_enabled():
            return output
        flat_outputs, _ = tree_flatten(output)
        for t in flat_outputs:
            if torch.is_tensor(t) and t.requires_grad:
                t.register_hook(self._pre_backward)
        return output

    def _register_root_post_backward_final_callback(self):
        if self._state_ctx.post_backward_final_callback_queued:
            return
        self._state_ctx.post_backward_final_callback_queued = True
        Variable._execution_engine.queue_callback(
            self._root_post_backward_final_callback
        )


def _get_module_fsdp_state(module: nn.Module) -> Optional[FSDPState]:
    state = _get_module_state(module)
    if isinstance(state, FSDPState):
        return state
    return None


def _register_group_forward_hooks(
    modules: Sequence[nn.Module],
    pre_hook: Callable,
    post_hook: Callable,
    modules_to_run: Set[nn.Module],
):
    """
    Registers group forward pre and post-hooks. The pre-hook runs upon the
    first module pre-forward, and the post-hook runs upon the last. If at least
    one module does not run forward, then the post-hook does not run.
    """
    modules_set = set(modules)

    @disable_if_config_true
    @functools.wraps(pre_hook)
    def wrapped_pre_hook(*args: Any, **kwargs: Any):
        if len(modules_to_run) == 0:  # first to run
            modules_to_run.update(modules_set)
            return pre_hook(*args, **kwargs)

    @disable_if_config_true
    def get_wrapped_post_hook(module: nn.Module):
        @functools.wraps(post_hook)
        def wrapped_post_hook(*args: Any, **kwargs: Any):
            modules_to_run.discard(module)
            if len(modules_to_run) == 0:
                return post_hook(*args, **kwargs)

        return wrapped_post_hook

    pre_handles = [
        module.register_forward_pre_hook(
            wrapped_pre_hook, prepend=True, with_kwargs=True
        )
        for module in modules
    ]
    post_handles = [
        module.register_forward_hook(
            get_wrapped_post_hook(module), prepend=False, always_call=True
        )
        for module in modules
    ]
    return _MultiHandle(tuple(pre_handles + post_handles))<|MERGE_RESOLUTION|>--- conflicted
+++ resolved
@@ -118,11 +118,7 @@
         self._lazy_init()
         if self._state_ctx.iter_forward_root is not None:
             return args, kwargs
-<<<<<<< HEAD
-        if not ca.enabled():
-=======
         if not compiled_autograd_enabled():
->>>>>>> 32af6316
             logger.debug("FSDP::root_pre_forward")
         self._state_ctx.iter_forward_root = self
         with torch.profiler.record_function("FSDP::root_pre_forward"):
@@ -280,11 +276,7 @@
         return grad
 
     def _root_post_backward_final_callback(self) -> None:
-<<<<<<< HEAD
-        if not ca.enabled():
-=======
         if not compiled_autograd_enabled():
->>>>>>> 32af6316
             logger.debug("FSDP::root_post_backward")
         with torch.profiler.record_function("FSDP::root_post_backward_callback"):
             for state in self._state_ctx.all_states:
