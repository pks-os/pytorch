--- conflicted
+++ resolved
@@ -78,11 +78,7 @@
 
     def get_all_gather_streams(
         self, async_op: bool, training_state: TrainingState
-<<<<<<< HEAD
-    ) -> Tuple[torch.cuda.Stream, torch.cuda.Stream]:
-=======
     ) -> Tuple[torch.Stream, torch.Stream]:
->>>>>>> 9b2e453e
         if not async_op and training_state in (
             TrainingState.FORWARD,
             TrainingState.PRE_BACKWARD,
