# mypy: allow-untyped-defs
# Copyright (c) Meta Platforms, Inc. and affiliates
import logging
import math
import threading
from functools import reduce
from itertools import chain
from typing import Dict, List, Optional, Tuple, TYPE_CHECKING, Union

import torch
from torch.distributed import is_available
from torch.utils._typing_utils import not_none


__all__ = ["init_device_mesh", "DeviceMesh"]


if not is_available():
    import sys

    # We need to create the stubs when distributed is not available.
    # Otherwise, we would fail the doc tests (```./.ci/pytorch/docs-test.sh```),
    # since it would try to import ``torch.distributed.device_mesh`` or
    # ``torch.distributed.init_device_mesh`` but cannot find them.

    class _DeviceMeshStub:
        pass

    def _init_device_mesh_stub():
        pass

    sys.modules["torch.distributed.device_mesh"].DeviceMesh = _DeviceMeshStub  # type: ignore[attr-defined]
    sys.modules[
        "torch.distributed.device_mesh"
    ].init_device_mesh = _init_device_mesh_stub  # type: ignore[attr-defined]


else:
    from torch.distributed.distributed_c10d import (
        _find_pg_by_ranks_and_tag,
        _get_default_group,
        _get_group_tag,
        get_backend,
        get_process_group_ranks,
        get_rank,
        get_world_size,
        init_process_group,
        is_initialized,
        new_group,
        ProcessGroup,
    )

    logger = logging.getLogger(__name__)

    # only import numpy typing when type checking
    if TYPE_CHECKING:
        try:
            from numpy.typing import ArrayLike
        except ImportError:
            logger.warning(
                "DeviceMesh requires numpy >= 1.21 to be installed for type checking"
            )

    class _MeshEnv(threading.local):
        def __init__(self) -> None:
            self.mesh_stack: List[DeviceMesh] = []
            self.child_to_root_mapping: Dict[DeviceMesh, DeviceMesh] = {}
            self.mesh_dim_group_options: Dict[
                int, Tuple[str, Optional[ProcessGroup.Options]]
            ] = {}
            self.root_to_flatten_mapping: Dict[DeviceMesh, Dict[str, DeviceMesh]] = {}

        def get_current_mesh(self) -> "DeviceMesh":
            if len(self.mesh_stack) == 0:
                raise RuntimeError("No device mesh is currently active!")
            return self.mesh_stack[-1]

        def create_sub_mesh(
            self,
            device_mesh: "DeviceMesh",
            submesh_dim_names: Tuple[str, ...],
            submesh_dims: List[Tuple[int, ...]],
        ) -> "DeviceMesh":
            # Get the submesh dim size from the submesh_dims.
            # For example, if we have a 3D mesh with mesh_shape (2, 2, 2) mesh_dim_names ("dp", "cp", "tp") and we want
            # to slice out mesh["dp_cp"], then submesh_dims = [(0, 1), (2,)] and submesh_dim_size = [2 * 2, 2] = [4, 2].
            # If we want to slice out mesh["dp", "cp"], then submesh_dims = [(0,), (1,)] and submesh_dim_size = [2, 2].
            slice_dim_size = [
                reduce(
                    lambda x, y: device_mesh.mesh.size(x) * device_mesh.mesh.size(y),
                    mesh_dim,
                )
                if len(mesh_dim) > 1
                else device_mesh.mesh.size(mesh_dim[0])
                for mesh_dim in submesh_dims
            ]

            mesh_tensor = device_mesh.mesh
            # slice_dim_idx could be differnt from submesh_dims, as we may need to flatten out some dims.
            slice_dim_idx = []
            slice_dim_group_info = []
            # keep track of the number of dims that have been flattened so we can get the correct slice_dim_idx in the
            # flattened mesh tensor.
            num_dims_flatten = 0
            for mesh_dim_indices, mesh_dim_name in zip(submesh_dims, submesh_dim_names):
                # Currently, this only allows slicing out a contiguous flattened dim.
                # TODO: we need to handle reconstructing a non-contiguous flattened dim.
                if len(mesh_dim_indices) > 1:
                    # We need to move the start_dim and end_dim to the left if some dims are already flattened.
                    mesh_tensor = mesh_tensor.flatten(
                        start_dim=mesh_dim_indices[0] - num_dims_flatten,
                        end_dim=mesh_dim_indices[-1] - num_dims_flatten,
                    )
                    # If some dims are already flattened, we need to adjust the slice_dim_idx accordingly.
                    # For example, if the submesh_dims = [(0, 1), (2,), (3, 4)] with 0-1 flattened and 3-4 flattened,
                    # then the final slice_dim_idx should be [0, 1, 2].
                    slice_dim_idx.append(mesh_dim_indices[0] - num_dims_flatten)
                    num_dims_flatten += len(mesh_dim_indices) - 1
                    slice_dim_group_info.append(
                        self.root_to_flatten_mapping[device_mesh][
                            mesh_dim_name
                        ]._dim_group_infos[0]
                    )
                else:
                    slice_dim_idx.append(mesh_dim_indices[0] - num_dims_flatten)
                    slice_dim_group_info.append(
                        device_mesh._dim_group_infos[mesh_dim_indices[0]]
                    )

            # mesh_tensor has already been flattened if needed. So mesh_tensor.ndim <= device_mesh.mesh.ndim now.
            mesh_dims_remained_idx = list(range(mesh_tensor.ndim))
            for idx in slice_dim_idx:
                mesh_dims_remained_idx.remove(idx)

            # pg_ranks_by_dim is the size of [number of local ranks of the outermost submesh dimension, *slice_dim_idx]
            # This means on each local rank of the outermost slice mesh dim, we have a tensor of submesh size with
            # the pg ranks of the submesh. From this, we can extract the submesh mesh tensor contains the current rank.
            pg_ranks_by_dim = mesh_tensor.permute(
                *mesh_dims_remained_idx, *slice_dim_idx
            ).reshape(-1, *slice_dim_size)

            cur_rank = device_mesh.get_rank()
            for mesh_nd in pg_ranks_by_dim:
                submesh = DeviceMesh(
                    device_mesh.device_type,
                    mesh_nd,
                    mesh_dim_names=submesh_dim_names,
                    _init_backend=False,
                )
                if cur_rank in mesh_nd:
                    res_submesh = submesh

            res_submesh._dim_group_infos = slice_dim_group_info  # type: ignore[possibly-undefined]
            self.child_to_root_mapping[res_submesh] = device_mesh

            return res_submesh

        def create_flatten_mesh(
            self, device_mesh: "DeviceMesh", mesh_dim_name: Optional[str] = None
        ) -> "DeviceMesh":
            root_mesh = _mesh_resources.get_root_mesh(device_mesh)

            flatten_dims_in_root = [
                not_none(root_mesh.mesh_dim_names).index(flattened_mesh_dim_name)
                for flattened_mesh_dim_name in not_none(device_mesh.mesh_dim_names)
            ]
<<<<<<< HEAD
            flatten_mesh_dim_names = "_".join(
                [
                    not_none(root_mesh.mesh_dim_names)[dim]
                    for dim in flatten_dims_in_root
                ]
=======

            if not mesh_dim_name:
                mesh_dim_name = "_".join(
                    [
                        not_none(root_mesh.mesh_dim_names)[dim]
                        for dim in flatten_dims_in_root
                    ]
                )

            # Check whether the mesh_dim_name for flattened mesh is valid.
            self.flatten_name_to_root_dims.setdefault(root_mesh, {})
            invalid_dim_names = chain(
                *list(not_none(root_mesh.mesh_dim_names)),
                *self.flatten_name_to_root_dims[root_mesh].keys(),
>>>>>>> 416a7894
            )
            if mesh_dim_name in invalid_dim_names:
                raise RuntimeError(
                    f"{mesh_dim_name} already exists for submesh of the {root_mesh}. ",
                    f"The mesh_dim_names of submesh and flattened mesh are {invalid_dim_names}. "
                    f"Please specify another valid mesh_dim_name.",
                )

            # Quick return if the flatten mesh has been created before.
            # TODO: If we decide to restrict flatten initialization once, we should remove
            # this check and throw an error if the flatten mesh is already created before.
            if (
                root_mesh in self.root_to_flatten_mapping
<<<<<<< HEAD
                and flatten_mesh_dim_names in self.root_to_flatten_mapping[root_mesh]
            ):
                return self.root_to_flatten_mapping[root_mesh][flatten_mesh_dim_names]
=======
                and mesh_dim_name in self.root_to_flatten_mapping[root_mesh]
            ):
                return self.root_to_flatten_mapping[root_mesh][mesh_dim_name]
>>>>>>> 416a7894

            flattened_mesh_dim_size = math.prod(device_mesh.mesh.size())

            remained_dims_in_root = list(range(root_mesh.mesh.ndim))
            for flatten_dim_in_root in flatten_dims_in_root:
                remained_dims_in_root.remove(flatten_dim_in_root)

            pg_ranks_by_dim = root_mesh.mesh.permute(
                *remained_dims_in_root, *flatten_dims_in_root
            ).reshape(-1, flattened_mesh_dim_size)

            cur_rank = root_mesh.get_rank()
            for mesh_nd in pg_ranks_by_dim:
                # need to init backend here since the flattened pg doesn't exist in root mesh.
                flattened_mesh = DeviceMesh(
                    root_mesh.device_type,
                    mesh_nd,
<<<<<<< HEAD
                    mesh_dim_names=(flatten_mesh_dim_names,),
=======
                    mesh_dim_names=(mesh_dim_name,),
>>>>>>> 416a7894
                )
                if cur_rank in mesh_nd:
                    res_flattened_mesh = flattened_mesh
            self.child_to_root_mapping[res_flattened_mesh] = root_mesh  # type: ignore[possibly-undefined]
<<<<<<< HEAD
            self.root_to_flatten_mapping.setdefault(root_mesh, {})[flatten_mesh_dim_names] = res_flattened_mesh  # type: ignore[possibly-undefined]
=======
            self.root_to_flatten_mapping.setdefault(root_mesh, {})[mesh_dim_name] = res_flattened_mesh  # type: ignore[possibly-undefined]
            self.flatten_name_to_root_dims[root_mesh][mesh_dim_name] = tuple(flatten_dims_in_root)  # type: ignore[possibly-undefined]
>>>>>>> 416a7894

            return res_flattened_mesh

        def get_root_mesh(self, device_mesh: "DeviceMesh") -> "DeviceMesh":
            # If a mesh could not be found in the child_to_root_mapping, it is a root mesh itself.
            # A root mesh is not created through slicing.
            # We considers the root mesh of a root mesh is itself.
            root_mesh = self.child_to_root_mapping.get(device_mesh, None)
            return device_mesh if not root_mesh else root_mesh

        def get_root_mesh_dim(self, device_mesh: "DeviceMesh") -> Optional[int]:
            """
            Returns the index of the mesh dim in the root mesh.
            The device_mesh passed in needs to be sliced out from the root mesh
            or submesh of the root mesh.
            """
            root_mesh = self.get_root_mesh(device_mesh)
            child_mesh_dim_names = device_mesh.mesh_dim_names
            if root_mesh and child_mesh_dim_names:
                assert (
                    len(child_mesh_dim_names) == 1
                ), "The submesh can only be a 1D mesh."
                child_mesh_dim_name = child_mesh_dim_names[0]
                return self.get_mesh_dim_by_name(root_mesh, child_mesh_dim_name)
            return None

        @staticmethod
        def num_devices_per_host(device_type: str) -> int:
            return _get_device_handle(device_type).device_count()

        @staticmethod
        def num_hosts(device_type: str) -> int:
            # ProcessGroup can't tell us this info so we have to infer it, assume
            # homogeneous hardware for now
            return get_world_size() // _MeshEnv.num_devices_per_host(device_type)

        def get_mesh_dim_by_name(
            self, device_mesh: "DeviceMesh", mesh_dim_name: str
        ) -> int:
            if (
                device_mesh.mesh_dim_names is None
                or len(device_mesh.mesh_dim_names) == 0
            ):
                raise KeyError(
                    "No `mesh_dim_names` found.",
                )
            if mesh_dim_name not in device_mesh.mesh_dim_names:
                raise KeyError(
                    f"Mesh dimension '{mesh_dim_name}' does not exist.",
                    f"Available mesh dimensions are: mesh_dim_names={device_mesh.mesh_dim_names}",
                )
            return not_none(device_mesh.mesh_dim_names.index(mesh_dim_name))

        def _set_mesh_dim_group_options(
            self,
            dim: int,
            backend: str,
            pg_options: Optional[ProcessGroup.Options] = None,
        ) -> None:
            self.mesh_dim_group_options[dim] = (backend, pg_options)

        def _get_slice_mesh_dims(
            self, device_mesh, mesh_dim_names
        ) -> List[Tuple[int, ...]]:
            """
            Validate whether the mesh_dim_names is valid for slicing the given device_mesh.
            If valid, return dim indexes of the slice mesh in the device mesh.
            """
            if device_mesh != self.get_root_mesh(device_mesh):
                raise RuntimeError("Cannot create a submesh from a submesh.")

            # The slice mesh_dim_names should consist either the device_mesh's mesh_dim_names
            # or its flattened mesh's mesh_dim_names.
            self.flatten_name_to_root_dims.setdefault(device_mesh, {})
            flatten_name_to_root_dims = self.flatten_name_to_root_dims[device_mesh]
            valid_mesh_dim_names = [
                *device_mesh.mesh_dim_names,
                *flatten_name_to_root_dims,
            ]

            if not all(
                mesh_dim_name in valid_mesh_dim_names
                for mesh_dim_name in mesh_dim_names
            ):
                raise KeyError(
                    f"Invalid mesh_dim_names {mesh_dim_names} specified. "
                    f"Valid mesh_dim_names are {valid_mesh_dim_names}."
                )

            # Validate the order of the slice mesh dim indices.
            # This needs to be in ascending order.
            curr_idx = -1
            slice_mesh_dims = []
            for mesh_dim_name in mesh_dim_names:
                if mesh_dim_name in flatten_name_to_root_dims:
                    mesh_indices = flatten_name_to_root_dims[mesh_dim_name]
                    # TODO: this doesn't allow non-contiguous slicing with flatten dim yet. next_idx
                    # should be mesh_indices[0] once we support non-contiguous slicing with flatten dim.
                    next_idx = mesh_indices[-1]
                    slice_mesh_dims.append(mesh_indices)
                else:
                    next_idx = device_mesh.mesh_dim_names.index(mesh_dim_name)
                    slice_mesh_dims.append((next_idx,))
                if next_idx <= curr_idx:
                    raise KeyError(
                        f"Invalid mesh_dim_names {mesh_dim_names} specified. ",
                        f"Found mesh dim indices to slice: {slice_mesh_dims}. ",
                        "Mesh dim indices should be in ascending order.",
                    )
                curr_idx = next_idx

            return slice_mesh_dims

        def _get_all_submeshes(
            self, device_mesh: "DeviceMesh", mesh_dim_name: str
        ) -> List["DeviceMesh"]:
            """
            Return all the submeshes of a given mesh dimension of the device mesh.
            """
            mesh_dim = self.get_mesh_dim_by_name(device_mesh, mesh_dim_name)
            pg_ranks_by_dim = device_mesh.mesh.swapdims(-1, mesh_dim).reshape(
                -1, device_mesh.mesh.size(mesh_dim)
            )

            cur_rank = device_mesh.get_rank()
            res_submeshes = []
            for mesh_1d in pg_ranks_by_dim:
                submesh = DeviceMesh(
                    device_mesh.device_type,
                    mesh_1d,
                    mesh_dim_names=(mesh_dim_name,),
                    _init_backend=False,
                )
                submesh._dim_group_infos = (
                    [device_mesh._dim_group_infos[mesh_dim]]
                    if cur_rank in mesh_1d
                    else []
                )
                res_submeshes.append(submesh)

            return res_submeshes

    _mesh_resources: _MeshEnv = _MeshEnv()

    def _get_device_handle(device_type: str = "cuda"):
        """
        Get the module corresponding to the device_type which is cuda or cuda-like device.
        For example, when the device_type is cuda, the module `torch.cuda` is returned.
        Return None when there is no corresponding module for device_type, otherwise
        return the corresponding module.
        """
        return getattr(torch, device_type, None)

    class DeviceMesh:
        """
        DeviceMesh represents a mesh of devices, where layout of devices could be
        represented as a n-d dimension array, and each value of the n-d dimensional
        array is the global id of the default process group ranks.

        DeviceMesh could be used to describe the layout of devices across the cluster,
        and serves as a proxy for communication among the device lists within the cluster.

        DeviceMesh can be used as a context manager.

        .. note::
            DeviceMesh follows SPMD programming model, which means the same PyTorch Python program
            is running on all processes/ranks in the cluster. Therefore, users need to make sure the
            `mesh` array (which describes the layout of devices) should be identical across all ranks.
            Inconsistent `mesh` will lead to silent hang.

        Args:
            device_type (str): The device type of the mesh. Currently supports: "cpu", "cuda/cuda-like".
            mesh (ndarray): A multi-dimensional array or an integer tensor describing the layout
                of devices, where the IDs are global IDs of the default process group.

        Returns:
            DeviceMesh: A :class:`DeviceMesh` object representing the device layout.

        The following program runs on each process/rank in an SPMD manner. In this example, we have 2
        hosts with 4 GPUs each.
        A reduction over the first dimension of mesh will reduce across
        columns (0, 4), .. and (3, 7), a reduction over the second dimension
        of mesh reduces across rows (0, 1, 2, 3) and (4, 5, 6, 7).

        Example::
            >>> # xdoctest: +SKIP("no rank")
            >>> from torch.distributed.device_mesh import DeviceMesh
            >>>
            >>> # Initialize device mesh as (2, 4) to represent the topology
            >>> # of cross-host(dim 0), and within-host (dim 1).
            >>> mesh = DeviceMesh(device_type="cuda", mesh=[[0, 1, 2, 3],[4, 5, 6, 7]])
        """

        device_type: str
        mesh: torch.Tensor
        mesh_dim_names: Optional[Tuple[str, ...]]

        def __init__(
            self,
            device_type: str,
            mesh: Union[torch.Tensor, "ArrayLike"],
            *,
            mesh_dim_names: Optional[Tuple[str, ...]] = None,
            _init_backend: bool = True,
        ) -> None:
            self.device_type = device_type
            if isinstance(mesh, torch.Tensor) and mesh.device.type != "cpu":
                raise ValueError(f"`mesh` must be a CPU tensor, got {mesh}")
            self.mesh = (
                mesh.detach().to(dtype=torch.int)
                if isinstance(mesh, torch.Tensor)
                else torch.tensor(mesh, device="cpu", dtype=torch.int)
            )
            self.mesh_dim_names = tuple(mesh_dim_names) if mesh_dim_names else None

            # private field to pre-generate DeviceMesh's hash
            self._flatten_mesh_list = tuple(self.mesh.flatten().tolist())
            self._thread_id = None

            # Skip process group initialization if xla device or init backend is False
            # TODO(yeounoh) implement DeviceMesh backend and register XLA backend.
            if device_type != "xla":
                # always try to create default (world) pg, even if it is not initialized
                # already. The world pg is used for device mesh identity (rank) on each
                # process (we need to know if the current global rank is in the mesh or not).
                if _init_backend:
                    self._get_or_create_default_group()
                    self._init_process_groups()

                if is_initialized() and get_backend() == "threaded":
                    self._thread_id = threading.get_ident()

                # calculate the coordinates of the current global rank on the mesh
                rank_coords = (self.mesh == get_rank()).nonzero()
                assert rank_coords.size(0) in (0, 1)
                self._coordinate_on_dim: Optional[List[int]] = (
                    rank_coords[0].tolist() if rank_coords.size(0) > 0 else None
                )

        def _get_or_create_default_group(self):
            default_initialized = is_initialized()
            if not default_initialized:
                init_process_group()

            world_size = get_world_size()
            if self.mesh.numel() > world_size:
                raise RuntimeError(
                    f"Mesh should not be bigger than default world size, but found {self.mesh.numel()} ranks!"
                )

            device_handle = _get_device_handle(self.device_type)
            # TODO: if user want to pass pg_options, offer a way to do it
            if not default_initialized and device_handle:
                # automatically set the current cuda/cuda-like device base on num of gpu devices available in each host
                # NOTE: This device selection would only work for homogeneous hardware.
                num_devices_per_host = device_handle.device_count()
                if (
                    world_size > num_devices_per_host
                    and world_size % num_devices_per_host != 0
                ):
                    raise RuntimeError(
                        f"DeviceMesh only support homogeneous hardware, but found "
                        f"{world_size} ranks and {num_devices_per_host} {self.device_type} devices!"
                    )
                device_handle.set_device(get_rank() % num_devices_per_host)

            return _get_default_group()

        def _init_process_groups(self):
            # tag/ranks/group_name associated with each mesh dimension, each
            # mesh dimension should have one sub-group per rank
            #
            # TODO(yifu): remove tag and ranks once we fully migrate to native
            # functional collectives. See details in:
            # https://github.com/pytorch/pytorch/issues/93173#issuecomment-1907095208
            dim_group_infos: List[Tuple[str, List[int], str]] = []

            if self.mesh.ndim == 1 and self.mesh.numel() == get_world_size():
                # Append the default pg to the first dim groups only if the default pg is compatible with `self.device_type`.
                # Otherwise, create new pg.
                default_group = _get_default_group()
                ranks = list(range(get_world_size()))
                dim_group = (
                    new_group(backend="cpu:gloo,cuda:nccl", ranks=ranks)
                    if torch.cuda.is_available()
                    and get_backend(default_group) == "gloo"
                    else default_group
                )
                dim_group_infos.append(
                    (
                        _get_group_tag(dim_group),
                        ranks,
                        dim_group.group_name,
                    )
                )
            else:
                # create sub pgs base on the mesh argument specified
                for dim in range(self.mesh.ndim):
                    # swap the current dim to the last dim
                    # then reshape to flatten out other dims
                    pg_ranks_by_dim = self.mesh.swapdims(-1, dim).reshape(
                        -1, self.mesh.size(dim)
                    )
                    # multi-dim mesh, create subgroups by looping over the pg_ranks
                    # for each dim and append the groups
                    for dim_mesh in pg_ranks_by_dim:
                        subgroup_ranks = dim_mesh.tolist()

                        # Respect dim group options specified via _MeshEnv.set_dim_group_options().
                        # Inherit from the parent group if no options are specified for the group.
                        if dim in _mesh_resources.mesh_dim_group_options:
                            (
                                backend,
                                pg_options,
                            ) = _mesh_resources.mesh_dim_group_options[dim]
                        else:
                            backend, pg_options = None, None

                        # We temporarily revert the re-use subgroup, since it breaks two internal tests.
                        # Temporarily reverting to resolve test timeout while root-causing.
                        # TODO: Add two tests to cover internal tests scenarios and re-enable reuse subgroup if exists.
                        dim_group = new_group(
                            ranks=subgroup_ranks,
                            backend=backend,
                            pg_options=pg_options,
                        )

                        # only add to dim_groups if the current rank in the subgroup
                        if self.get_rank() in subgroup_ranks:
                            if len(dim_group_infos) > dim:
                                raise RuntimeError(
                                    f"Each device mesh dimension should get only one process group, but got {self.get_rank()} "
                                    f"in {subgroup_ranks}!"
                                )
                            dim_group_infos.append(
                                (
                                    _get_group_tag(not_none(dim_group)),
                                    subgroup_ranks,
                                    dim_group.group_name,
                                )
                            )
            self._dim_group_infos = dim_group_infos

        def __enter__(self) -> "DeviceMesh":
            # set this mesh as the current mesh in mesh env
            _mesh_resources.mesh_stack.append(self)
            return self

        # pyre-fixme[2]: Parameter must be annotated.
        def __exit__(self, exc_type, exc_value, exc_traceback) -> None:
            # pop this mesh from mesh env
            _mesh_resources.mesh_stack.pop()

        def __repr__(self) -> str:
            device_mesh_repr = (
                f"DeviceMesh('{self.device_type}', {self.mesh.tolist()})"
                if not self.mesh_dim_names
                else f"DeviceMesh('{self.device_type}', {self.mesh.tolist()}, mesh_dim_names={self.mesh_dim_names})"
            )
            return device_mesh_repr

        def __hash__(self):
            # lazily compute hash
            self._hash = getattr(self, "_hash", None)
            if not self._hash:
                self._hash = hash(
                    (
                        self._flatten_mesh_list,
                        self.mesh.shape,
                        self.device_type,
                        self.mesh_dim_names,
                        self._thread_id,
                    )
                )
            return self._hash

        def __eq__(self, other: object) -> bool:
            if not isinstance(other, DeviceMesh):
                return False
            if id(self) == id(other):
                return True
            else:
                return (
                    self._flatten_mesh_list == other._flatten_mesh_list
                    and self.mesh.shape == other.mesh.shape
                    and self.device_type == other.device_type
                    and self.mesh_dim_names == other.mesh_dim_names
                    and self._thread_id == other._thread_id
                )

        def __getitem__(
            self, mesh_dim_names: Union[str, Tuple[str, ...]]
        ) -> "DeviceMesh":
            """
            Slice the current DeviceMesh based on the mesh_dim_names given to create a submesh.
            The submesh created consists of the dimensions and the communicators indicated by
            ``mesh_dim_names``

            Args:
                mesh_dim_names (Union[str, Tuple[str]]): the name or the tuple of names of the
                mesh dimension of the DeviceMesh to create the submesh for.
            Returns:
                A :class:`DeviceMesh` object

            The following program runs on each process/rank in an SPMD manner in a world size of 8.
            In the first example:
                Calling mesh_2d["tp"] on rank 0, 1, 2, 3 returns a 1D submesh of DeviceMesh:([0, 1, 2, 3]).
                Calling mesh_2d["tp"] on rank 4, 5, 6, 7 returns a 1D submesh of  DeviceMesh:([4, 5, 6, 7]).
                Calling mesh_2d["dp"] on rank 0, 4 returns a 1D submesh of  DeviceMesh:([0, 4]).
                Calling mesh_2d["dp"] on rank 1, 5 returns a 1D submesh of  DeviceMesh:([1, 5]).
                Calling mesh_2d["dp"] on rank 2, 6 returns a 1D submesh of  DeviceMesh:([2, 6]).
                Calling mesh_2d["dp"] on rank 3, 7 returns a 1D submesh of  DeviceMesh:([3, 7]).

            In the second example:
                Calling mesh_3d["dp", "cp"] on rank 0, 1, 4, 5 returns a 2D submesh of DeviceMesh:([[0, 1], [4, 5]]).
                Calling mesh_3d["dp", "cp"] on rank 2, 3, 6, 7 returns a 2D submesh of DeviceMesh:([[2, 3], [6, 7]]).
                Calling mesh_3d["cp", "dp"] on rank 0, 1, 4, 5 returns a 2D submesh of DeviceMesh:([[0, 4], [1, 5]]).
                Calling mesh_3d["cp", "dp"] on rank 2, 3, 6, 7 returns a 2D submesh of DeviceMesh:([[2, 6], [3, 7]]).

            Example::
                >>> # xdoctest: +SKIP("no rank")
                >>> from torch.distributed.device_mesh import DeviceMesh
                >>>
                >>> # Initialize a 2D device mesh as (2, 4) to represent the topology
                >>> # of cross-host(dim 0), and within-host (dim 1).
                >>> mesh_2d = init_device_mesh(device_type="cuda", (2,4), mesh_dim_names=("dp", "tp"))
                >>> tp_mesh = mesh_2d["tp"]
                >>> dp_mesh = mesh_2d["dp"]
                >>>
                >>> # Initialize a 3D mesh.
                >>> mesh_3d = init_device_mesh(device_type="cuda", (2,2,2), mesh_dim_names=("dp", "pp", "cp"))
                >>> # The order of the mesh_dim_names provided deteremines the order of dimensions in the submesh.
                >>> dp_cp_mesh = mesh_3d["dp", "cp"]
                >>> cp_dp_mesh = mesh_3d["cp", "dp"]
            """
            if not self.mesh_dim_names:
                raise RuntimeError("Cannot slice a DeviceMesh without mesh_dim_names!")

            mesh_dim_names = (
                (mesh_dim_names,) if isinstance(mesh_dim_names, str) else mesh_dim_names
            )

            if mesh_dim_names == self.mesh_dim_names:
                return self
            else:
                slice_mesh_dims = _mesh_resources._get_slice_mesh_dims(
                    self, mesh_dim_names
                )
                submesh = _mesh_resources.create_sub_mesh(
                    self, mesh_dim_names, slice_mesh_dims
                )
                return submesh

        def get_group(self, mesh_dim: Optional[Union[int, str]] = None) -> ProcessGroup:
            """
            Returns the single ProcessGroup specified by mesh_dim, or, if mesh_dim is not specified and the
            DeviceMesh is 1-dimensional, returns the only ProcessGroup in the mesh.

            Args:
                mesh_dim (str/int, optional): it can be the name of the mesh dimension or the index
                of the mesh dimension. Default is None.

            Returns:
                A :class:`ProcessGroup` object.
            """
            if not hasattr(self, "_dim_group_infos"):
                raise RuntimeError("DeviceMesh process groups not initialized!")

            if self.mesh.ndim > 1 and mesh_dim is None:
                raise RuntimeError(
                    f"Found the DeviceMesh have {self.mesh.ndim} dimensions",
                    "Optional kwarg `mesh_dim` needs to be specified when device_mesh.ndim > 1.",
                    "If you want to get the list of all the ProcessGroups in the DeviceMesh,"
                    "please use `get_all_groups()` instead.",
                )

            # Quick return if the current device_mesh is a 1D mesh.
            if self.mesh.ndim == 1 and mesh_dim is None:
                return not_none(
                    _find_pg_by_ranks_and_tag(*self._dim_group_infos[0][:2])  # type: ignore[index]
                )

            root_mesh = _mesh_resources.get_root_mesh(self)
            root_to_flatten_mapping = _mesh_resources.root_to_flatten_mapping.get(
                root_mesh, None
            )
            if root_to_flatten_mapping and mesh_dim in root_to_flatten_mapping.keys():
                dim_group_infos = root_to_flatten_mapping[mesh_dim]._dim_group_infos[0][:2]  # type: ignore[index]
                return not_none(_find_pg_by_ranks_and_tag(*dim_group_infos))
            else:
                mesh_dim = (
                    _mesh_resources.get_mesh_dim_by_name(self, mesh_dim)
                    if isinstance(mesh_dim, str)
                    else mesh_dim
                )
                return not_none(
                    _find_pg_by_ranks_and_tag(*self._dim_group_infos[mesh_dim][:2])  # type: ignore[index]
                )

        def get_all_groups(self) -> List[ProcessGroup]:
            """
            Returns a list of ProcessGroups for all mesh dimensions.

            Returns:
                A list of :class:`ProcessGroup` object.
            """
            return [self.get_group(i) for i in range(self.mesh.ndim)]

        @staticmethod
        def from_group(
            group: Union[ProcessGroup, List[ProcessGroup]],
            device_type: str,
            mesh: Optional[Union[torch.Tensor, "ArrayLike"]] = None,
            *,
            mesh_dim_names: Optional[Tuple[str, ...]] = None,
        ) -> "DeviceMesh":
            """
            Constructs a :class:`DeviceMesh` with ``device_type`` from an
            existing :class:`ProcessGroup`.

            The constructed device mesh has number of dimensions equal to the
            number of groups passed. If more than one group is passed, then the
            ``mesh`` argument is required.
            """
            if isinstance(group, ProcessGroup):
                group_ranks = get_process_group_ranks(group)
                if (
                    isinstance(mesh, torch.Tensor) and mesh.tolist() != group_ranks
                ) or (mesh is not None and mesh != group_ranks):
                    raise ValueError(
                        f"Invalid mesh {str(mesh)} for ProcessGroup with ranks {group_ranks}"
                    )
                mesh = torch.tensor(group_ranks, device="cpu", dtype=torch.int)
                device_mesh = DeviceMesh(
                    device_type,
                    mesh,
                    mesh_dim_names=mesh_dim_names,
                    _init_backend=False,
                )
                device_mesh._dim_group_infos = [
                    (_get_group_tag(group), group_ranks, group.group_name)
                ]
                return device_mesh
            groups = list(group)
            if len(groups) == 0:
                raise ValueError("Expects at least one ProcessGroup to be passed")
            if mesh is None:
                raise ValueError("Must pass mesh if passing multiple ProcessGroups")
            mesh = (
                mesh.detach().to(dtype=torch.int, device="cpu")
                if isinstance(mesh, torch.Tensor)
                else torch.tensor(mesh, device="cpu", dtype=torch.int)
            )
            if mesh.ndim != len(groups):
                raise ValueError(
                    "Expects mesh with ndim equal to number of ProcessGroups but got "
                    f"mesh {mesh.tolist()} and {len(groups)} ProcessGroups"
                )
            device_mesh = DeviceMesh(
                device_type, mesh, mesh_dim_names=mesh_dim_names, _init_backend=False
            )
            device_mesh._dim_group_infos = [
                (
                    _get_group_tag(group),
                    get_process_group_ranks(group),
                    group.group_name,
                )
                for group in groups
            ]
            return device_mesh

        def size(self, mesh_dim: Optional[int] = None) -> int:
            return self.mesh.numel() if mesh_dim is None else self.mesh.size(mesh_dim)

        @property
        def ndim(self) -> int:
            return self.mesh.ndim

        @property
        def shape(self) -> Tuple[int, ...]:
            return tuple(self.mesh.shape)

        def get_rank(self) -> int:
            """
            Returns the current global rank.
            """
            return get_rank()

        def get_local_rank(self, mesh_dim: Optional[Union[int, str]] = None) -> int:
            """
            Returns the local rank of the given mesh_dim of the DeviceMesh.

            Args:
                mesh_dim (str/int, optional): it can be the name of the mesh dimension or the index
                of the mesh dimension. Default is None.

            Returns:
                An integer denotes the local rank.

            The following program runs on each process/rank in an SPMD manner. In this example, we have 2
            hosts with 4 GPUs each.
            Calling mesh_2d.get_local_rank(mesh_dim=0) on rank 0, 1, 2, 3 would return 0.
            Calling mesh_2d.get_local_rank(mesh_dim=0) on rank 4, 5, 6, 7 would return 1.
            Calling mesh_2d.get_local_rank(mesh_dim=1) on rank 0, 4 would return 0.
            Calling mesh_2d.get_local_rank(mesh_dim=1) on rank 1, 5 would return 1.
            Calling mesh_2d.get_local_rank(mesh_dim=1) on rank 2, 6 would return 2.
            Calling mesh_2d.get_local_rank(mesh_dim=1) on rank 3, 7 would return 3.

            Example::
                >>> # xdoctest: +SKIP("no rank")
                >>> from torch.distributed.device_mesh import DeviceMesh
                >>>
                >>> # Initialize device mesh as (2, 4) to represent the topology
                >>> # of cross-host(dim 0), and within-host (dim 1).
                >>> mesh = DeviceMesh(device_type="cuda", mesh=[[0, 1, 2, 3],[4, 5, 6, 7]])
            """
            if self.ndim > 1 and mesh_dim is None:
                raise RuntimeError(
                    f"Found the DeviceMesh have {self.mesh.ndim} dimensions",
                    "Optional kwarg `mesh_dim` needs to be specified when device_mesh.ndim > 1.",
                )
            elif mesh_dim is None:
                mesh_dim = 0

            mesh_dim_group = not_none(self.get_group(mesh_dim))
            assert isinstance(
                mesh_dim_group, ProcessGroup
            ), "We expect ProcessGroup before calling `get_rank`!"
            return not_none(get_rank(mesh_dim_group))

        def get_coordinate(self) -> Optional[List[int]]:
            """
            Return the relative indices of this rank relative to all
            dimensions of the mesh. If this rank is not part of the mesh, return None.
            """
            return self._coordinate_on_dim if self._coordinate_on_dim else None

        def _flatten(self, mesh_dim_name: Optional[str] = None) -> "DeviceMesh":
            """
            Returns a 1D DeviceMesh by flattening the current DeviceMesh.
<<<<<<< HEAD
=======

            If no mesh_dim_name is provided, the default is a string concatentaing the mesh_dim_names of the
            given submesh with each mesh_dim_name separated by "_". For example, if we have a 3D mesh
            DeviceMesh([[[0, 1], [2, 3]], [[4, 5], [6, 7]]], mesh_dim_names=("dp", "cp", "tp")), calling
            mesh_3d["dp", "cp"]._flatten() will create a 1D submesh DeviceMesh([0, 1, 2, 3], mesh_dim_names=("dp_cp",))
            on rank 0, 1, 2, 3 and a 1D submesh DeviceMesh([4, 5, 6, 7], mesh_dim_names=("dp_cp",)) on rank 4, 5, 6, 7.

            After the flattened dimension is created, to access the flattened dimesnion in mesh_3d, one can use the
            existing slicing method to obtain the flattened mesh through calling mesh_3d["dp_cp"].
>>>>>>> 416a7894
            """
            if not self.mesh_dim_names:
                raise RuntimeError(
                    "Cannot flatten a DeviceMesh without mesh_dim_names!"
                )

            return _mesh_resources.create_flatten_mesh(self, mesh_dim_name)

    def init_device_mesh(
        device_type: str,
        mesh_shape: Tuple[int, ...],
        *,
        mesh_dim_names: Optional[Tuple[str, ...]] = None,
    ) -> DeviceMesh:
        """
        Initializes a `DeviceMesh` based on `device_type`, `mesh_shape`, and `mesh_dim_names` parameters.

        This creates a DeviceMesh with an n-dimensional array layout, where `n` is the length of `mesh_shape`.
        If `mesh_dim_names` is provided, each dimension is labeled as `mesh_dim_names[i]`.

        .. note::
            `init_device_mesh` follows SPMD programming model, meaning the same PyTorch Python program
            runs on all processes/ranks in the cluster. Ensure `mesh_shape` (the dimensions of the nD array
            describing device layout) is identical across all ranks. Inconsistent `mesh_shape` may lead to hanging.

        .. note::
            If no process group is found, init_device_mesh will initialize distributed process group/groups
            required for distributed communications behind the scene.

        Args:
            device_type (str): The device type of the mesh. Currently supports: "cpu", "cuda/cuda-like".
                Passing in a device type with a GPU index, such as "cuda:0", is not allowed.
            mesh_shape (Tuple[int]): A tuple defining the dimensions of the multi-dimensional array
                describing the layout of devices.
            mesh_dim_names (Tuple[str], optional): A tuple of mesh dimension names to assign to each dimension
                of the multi-dimensional array describing the layout of devices. Its length must match the length
                of `mesh_shape`. Each string in `mesh_dim_names` must be unique.

        Returns:
            DeviceMesh: A :class:`DeviceMesh` object representing the device layout.

        Example::
            >>> # xdoctest: +SKIP("no rank")
            >>> from torch.distributed.device_mesh import init_device_mesh
            >>>
            >>> mesh_1d = init_device_mesh("cuda", mesh_shape=(8,))
            >>> mesh_2d = init_device_mesh("cuda", mesh_shape=(2, 8), mesh_dim_names=("dp", "tp"))

        """
        if mesh_dim_names is not None:
            if len(set(mesh_dim_names)) != len(mesh_dim_names):
                raise RuntimeError(
                    "Each mesh_dim_name must be unique.",
                    f"Found repeated mesh_dim_name in mesh_dim_names {mesh_dim_names}",
                )

            if len(mesh_shape) != len(mesh_dim_names):
                raise RuntimeError(
                    "mesh_shape and mesh_dim_names should have same length!",
                    f"Found len(mesh_dim_names): {len(mesh_dim_names)} and len(mesh_shape):{len(mesh_shape)}.",
                )

        # assume valid device types are all letters
        if device_type and not device_type.isalpha():
            raise RuntimeError(
                f"Device type with GPU index is not supported but got {device_type}. ",
                "If you maintained a 'torch.device' object, it's recommended to pass in 'device.type'.",
            )

        # Always initialize the mesh's tensor on CPU, regardless of what the
        # external device type has been set to be (e.g. meta)
        with torch.device("cpu"):
            mesh = torch.arange(math.prod(mesh_shape), dtype=torch.int).view(mesh_shape)
        device_mesh = DeviceMesh(
            device_type=device_type,
            mesh=mesh,
            mesh_dim_names=mesh_dim_names,
        )

        return device_mesh<|MERGE_RESOLUTION|>--- conflicted
+++ resolved
@@ -69,6 +69,10 @@
                 int, Tuple[str, Optional[ProcessGroup.Options]]
             ] = {}
             self.root_to_flatten_mapping: Dict[DeviceMesh, Dict[str, DeviceMesh]] = {}
+            # Record flatten mesh name to its mesh dim index in root mesh.
+            self.flatten_name_to_root_dims: Dict[
+                DeviceMesh, Dict[str, Tuple[int, ...]]
+            ] = {}
 
         def get_current_mesh(self) -> "DeviceMesh":
             if len(self.mesh_stack) == 0:
@@ -164,13 +168,6 @@
                 not_none(root_mesh.mesh_dim_names).index(flattened_mesh_dim_name)
                 for flattened_mesh_dim_name in not_none(device_mesh.mesh_dim_names)
             ]
-<<<<<<< HEAD
-            flatten_mesh_dim_names = "_".join(
-                [
-                    not_none(root_mesh.mesh_dim_names)[dim]
-                    for dim in flatten_dims_in_root
-                ]
-=======
 
             if not mesh_dim_name:
                 mesh_dim_name = "_".join(
@@ -185,7 +182,6 @@
             invalid_dim_names = chain(
                 *list(not_none(root_mesh.mesh_dim_names)),
                 *self.flatten_name_to_root_dims[root_mesh].keys(),
->>>>>>> 416a7894
             )
             if mesh_dim_name in invalid_dim_names:
                 raise RuntimeError(
@@ -199,15 +195,9 @@
             # this check and throw an error if the flatten mesh is already created before.
             if (
                 root_mesh in self.root_to_flatten_mapping
-<<<<<<< HEAD
-                and flatten_mesh_dim_names in self.root_to_flatten_mapping[root_mesh]
-            ):
-                return self.root_to_flatten_mapping[root_mesh][flatten_mesh_dim_names]
-=======
                 and mesh_dim_name in self.root_to_flatten_mapping[root_mesh]
             ):
                 return self.root_to_flatten_mapping[root_mesh][mesh_dim_name]
->>>>>>> 416a7894
 
             flattened_mesh_dim_size = math.prod(device_mesh.mesh.size())
 
@@ -225,21 +215,13 @@
                 flattened_mesh = DeviceMesh(
                     root_mesh.device_type,
                     mesh_nd,
-<<<<<<< HEAD
-                    mesh_dim_names=(flatten_mesh_dim_names,),
-=======
                     mesh_dim_names=(mesh_dim_name,),
->>>>>>> 416a7894
                 )
                 if cur_rank in mesh_nd:
                     res_flattened_mesh = flattened_mesh
             self.child_to_root_mapping[res_flattened_mesh] = root_mesh  # type: ignore[possibly-undefined]
-<<<<<<< HEAD
-            self.root_to_flatten_mapping.setdefault(root_mesh, {})[flatten_mesh_dim_names] = res_flattened_mesh  # type: ignore[possibly-undefined]
-=======
             self.root_to_flatten_mapping.setdefault(root_mesh, {})[mesh_dim_name] = res_flattened_mesh  # type: ignore[possibly-undefined]
             self.flatten_name_to_root_dims[root_mesh][mesh_dim_name] = tuple(flatten_dims_in_root)  # type: ignore[possibly-undefined]
->>>>>>> 416a7894
 
             return res_flattened_mesh
 
@@ -880,8 +862,6 @@
         def _flatten(self, mesh_dim_name: Optional[str] = None) -> "DeviceMesh":
             """
             Returns a 1D DeviceMesh by flattening the current DeviceMesh.
-<<<<<<< HEAD
-=======
 
             If no mesh_dim_name is provided, the default is a string concatentaing the mesh_dim_names of the
             given submesh with each mesh_dim_name separated by "_". For example, if we have a 3D mesh
@@ -891,7 +871,6 @@
 
             After the flattened dimension is created, to access the flattened dimesnion in mesh_3d, one can use the
             existing slicing method to obtain the flattened mesh through calling mesh_3d["dp_cp"].
->>>>>>> 416a7894
             """
             if not self.mesh_dim_names:
                 raise RuntimeError(
