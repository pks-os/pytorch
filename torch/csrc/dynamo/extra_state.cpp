#include <torch/csrc/dynamo/extra_state.h>

#include <torch/csrc/dynamo/cache_entry.h>
#include <torch/csrc/dynamo/cpython_defs.h>
#include <torch/csrc/dynamo/debug_macros.h>
#include <torch/csrc/dynamo/framelocals_mapping.h>
#include <torch/csrc/dynamo/guards.h>
#include <torch/csrc/utils/python_compat.h>

#if IS_PYTHON_3_12_PLUS
#define _PyCode_GetExtra PyUnstable_Code_GetExtra
#define _PyCode_SetExtra PyUnstable_Code_SetExtra
#endif

Py_ssize_t extra_index = -1;

CacheEntry* ExtraState::get_first_entry() {
  if (this->cache_entry_list.empty()) {
    return nullptr;
  }
  return &this->cache_entry_list.front();
}

void ExtraState::move_to_front(CacheEntry* cache_entry) {
  CHECK(cache_entry->_owner == this);
  CHECK(!this->cache_entry_list.empty());
  CHECK(cache_entry == &*cache_entry->_owner_loc);
  this->cache_entry_list.splice(
      this->cache_entry_list.begin(),
      this->cache_entry_list,
      cache_entry->_owner_loc);
}

void ExtraState::invalidate(CacheEntry* cache_entry) {
  CHECK(cache_entry->_owner == this);
  CHECK(!this->cache_entry_list.empty());
  CHECK(cache_entry == &*cache_entry->_owner_loc);
  this->cache_entry_list.erase(cache_entry->_owner_loc);
}

static bool is_extra_state_unset(ExtraState* extra_state) {
  return extra_state == nullptr || extra_state == SKIP_CODE ||
      extra_state == SKIP_CODE_RECURSIVE;
}

CacheEntry* extract_cache_entry(ExtraState* extra_state) {
  if (is_extra_state_unset(extra_state)) {
    return nullptr;
  }
  return extra_state->get_first_entry();
}

FrameState* extract_frame_state(ExtraState* extra_state) {
  if (is_extra_state_unset(extra_state)) {
    return nullptr;
  }
  return (FrameState*)extra_state->frame_state.ptr();
}

bool extra_state_cache_limit_hit(ExtraState* extra_state) {
  return extra_state->cache_limit_hit;
}

void set_extra_state_cache_limit_hit(ExtraState* extra_state, bool value) {
  extra_state->cache_limit_hit = value;
}

ExtraState* get_extra_state(PyCodeObject* code) {
  ExtraState* extra = nullptr;
  _PyCode_GetExtra((PyObject*)code, extra_index, (void**)&extra);
  return extra;
}

void destroy_extra_state(void* obj) {
  ExtraState* extra = (ExtraState*)obj;
  if (!is_extra_state_unset(extra)) {
    delete extra;
  }
}

void set_extra_state(PyCodeObject* code, ExtraState* extra_state) {
  ExtraState* old_extra_state = get_extra_state(code);
  CHECK(is_extra_state_unset(extra_state) || old_extra_state != extra_state);
  _PyCode_SetExtra((PyObject*)code, extra_index, extra_state);
}

ExtraState* init_and_set_extra_state(PyCodeObject* code) {
  // Invariant - Extra state should not have been set before, therefore it
  // should be nullptr.
  CHECK(get_extra_state(code) == nullptr);
  ExtraState* extra_state = new ExtraState();
  NULL_CHECK(extra_state);
  set_extra_state(code, extra_state);
  // freed by destroy_extra_state (since we need to pass these objects to C)
  // NOLINTNEXTLINE(clang-analyzer-cplusplus.NewDeleteLeaks)
  return extra_state;
}

bool backend_match(PyObject* saved_backend, PyObject* backend) {
  // Pointer equality check for common case
  if (saved_backend != backend) {
    // The Py_TYPE check should not be required but there is a pre-existing
    // issue where backend is possibly deallocated (or nullptr) and causes
    // segfaults. Check test - test_inplace_custom_op_intermediate
    return (
        Py_TYPE(saved_backend) == Py_TYPE(backend) &&
        PyObject_RichCompareBool(saved_backend, backend, Py_EQ));
  }
  return true;
}

<<<<<<< HEAD
PyObject* lookup(
    ExtraState* extra_state,
    PyObject* f_locals,
    PyObject* backend) {
=======
void lookup(
    ExtraState* extra_state,
    PyObject* f_locals,
    PyObject* backend,
    PyObject** maybe_cached_code,
    const char** trace_annotation) {
>>>>>>> 9b2e453e
  size_t index = 0;
  CacheEntry* found = nullptr;
  py::handle locals(f_locals);
  for (CacheEntry& cache_entry : extra_state->cache_entry_list) {
    // Check backend. Py_False means run only mode.

    bool valid =
        backend == Py_False || backend_match(cache_entry.backend, backend);

    if (valid) {
      try {
        // TODO(anijain2305) - Clean this up when enable_cpp_guard_manager is
        // True by default
        if (cache_entry.root_mgr != nullptr) {
          valid = torch::dynamo::run_root_guard_manager(
              cache_entry.root_mgr, f_locals);
        } else {
          valid = cache_entry.check_fn(locals).cast<bool>();
        }
      } catch (py::error_already_set& e) {
        if (guard_error_hook) {
          py::handle guard_error_hook_handle(guard_error_hook);
          guard_error_hook_handle(
              cache_entry.check_fn,
              cache_entry.code,
              locals,
              index,
              index == extra_state->cache_entry_list.size() - 1);
        }
        // this function is called from C, so we cannot repropagate
        // the exception
        e.restore();
        *maybe_cached_code = nullptr;
        return;
      }
    }
    if (valid) {
      found = &cache_entry;
      break;
    }
    ++index;
  }
  if (found) {
    extra_state->move_to_front(found);
    *maybe_cached_code = found->code.ptr();
    *trace_annotation = found->trace_annotation.c_str();
    return;
  }
  *maybe_cached_code = py::none().ptr();
}

CacheEntry* create_cache_entry(
    ExtraState* extra_state,
    PyObject* guarded_code,
    PyObject* backend) {
  extra_state->cache_entry_list.emplace_front(guarded_code, backend);
  auto new_iter = extra_state->cache_entry_list.begin();
  new_iter->_owner = extra_state;
  new_iter->_owner_loc = new_iter;
  // Set check_fn references to extra_state and CacheEntry
  // Warning: lifetime is controlled by C++!
  py::handle check_fn = py::handle(guarded_code).attr("check_fn");
  check_fn.attr("cache_entry") =
      py::cast(*new_iter, py::return_value_policy::reference);
  check_fn.attr("extra_state") =
      py::cast(extra_state, py::return_value_policy::reference);
  return &*new_iter;
}

py::list _debug_get_cache_entry_list(const py::handle& code_obj) {
  if (!py::isinstance(code_obj, py::module::import("types").attr("CodeType"))) {
    throw py::type_error("expected a code object!");
  }
  PyCodeObject* code = (PyCodeObject*)code_obj.ptr();
  ExtraState* extra = get_extra_state(code);
  py::list result;
  if (!is_extra_state_unset(extra)) {
    for (CacheEntry& e : extra->cache_entry_list) {
      result.append(py::cast(e, py::return_value_policy::reference));
    }
  }
  return result;
}<|MERGE_RESOLUTION|>--- conflicted
+++ resolved
@@ -109,19 +109,12 @@
   return true;
 }
 
-<<<<<<< HEAD
-PyObject* lookup(
-    ExtraState* extra_state,
-    PyObject* f_locals,
-    PyObject* backend) {
-=======
 void lookup(
     ExtraState* extra_state,
     PyObject* f_locals,
     PyObject* backend,
     PyObject** maybe_cached_code,
     const char** trace_annotation) {
->>>>>>> 9b2e453e
   size_t index = 0;
   CacheEntry* found = nullptr;
   py::handle locals(f_locals);
