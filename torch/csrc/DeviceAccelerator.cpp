--- conflicted
+++ resolved
@@ -7,14 +7,8 @@
   auto m = py::handle(module).cast<py::module>();
 
   m.def("_accelerator_getAccelerator", []() {
-<<<<<<< HEAD
     // If no accelerator is currently available, raise an exception.
     return c10::Device(at::getAccelerator(true).value());
-=======
-    // If no accelerator is currently available, return CPU.
-    return c10::Device(
-        at::accelerator::getAccelerator(false).value_or(c10::kCPU));
->>>>>>> 0a49eb31653 (Add device-agnostic runtime Device/Stream C++ API)
   });
 
   m.def("_accelerator_deviceCount", []() {
