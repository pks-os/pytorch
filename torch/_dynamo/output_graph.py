--- conflicted
+++ resolved
@@ -1835,10 +1835,6 @@
         # Dicts maintain the order of args for the HigherOrderOperator call.
         self.lifted_freevars = {}
         self.prev_inst = None
-<<<<<<< HEAD
-        self.under_checkpoint = False
-        self.ignore_side_effects = False
-=======
         # True if this tracer is currently tracing into torch.utils.checkpoint
         # as part of speculate_subgraph.
         self.under_activation_checkpoint = False
@@ -1847,7 +1843,6 @@
         # Only safe if we know for sure that *NOT* replaying these side-effects during
         # backward recomputation of the checkpoint region doesn't affect its correctness.
         self.allow_side_effects_under_checkpoint = False
->>>>>>> a9197421
 
         self._cur_code = None
         self._orig_gm_meta = None
