# mypy: allow-untyped-defs
import functools
import inspect
import warnings
from collections.abc import MutableMapping
from typing import Any, Dict, List, Optional, Type, Union

import torch.nn

from . import utils, variables
from .bytecode_transformation import (
    bytecode_from_template,
    create_call_function,
    create_call_method,
    create_instruction,
)
from .codegen import PyCodegen
from .exc import unimplemented
from .source import GlobalSource, LocalSource, Source
from .utils import nn_module_new, object_new
from .variables.base import (
    is_side_effect_safe,
    MutableLocalBase,
    MutableLocalSource,
    VariableTracker,
)


class MutableSideEffects(MutableLocalBase):
    """
    VariableTracker.mutable_local marker to indicate a list passed as
    an input that if we mutate we need to re-apply those mutations after
    the graph runs.
    """

    def __init__(self, source: Source, is_modified: bool = False):
        super().__init__(MutableLocalSource.Existing)
        self.source = source
        self.is_modified = is_modified


class AttributeMutation(MutableLocalBase):
    """
    VariableTracker.mutable_local marker to track changes to attributes
    """

    def __init__(self, typ: MutableLocalSource, source: Optional[Source]):
        super().__init__(typ)
        self.source = source


class AttributeMutationExisting(AttributeMutation):
    def __init__(self, source: Source):
        super().__init__(MutableLocalSource.Existing, source)
        self.source = source


class AttributeMutationNew(AttributeMutation):
    def __init__(self, source: Optional[Source], cls_source: Optional[Source]):
        super().__init__(MutableLocalSource.Local, source)
        self.cls_source = cls_source


def _manual_update_dict(dict_from, dict_to):
    for k, v in dict_from.items():
        dict_to[k] = v


class SideEffects:
    """
    Track side effects (list mutation, setattr, etc) that need to be
    applied after an FX graph is run.
    """

    id_to_variable: Dict[int, VariableTracker]
    store_attr_mutations: Dict[MutableLocalBase, Dict[str, VariableTracker]]
    keepalive: List[Any]

    def __init__(
        self,
        id_to_variable=None,
        store_attr_mutations=None,
        keepalive=None,
        save_for_backward=None,
        tensor_hooks=None,
    ):
        super().__init__()
        self.id_to_variable = id_to_variable or {}
        self.store_attr_mutations = store_attr_mutations or {}
        self.keepalive = keepalive or []
        self.save_for_backward = save_for_backward or []
        self.tensor_hooks = tensor_hooks or {}
        # Track Compiled Autograd final callbacks that must be called at the end of Compiled Autograd backward graph.
        # Only applicable if this graph is created from Dynamo tracing in Compiled Autograd.
        self.ca_final_callbacks_var = None

    def __eq__(self, other: object) -> bool:
        assert isinstance(other, SideEffects)
        # NB: do NOT test keepalive
        return (
            self.id_to_variable == other.id_to_variable
            and self.store_attr_mutations == other.store_attr_mutations
            and self.save_for_backward == other.save_for_backward
            and self.tensor_hooks == other.tensor_hooks
        )

    def diff(self, other: "SideEffects") -> Optional[str]:
        if self.id_to_variable != other.id_to_variable:
            sk_itv = self.id_to_variable.keys()
            ok_itv = other.id_to_variable.keys()
            if sk_itv != ok_itv:
                return f"id_to_variable keys: {sk_itv} != {ok_itv}"
            # Feel free to augment this with more fancy diffing logic
            # if needed for debugging
            return "id_to_variable: unknown diff"
        elif self.store_attr_mutations != other.store_attr_mutations:
            sk_sam = self.store_attr_mutations.keys()
            ok_sam = other.store_attr_mutations.keys()
            if sk_sam != ok_sam:
                return f"store_attr_mutations keys: {sk_sam} != {ok_sam}"
            return "store_attr_mutations: unknown diff"
        elif self.save_for_backward != other.save_for_backward:
            return "save_for_backward"
        elif self.tensor_hooks != other.tensor_hooks:
            return "tensor_hooks"
        else:
            return None

    def clone(self):
        """Create a shallow copy"""
        return self.__class__(
            id_to_variable=dict(self.id_to_variable),
            store_attr_mutations={
                k: dict(v) for k, v in self.store_attr_mutations.items()
            },
            keepalive=list(self.keepalive),
            save_for_backward=self.save_for_backward,
            tensor_hooks=self.tensor_hooks,
        )

    def __contains__(self, item):
        return id(item) in self.id_to_variable

    def __getitem__(self, item):
        return self.id_to_variable[id(item)]

    def check_allowed_side_effect(self, item):
        from torch._dynamo.variables.misc import AutogradFunctionContextVariable

        # People do things like self.dim = dim inside autograd.Function.
        # These are benign.
        if isinstance(item, AutogradFunctionContextVariable):
            return True
        if not is_side_effect_safe(item.mutable_local):
            unimplemented(
                "HigherOrderOperator: Mutating a variable not in the current scope (SideEffects)"
            )

    def store_attr(self, item: VariableTracker, name: str, value: VariableTracker):
        assert self.is_attribute_mutation(item)
        self.check_allowed_side_effect(item)
        if item.mutable_local not in self.store_attr_mutations:
            self.store_attr_mutations[item.mutable_local] = {}
        self.store_attr_mutations[item.mutable_local][name] = value

    def load_attr(self, item, name, deleted_ok=False):
        assert self.is_attribute_mutation(item)
        result = self.store_attr_mutations[item.mutable_local][name]
        if not deleted_ok and isinstance(result, variables.DeletedVariable):
            unimplemented("read deleted attribute")
        return result

    def store_cell(self, cellvar, value):
        assert isinstance(cellvar, variables.NewCellVariable)
        assert isinstance(value, variables.VariableTracker)
        self.store_attr(cellvar, "cell_contents", value)

    def load_cell(self, cellvar):
        assert isinstance(cellvar, variables.NewCellVariable)
        return self.load_attr(cellvar, "cell_contents")

    def load_global(self, gvar: VariableTracker, name: str):
        assert isinstance(gvar, variables.VariableTracker)
        return self.load_attr(gvar, name)

    def store_global(self, gvar: VariableTracker, name: str, value: VariableTracker):
        assert isinstance(gvar, variables.VariableTracker)
        assert isinstance(value, variables.VariableTracker)
        self.store_attr(gvar, name, value)

    @staticmethod
    def cls_supports_mutation_side_effects(cls):
        return (
            inspect.getattr_static(cls, "__getattribute__", None)
            is object.__getattribute__
        )

    def is_attribute_mutation(self, item):
        return isinstance(item.mutable_local, AttributeMutation)

    def has_pending_mutation(self, item):
        return self.is_attribute_mutation(item) and bool(
            self.store_attr_mutations.get(item.mutable_local)
        )

    def has_pending_mutation_of_attr(self, item, name):
        return self.is_attribute_mutation(
            item
        ) and name in self.store_attr_mutations.get(item.mutable_local, ())

    def is_modified(self, item):
        if isinstance(item.mutable_local, AttributeMutationNew):
            return True
        if self.is_attribute_mutation(item):
            return item.mutable_local in self.store_attr_mutations
        return item.mutable_local.is_modified

    def _track_obj(
        self,
        item: Any,
        variable: VariableTracker,
        mutable_cls=MutableSideEffects,
    ):
        """Start tracking a new variable for mutation"""
        assert variable.source is not None

        if id(item) in self.id_to_variable:
            raise AssertionError(
                f"{variable} is already tracked for mutation. This could be "
                "because you are not using VariableBuilder to construct "
                "the variable tracker. "
                f"Source of new object: {variable.source}. "
                f"Source of previously tracked object: {self.id_to_variable[id(item)].source}."
            )

        variable.mutable_local = mutable_cls(variable.source)
        self.id_to_variable[id(item)] = variable
        self.keepalive.append(item)
        return variable

    track_mutable = _track_obj

    def track_object_existing(
        self,
        item: Any,
        variable: VariableTracker,
    ):
        return self._track_obj(item, variable, mutable_cls=AttributeMutationExisting)

    def track_object_new(
        self,
        cls_source: Source,
        user_cls: Any,
        variable_cls: Any,
        options,
    ):
        if user_cls is torch.autograd.function.FunctionCtx:
            with warnings.catch_warnings(record=True):
                obj = torch.autograd.Function()
        elif issubclass(user_cls, torch.nn.Module):
            obj = nn_module_new(user_cls)
        else:
            obj = object_new(user_cls)
        variable = variable_cls(
            obj,
            mutable_local=AttributeMutationNew(None, cls_source),
            **options,
        )
        self.id_to_variable[id(obj)] = variable
        self.keepalive.append(obj)
        return variable

    def track_object_new_from_user_defined_class(
        self,
        cls_variable: "variables.UserDefinedClassVariable",
    ):
        cls_source = cls_variable.source
        user_cls = cls_variable.value

        # Find the variable class
        variable_cls: Type[
            variables.UserDefinedObjectVariable
        ] = variables.UserDefinedObjectVariable
        if issubclass(user_cls, torch.nn.Module):
            variable_cls = variables.UnspecializedNNModuleVariable
        elif issubclass(user_cls, MutableMapping):
            variable_cls = variables.MutableMappingVariable
        else:
            variable_cls = variables.UserDefinedObjectVariable

        assert issubclass(variable_cls, variables.UserDefinedObjectVariable)

        variable_cls = functools.partial(variable_cls, cls_source=cls_source)

        return self.track_object_new(cls_source, user_cls, variable_cls, {})

    def track_cell_new(
        self,
    ):
        obj = object()
        variable = variables.NewCellVariable(
            mutable_local=AttributeMutationNew(None, None),
        )
        self.id_to_variable[id(obj)] = variable
        self.keepalive.append(obj)
        return variable

    def track_cell_existing(self, source: Source, item: Any):
        variable = variables.NewCellVariable(
            mutable_local=AttributeMutationExisting(source),
        )
        self.id_to_variable[id(item)] = variable
        self.keepalive.append(item)
        return variable

    def track_global_existing(self, source: Source, item: Any):
        variable = variables.NewGlobalVariable(
            mutable_local=AttributeMutationExisting(source),
        )
        self.id_to_variable[id(item)] = variable
        self.keepalive.append(item)
        return variable

    def track_save_for_backward(self, ctx, args):
        assert isinstance(ctx, variables.AutogradFunctionContextVariable)
        self.save_for_backward.append((ctx, args))

    def track_tensor_variables_from_runahead_side_effects(self, other):
        # In higher order ops we want to keep track of tensors seen in the
        # speculate_subgraph so that we don't lift them again as a new input in
        # other speculate_subgraph or in the root tracer.
        for other_item in other.keepalive:
            other_id = id(other_item)
            other_variable = other.id_to_variable[other_id]
            if other_id not in self.id_to_variable and isinstance(
                other_variable, variables.TensorVariable
            ):
                self.track_object_existing(other_item, other_variable)

    def prune_dead_object_new(self, tx):
        live_new_objects = set()

        # use this to avoid cycles in mutable_local (though I'm not sure if that
        # can actually happen).
        visited: Any = set({})

        def visit(var: VariableTracker):
            mutable_local = var.mutable_local
            if mutable_local is None:
                return
            if mutable_local in visited:
                return
            visited.add(mutable_local)
            # Object may have been mutated, store this mutation.
            if isinstance(mutable_local, AttributeMutationNew):
                live_new_objects.add(mutable_local)
            # It's possible that we have mutated the value of this variable
            # to be another one. The new value is in store_attr_mutations.
            # Also recurse through the new value to detect alive AttributeMutationNew.
            if var.mutable_local in self.store_attr_mutations:
                VariableTracker.visit(
                    visit, self.store_attr_mutations[var.mutable_local]
                )

        def is_live(var: Union[MutableLocalBase, VariableTracker]):
            if isinstance(var, AttributeMutationNew):
                return var in live_new_objects
            if isinstance(var, VariableTracker):
                return is_live(var.mutable_local)
            return True

        pre_existing_vars = [
            var
            for var in self.id_to_variable.values()
            if not isinstance(var.mutable_local, AttributeMutationNew)
        ]

        # The only live side effects come from returns (tx.stack), any intermediates
        # during a graph break (tx.symbolic_locals), and mutation on pre-existing variables.
        # Recursively visit Variables and see if any of them have been mutated.
        VariableTracker.visit(visit, (tx.stack, tx.symbolic_locals, pre_existing_vars))

        # NB: cell variable handling.is tricky.
        # cell variables must stay alive if any NestedUserFunctionVariable
        # are live. "visit"-ing the NestedUserFunctionVariable visits
        # the .closures field, from which we will see if we need to keep
        # any mutations to cell variables alive.

        self.id_to_variable = {
            k: v for k, v in self.id_to_variable.items() if is_live(v)
        }
        self.store_attr_mutations = {
            k: v for k, v in self.store_attr_mutations.items() if is_live(k)
        }

    def mutation(self, var):
        self.check_allowed_side_effect(var)
        if isinstance(var.mutable_local, MutableSideEffects):
            var.mutable_local = MutableSideEffects(var.mutable_local.source, True)

    def _get_modified_vars(self):
        return [var for var in self.id_to_variable.values() if self.is_modified(var)]

    def codegen_save_tempvars(self, cg: PyCodegen):
        for var in self._get_modified_vars():
            if isinstance(
                var.mutable_local, (AttributeMutationExisting, AttributeMutationNew)
            ) and isinstance(var, variables.NewCellVariable):
                cg.add_push_null(
                    lambda: cg.load_import_from(utils.__name__, "make_cell")
                )
                cg.extend_output(create_call_function(0, False))
                cg.add_cache(var)
                if isinstance(var.mutable_local, AttributeMutationNew):
                    var.mutable_local.source = LocalSource(cg.tempvars[var])  # type: ignore[attr-defined]
            elif isinstance(var.mutable_local, AttributeMutationNew):
                if isinstance(var, variables.AutogradFunctionContextVariable):
                    unimplemented("AutogradFunctionContextVariable escaped")
                cg.add_push_null(
                    lambda: cg.load_import_from(utils.__name__, "object_new")
                )
                cg(var.mutable_local.cls_source)
                cg.extend_output(create_call_function(1, False))
                cg.add_cache(var)
                var.mutable_local.source = LocalSource(cg.tempvars[var])
            elif var in cg.tempvars:
                assert cg.tempvars.get(var) is None
                # subsequent usage should point to the original variable
                cg(var.mutable_local.source)
                cg.add_cache(var)

        for ctx, args in self.save_for_backward:
            cg(ctx.source)
            cg.load_method("save_for_backward")
            for arg in args:
                cg(arg)
            cg.extend_output(
                [
                    *create_call_method(len(args)),
                    create_instruction("POP_TOP"),
                ]
            )

    def register_hook(self, tensor, hook, handle, name):
        assert isinstance(tensor, variables.TensorVariable)
        assert isinstance(hook, variables.VariableTracker)
        assert (
            isinstance(handle, variables.RemovableHandleVariable)
            and handle.mutable_local
        )
        assert hasattr(torch.Tensor, name)
        idx = len(self.tensor_hooks.keys())
        # duplicate index possible because of self.remove_hook()
        while idx in self.tensor_hooks:
            idx += 1
        self.tensor_hooks[idx] = (tensor, hook, handle, name)
        assert not handle.idx
        handle.idx = idx

    def remove_hook(self, idx):
        del self.tensor_hooks[idx]

    def codegen_hooks(self, cg):
        for (
            tensor,
            hook,
            handle,
            name,
        ) in self.tensor_hooks.values():
            # Note: [On tensor.register_hook]
            #
            # register_hook on a tensor, AKA backward hooks, have slightly nuanced differences in how they are implemented
            # when it comes to hooks on objects with sources (inputs, params) vs objects without sources (intermediaries).
            #
            # For tensors with a source, we bypass direct inclusion of register_hook calls in the graph.
            # Instead, these are tracked and stashed as a global variable, enabling their association with tensors in
            # the residuals. During dynamo's frame creation, these hooks are invoked seamlessly on known reconstructible/fetch-able
            # tensors. Because a source indicates knowledge of this object outside the torch compile region, and
            # because we are running residuals firmly before .backward() can be run, it is sound to invoke
            # `register_hook` on a known tensor.
            #
            # For tensors without a source, we support a limited subset of hooks. Global functions only, and
            # compiled_autograd must be enabled or we will graph break.
            #
            # Handling the Handle: When a user retains the register_hook result in a handle, we intercept the
            # STORE_FAST operation to record the user-designated local variable name. This ensures the reconstructed
            # bytecode retains this name. If no handle is defined, we simply pop the generated value to keep the
            # stack intact.
            #
            # Dynamo Tensor Hooks Workflow:
            # - Functions passed to register_hook are lifted globally.
            # - For tensors with sources:
            #   - In the "side_effects" phase of codegen, we iterate over tensors with hooks to:
            #     - Generate the tensor.
            #     - Issue a register_hook call on the tensor, linking to the globally stored function.
            #     - Incorporate a handle if one was established in the eager phase.
            #  - For tensors without sources:
            #    - We don't generate any instructions for registering a hook.
            #    - Handles from intermediary hooks are NYI.
            #    - We produce a call function that utilizes the trace_wrapped higher order op, closing over it.
            #    - We then manually insert the call function above into the graph.
            # - The handle's exact user-specified name, "user_code_variable_name", is discerned and associated during STORE_FAST.
            assert tensor.source, "Hooks on non input tensors NYI - should not get here"

            def gen_fn():
                cg(tensor)
                cg.extend_output([cg.create_load_attr(name)])

            cg.add_push_null(gen_fn)
            cg(hook)
            cg.extend_output(create_call_function(1, False))

            # Adding the handle to the cache means RemovableHandleVariable().reconstruct() will
            # be associated with the return value of register_hook().  This consumes the top of stack.
            cg.add_cache(handle)

    def get_ca_final_callbacks_var(self):
        from .variables.base import MutableLocal

        if self.ca_final_callbacks_var is None:
            self.ca_final_callbacks_var = variables.ListVariable(
                [], mutable_local=MutableLocal()
            )
        return self.ca_final_callbacks_var

    def codegen_update_mutated(self, cg: PyCodegen):
        suffixes = []
        for var in self._get_modified_vars():
            if isinstance(var, variables.ListVariable):
                # old[:] = new
                cg(var, allow_cache=False)
                cg(var.mutable_local.source)  # type: ignore[attr-defined]
                cg.extend_output(
                    [
                        cg.create_load_const(None),
                        cg.create_load_const(None),
                        create_instruction("BUILD_SLICE", arg=2),
                    ]
                )
                suffixes.append([create_instruction("STORE_SUBSCR")])
            elif isinstance(var, variables.CustomizedDictVariable):
                # need to update the dict manually since update method may be invalid
                varname_map = {}
                for name in _manual_update_dict.__code__.co_varnames:
                    varname_map[name] = cg.tx.output.new_var()

                cg(var.mutable_local.source)  # type: ignore[attr-defined]
                cg.extend_output(
                    [create_instruction("STORE_FAST", argval=varname_map["dict_to"])]
                )

                cg(var, allow_cache=False)
                cg.extend_output(
                    [create_instruction("STORE_FAST", argval=varname_map["dict_from"])]
                )

                cg(var.mutable_local.source)  # type: ignore[attr-defined]
                cg.load_method("clear")

                # unfortunately can't just use DICT_MERGE due to possible custom behaviors
                dict_update_insts = bytecode_from_template(
                    _manual_update_dict, varname_map=varname_map
                )

                suffixes.append(
                    [
                        *create_call_method(0),  # clear
                        create_instruction("POP_TOP"),
                        *dict_update_insts,
                        create_instruction("POP_TOP"),
                    ]
                )

            elif isinstance(var, variables.ConstDictVariable):
                # Reconstruct works as follow:
                # (1) codegen(...) each pair of key/value
                # (2) create a new dictionary with the pairs of key/values above
                # (3) clear the original dictionary
                #   + only if a key was removed from the input dict
                # (4) update the original dictionary with the dict created in (2)

                # if not var.has_side_effect_mutation():
                #     continue

                cg(var.mutable_local.source)  # type: ignore[attr-defined]
                cg.load_method("update")
                cg(var, allow_cache=False)

                if var.pop_items:
                    cg(var.mutable_local.source)  # type: ignore[attr-defined]
                    cg.load_method("clear")

                suffixes.append(
                    [
                        *create_call_method(1),  # update
                        create_instruction("POP_TOP"),
                    ]
                )
<<<<<<< HEAD

                if var.pop_items:
                    suffixes.append(
                        [
                            *create_call_method(0),  # clear
                            create_instruction("POP_TOP"),
                        ]
                    )

=======
            elif isinstance(
                var, variables.torch_function.TorchFunctionModeStackVariable
            ):
                cg.add_push_null(
                    lambda: cg.load_import_from(
                        utils.__name__, "set_torch_function_mode_stack"
                    )
                )
                cg.foreach(var.symbolic_stack)
                cg.append_output(
                    create_instruction("BUILD_LIST", arg=len(var.symbolic_stack))
                )
                cg.call_function(1, False)
                cg.append_output(create_instruction("POP_TOP"))
>>>>>>> 69891bd3
            elif self.is_attribute_mutation(var):
                # Applying mutations involves two steps: 1) Push all
                # reconstructed objects onto the stack.  2) Call STORE_ATTR to
                # apply the mutations.
                #
                # Dynamo must ensure that mutations are applied in the same
                # order as in the original program. Therefore, two reverse
                # operations occur below.
                #
                # The first reverse operation concerns `suffixes`. We apply
                # suffixes in reverse order due to the way Python handles the
                # stack. In Step 1, we push all reconstructed objects onto the
                # stack, but the item at the top of the stack refers to the last
                # attribute in the mutation order. If not fixed, this will apply
                # the mutations of attributes in the reverse order.  To account
                # for this reversal, we iterate through the mutable attributes
                # in reverse order.
                for name, value in reversed(
                    self.store_attr_mutations.get(var.mutable_local, {}).items()
                ):
                    if isinstance(var, variables.NewGlobalVariable):
                        cg.tx.output.update_co_names(name)
                        cg(value)
                        assert isinstance(var.mutable_local.source, GlobalSource)  # type: ignore[attr-defined]
                        suffixes.append(
                            [create_instruction("STORE_GLOBAL", argval=name)]
                        )
                    elif isinstance(value, variables.DeletedVariable):
                        if isinstance(
                            var.mutable_local, AttributeMutationExisting
                        ) and hasattr(getattr(var, "value", None), name):
                            cg.tx.output.update_co_names(name)
                            cg(var.mutable_local.source)
                            suffixes.append(
                                [create_instruction("DELETE_ATTR", argval=name)]
                            )
                    elif (
                        isinstance(var, variables.UserDefinedObjectVariable)
                        and var.needs_slow_setattr()
                    ):
                        # __setattr__ is defined on this object, so call object.__setattr__ directly
                        cg.load_import_from("builtins", "object")
                        cg.load_method("__setattr__")
                        cg(var.mutable_local.source)  # type: ignore[attr-defined]
                        cg(variables.ConstantVariable(name))
                        cg(value)
                        suffixes.append(
                            [*create_call_method(3), create_instruction("POP_TOP")]
                        )
                    else:
                        cg.tx.output.update_co_names(name)
                        cg(value)
                        cg(var.mutable_local.source)
                        suffixes.append([create_instruction("STORE_ATTR", argval=name)])
            elif isinstance(var, variables.TupleIteratorVariable):
                for _ in range(var.index):
                    cg.add_push_null(
                        lambda: cg.load_import_from(utils.__name__, "iter_next")
                    )
                    cg(var.mutable_local.source)  # type: ignore[attr-defined]
                    cg.call_function(1, False)
                    cg.pop_top()
            elif isinstance(var, variables.RandomVariable):
                # set correct random seed state
                def gen_fn():
                    cg(var.mutable_local.source)  # type: ignore[attr-defined]
                    cg.load_attr("setstate")

                cg.add_push_null(gen_fn)
                cg(var.wrap_state(var.random.getstate()))

                suffixes.append(
                    [
                        *create_call_function(1, False),  # setstate
                        create_instruction("POP_TOP"),
                    ]
                )
            else:
                raise AssertionError(type(var))

        # do all the actual mutations at the very end to handle dependencies
        for suffix in reversed(suffixes):
            cg.extend_output(suffix)

    def is_empty(self):
        return not (
            any(map(self.is_modified, self.id_to_variable.values()))
            or self.tensor_hooks
            or self.save_for_backward
            or self.tensor_hooks
        )

    def clear(self):
        self.keepalive.clear()
        self.id_to_variable.clear()<|MERGE_RESOLUTION|>--- conflicted
+++ resolved
@@ -596,7 +596,6 @@
                         create_instruction("POP_TOP"),
                     ]
                 )
-<<<<<<< HEAD
 
                 if var.pop_items:
                     suffixes.append(
@@ -606,7 +605,6 @@
                         ]
                     )
 
-=======
             elif isinstance(
                 var, variables.torch_function.TorchFunctionModeStackVariable
             ):
@@ -621,7 +619,6 @@
                 )
                 cg.call_function(1, False)
                 cg.append_output(create_instruction("POP_TOP"))
->>>>>>> 69891bd3
             elif self.is_attribute_mutation(var):
                 # Applying mutations involves two steps: 1) Push all
                 # reconstructed objects onto the stack.  2) Call STORE_ATTR to
