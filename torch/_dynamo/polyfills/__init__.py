"""
Python polyfills for common builtins.
"""

<<<<<<< HEAD
from . import builtins, functools  # noqa: F401
=======
# NOTE: 1. Please do not import any submodule in the directory here to avoid circular imports.
#       2. While adding a new polyfill module, please add it to loader.py as well.

# mypy: allow-untyped-defs

import math
from typing import Any, Callable, Sequence

import torch


def index(iterator, item, start=0, end=None):
    for i, elem in islice(enumerate(iterator), start, end):
        if item == elem:
            return i
    # This will not run in dynamo
    raise ValueError(f"{item} is not in {type(iterator)}")


def islice(iterator, start=0, end=None, step=1):
    if start < 0 or (end is not None and end < 0) or step < 0:
        raise ValueError("Indices must be non-negative")
    if step == 0:
        raise ValueError("Step cannot be 0")

    it = iter(iterator)

    for _ in range(start):
        next(it)

    if end is None:
        for i, element in enumerate(it):
            if i % step == 0:
                yield element
    else:
        for i, element in enumerate(it):
            if i % step == 0 and i + start < end - start:
                yield element
            elif i + start >= end - start:
                break


def repeat(item, count):
    for i in range(count):
        yield item


def radians(x):
    return math.pi / 180.0 * x


def accumulate_grad(x, new_grad):
    new_grad = torch.clone(new_grad)
    if x.grad is None:
        x.grad = new_grad
    else:
        x.grad.add_(new_grad)


def list_cmp(op: Callable[[Any, Any], bool], left: Sequence[Any], right: Sequence[Any]):
    """emulate `(1,2,3) > (1,2)` etc"""
    for a, b in zip(left, right):
        if a != b:
            return op(a, b)
    return op(len(left), len(right))


def set_isdisjoint(set1, set2):
    for x in set1:
        if x in set2:
            return False
    return True


def set_intersection(set1, set2):
    intersection_set = set()
    for x in set1:
        if x in set2:
            intersection_set.add(x)
    return intersection_set


def set_union(set1, set2):
    union_set = set1.copy()
    for x in set2:
        if x not in union_set:
            union_set.add(x)
    return union_set


def set_difference(set1, set2):
    difference_set = set()
    for x in set1:
        if x not in set2:
            difference_set.add(x)
    return difference_set


def dropwhile(predicate, iterable):
    # dropwhile(lambda x: x<5, [1,4,6,4,1]) -> 6 4 1
    iterable = iter(iterable)
    for x in iterable:
        if not predicate(x):
            yield x
            break
    yield from iterable


def zip_longest(*iterables, fillvalue=None):
    # Create a list of iterators from the input iterables
    iterators = [iter(it) for it in iterables]
    result = []
    while True:
        row = []
        active = False
        for it in iterators:
            try:
                # Try to get the next item from the iterator
                value = next(it)
                row.append(value)
                active = True
            except StopIteration:
                # If the iterator is exhausted, use the fillvalue
                row.append(fillvalue)
        if not active:
            break
        result.append(tuple(row))
    return result


def getattr_and_trace(*args, **kwargs):
    wrapper_obj = args[0]
    attr_name = args[1]
    fn = getattr(wrapper_obj, attr_name)
    return fn(*args[2:], **kwargs)


def mapping_get(obj, key, value=None):
    try:
        return obj.__getitem__(key)
    except KeyError:
        return value


def instantiate_user_defined_class_object(cls, /, *args, **kwargs):
    obj = cls.__new__(cls, *args, **kwargs)

    # Only call __init__ if the object is an instance of the class
    # Reference: https://github.com/python/cpython/blob/3.12/Objects/typeobject.c#L1670-L1673
    if isinstance(obj, cls):
        obj.__init__(*args, **kwargs)
    return obj


def fspath(path):
    # Python equivalent of os.fspath
    if isinstance(path, (str, bytes)):
        return path
    elif hasattr(path, "__fspath__"):
        return path.__fspath__()
    else:
        raise TypeError(
            f"expected str, bytes or os.PathLike object, not {type(path).__name__}"
        )
>>>>>>> 91d49015
<|MERGE_RESOLUTION|>--- conflicted
+++ resolved
@@ -2,9 +2,6 @@
 Python polyfills for common builtins.
 """
 
-<<<<<<< HEAD
-from . import builtins, functools  # noqa: F401
-=======
 # NOTE: 1. Please do not import any submodule in the directory here to avoid circular imports.
 #       2. While adding a new polyfill module, please add it to loader.py as well.
 
@@ -168,5 +165,4 @@
     else:
         raise TypeError(
             f"expected str, bytes or os.PathLike object, not {type(path).__name__}"
-        )
->>>>>>> 91d49015
+        )