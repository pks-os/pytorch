--- conflicted
+++ resolved
@@ -17,14 +17,10 @@
 ]
 
 
-<<<<<<< HEAD
 _T = TypeVar("_T")
 
 
-@substitute_in_graph(builtins.all)
-=======
 @substitute_in_graph(builtins.all, can_constant_fold_through=True)
->>>>>>> db95b71b
 def all(iterable: Iterable[object], /) -> bool:
     for elem in iterable:
         if not elem:
@@ -40,6 +36,6 @@
     return False
 
 
-@substitute_in_graph(builtins.sum)  # type: ignore[arg-type]
+@substitute_in_graph(builtins.sum, can_constant_fold_through=True)  # type: ignore[arg-type]
 def sum(iterable: Iterable[_T], /, start: _T = 0) -> _T:  # type: ignore[assignment]
     return functools.reduce(operator.add, iterable, start)