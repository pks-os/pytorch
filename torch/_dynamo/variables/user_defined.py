# mypy: ignore-errors

import collections
import contextlib
import dataclasses
import enum
import functools
import inspect
import itertools
import random
import sys
import threading
import types
import warnings
from typing import Dict, Generic, List, TYPE_CHECKING

import torch._dynamo.config
import torch.nn
from torch._guards import TracingContext
from torch.utils._python_dispatch import is_traceable_wrapper_subclass_type

from .. import polyfills, variables
from ..bytecode_transformation import create_call_function
from ..create_parameter_op import do_not_convert_to_tracable_parameter
from ..exc import (
    handle_observed_exception,
    ObservedAttributeError,
    raise_observed_exception,
    unimplemented,
)
from ..guards import GuardBuilder, install_guard
from ..source import (
    AttrSource,
    GetItemSource,
    ODictGetItemSource,
    RandomValueSource,
    UnspecializedParamBufferSource,
    WeakRefCallSource,
)
from ..utils import (
    build_checkpoint_variable,
    check_constant_args,
    get_custom_getattr,
    has_torch_function,
    is_frozen_dataclass,
    is_namedtuple_cls,
    is_utils_checkpoint,
    is_wrapper_or_member_descriptor,
    istype,
    namedtuple_fields,
    object_has_getattribute,
    proxy_args_kwargs,
    tensortype_to_dtype,
    unpatched_nn_module_getattr,
)
from .base import MutableLocal, VariableTracker
from .dicts import DefaultDictVariable


try:
    import numpy as np
except ModuleNotFoundError:
    np = None

try:
    from torch.utils._cxx_pytree import PyTreeSpec
except ImportError:
    PyTreeSpec = type(None)


if TYPE_CHECKING:
    from torch._dynamo.symbolic_convert import InstructionTranslator


def is_standard_setattr(val):
    return val in (object.__setattr__,)


def is_forbidden_context_manager(ctx):
    f_ctxs = []

    try:
        from _pytest.python_api import RaisesContext
        from _pytest.recwarn import WarningsChecker

        f_ctxs.append(RaisesContext)
        f_ctxs.append(WarningsChecker)
    except ImportError:
        pass

    try:
        from torch.testing._internal.jit_utils import (
            _AssertRaisesRegexWithHighlightContext,
        )

        f_ctxs.append(_AssertRaisesRegexWithHighlightContext)
    except ImportError:
        pass

    return ctx in f_ctxs


class UserDefinedVariable(VariableTracker):
    pass


class UserDefinedClassVariable(UserDefinedVariable):
    def __init__(self, value, **kwargs) -> None:
        super().__init__(**kwargs)
        self.value = value

    def as_python_constant(self):
        return self.value

    def as_proxy(self):
        return self.value

    def __str__(self) -> str:
        return f"UserDefinedClassVariable({self.value})"

    @staticmethod
    @functools.lru_cache(None)
    def _constant_fold_classes():
        return {
            torch.device,
            torch.finfo,
            torch.iinfo,
            torch.Size,
        }

    @staticmethod
    @functools.lru_cache(None)
    def _in_graph_classes():
        _in_graph_class_list = {
            torch.Tensor,
            torch.cuda.Stream,
            torch.cuda.Event,
        }
        if hasattr(torch, "hpu"):
            _in_graph_class_list.update(
                {
                    torch.hpu.Stream,
                    torch.hpu.Event,
                }
            )

        return set(tensortype_to_dtype.keys()) | _in_graph_class_list

    def can_constant_fold_through(self):
        return self.value in self._constant_fold_classes()

    def has_key_in_generic_dict(self, tx: "InstructionTranslator", key):
        if tx.output.side_effects.has_pending_mutation_of_attr(self, key):
            mutated_attr = tx.output.side_effects.load_attr(self, key, deleted_ok=True)
            return not isinstance(mutated_attr, variables.DeletedVariable)

        return key in self.value.__dict__

    def var_getattr(self, tx: "InstructionTranslator", name: str) -> "VariableTracker":
        from . import ConstantVariable, EnumVariable

        source = AttrSource(self.source, name) if self.source is not None else None

        if name == "__name__":
            return ConstantVariable.create(self.value.__name__)
        elif name == "__qualname__":
            return ConstantVariable.create(self.value.__qualname__)
        elif name == "__dict__":
            options = {"source": source}
            return variables.GetAttrVariable(self, name, **options)

        # Special handling of collections.OrderedDict.fromkeys()
        # Wrap it as GetAttrVariable(collections.OrderedDict, "fromkeys") to make it consistent with
        # collections.defaultdict, and both will be handled at UserDefinedClassVariable.call_method().
        # Otherwise, it would be wrapped as UserDefinedObjectVariable(collections.OrderedDict.fromkeys),
        # and we need duplicate code to handle both cases.
        if (
            self.value in {collections.OrderedDict, collections.defaultdict}
            and name == "fromkeys"
        ):
            return super().var_getattr(tx, name)

        try:
            obj = inspect.getattr_static(self.value, name)
        except AttributeError:
            obj = None

        if isinstance(obj, staticmethod):
            return VariableTracker.create(tx, obj.__get__(self.value), source)
        elif isinstance(obj, classmethod):
            if isinstance(obj.__func__, property):
                return variables.UserFunctionVariable(obj.__func__.fget).call_function(
                    tx, [self], {}
                )
            return variables.UserMethodVariable(obj.__func__, self, source=source)
        elif isinstance(obj, types.ClassMethodDescriptorType):
            # e.g.: inspect.getattr_static(dict, "fromkeys")
            #       inspect.getattr_static(itertools.chain, "from_iterable")
            func = obj.__get__(None, self.value)
            return VariableTracker.create(tx, func, source)
        elif source:
            # __mro__ is a member in < 3.12, an attribute in >= 3.12
            if inspect.ismemberdescriptor(obj) or (
                sys.version_info >= (3, 12) and name == "__mro__"
            ):
                return VariableTracker.create(tx, obj.__get__(self.value), source)

        if ConstantVariable.is_literal(obj):
            return ConstantVariable.create(obj)
        elif isinstance(obj, enum.Enum):
            return EnumVariable(obj)
        elif name in getattr(self.value, "__dict__", {}) or (
            self.value.__module__.startswith("torch.")
            or self.value.__module__ == "torch"
        ):
            if source:
                return VariableTracker.create(tx, obj, source)

        if (
            source
            and not inspect.ismethoddescriptor(obj)
            and not is_wrapper_or_member_descriptor(obj)
        ):
            return VariableTracker.create(tx, obj, source)

        return super().var_getattr(tx, name)

    def _call_cross_entropy_loss(self, tx: "InstructionTranslator", args, kwargs):
        """
        functional: input, target, weight=None, size_average=None, ignore_index=- 100, reduce=None, reduction='mean',
        label_smoothing=0.0

        non functional ctor: weight=None, size_average=None, ignore_index=- 100, reduce=None, reduction='mean',
        label_smoothing=0.0

        non functional loss call: input, target, optional_output
        """
        from . import ConstantVariable

        def normalize_args(
            weight=ConstantVariable.create(None),
            size_average=ConstantVariable.create(None),
            ignore_index=ConstantVariable.create(-100),
            reduce=ConstantVariable.create(None),
            reduction=ConstantVariable.create("mean"),
            label_smoothing=ConstantVariable.create(0.0),
        ):
            return (
                weight,
                size_average,
                ignore_index,
                reduce,
                reduction,
                label_smoothing,
            )

        (
            weight,
            size_average,
            ignore_index,
            reduce_arg,
            reduction,
            label_smoothing,
        ) = normalize_args(*args, **kwargs)

        def fake_cross_entropy_loss(input, target):
            from .builder import wrap_fx_proxy

            return wrap_fx_proxy(
                tx=tx,
                proxy=tx.output.create_proxy(
                    "call_function",
                    torch.nn.functional.cross_entropy,
                    *proxy_args_kwargs(
                        [
                            input,
                            target,
                            weight,
                            size_average,
                            ignore_index,
                            reduce_arg,
                            reduction,
                            label_smoothing,
                        ],
                        {},
                    ),
                ),
            )

        return variables.LambdaVariable(fake_cross_entropy_loss)

    def call_method(
        self,
        tx,
        name,
        args: "List[VariableTracker]",
        kwargs: "Dict[str, VariableTracker]",
    ) -> "VariableTracker":
        if (
            name == "__subclasses__"
            and len(args) == 0
            and not kwargs
            and "__subclasses__" not in self.value.__dict__
        ):
            options = {"mutable_local": MutableLocal()}
            subs_as_vars: List[VariableTracker] = []
            for sub in self.value.__subclasses__():
                source = AttrSource(tx.import_source(sub.__module__), sub.__name__)
                subs_as_vars.append(
                    variables.UserDefinedClassVariable(sub, source=source)
                )

            return variables.ListVariable(subs_as_vars, **options)
        elif (
            self.value in {collections.OrderedDict, collections.defaultdict}
            and name == "fromkeys"
        ):
            from .builtin import BuiltinVariable

            return BuiltinVariable.call_custom_dict_fromkeys(
                tx, self.value, *args, **kwargs
            )
        elif name == "__eq__" and len(args) == 1 and hasattr(args[0], "value"):
            return variables.ConstantVariable(self.value == args[0].value)
        elif name == "__ne__" and len(args) == 1 and hasattr(args[0], "value"):
            return variables.ConstantVariable(self.value != args[0].value)

        return super().call_method(tx, name, args, kwargs)

    def call_function(
        self,
        tx: "InstructionTranslator",
        args: "List[VariableTracker]",
        kwargs: "Dict[str, VariableTracker]",
    ) -> "VariableTracker":
        from ..side_effects import SideEffects
        from .builder import wrap_fx_proxy
        from .builtin import BuiltinVariable

        constant_args = check_constant_args(args, kwargs)

        if self.can_constant_fold_through() and constant_args:
            # constant fold
            return variables.ConstantVariable.create(
                self.as_python_constant()(
                    *[x.as_python_constant() for x in args],
                    **{k: v.as_python_constant() for k, v in kwargs.items()},
                ),
            )
        elif self.value is torch.nn.CrossEntropyLoss:
            return self._call_cross_entropy_loss(tx, args, kwargs)
        elif self.value is contextlib.nullcontext:
            # import here to avoid circular dependency
            from .ctx_manager import NullContextVariable

            return NullContextVariable()
        elif self.value is collections.OrderedDict:
            return BuiltinVariable.call_custom_dict(
                tx, collections.OrderedDict, *args, **kwargs
            )
        elif (
            self.value is collections.defaultdict
            and len(args) <= 1
            and DefaultDictVariable.is_supported_arg(args[0])
        ):
            return DefaultDictVariable(
                {},
                collections.defaultdict,
                args[0],
                mutable_local=MutableLocal(),
            )
        elif self.value is collections.deque and not kwargs:
            if len(args) == 0:
                items = []
            elif len(args) == 1 and args[0].has_force_unpack_var_sequence(tx):
                items = args[0].force_unpack_var_sequence(tx)
            else:
                unimplemented("deque() with more than 1 arg not supported")
            return variables.lists.DequeVariable(items, mutable_local=MutableLocal())
        elif self.value is functools.partial:
            if not args:
                unimplemented("functools.partial malformed")
            # The first arg, a callable (the ctor below will assert on types)
            fn = args[0]
            rest_args = args[1:]
            # guards for the produced FunctoolsPartialVariable are installed in FunctoolsPartialVariable ctor from the
            # args and keywords
            return variables.functions.FunctoolsPartialVariable(
                fn, args=rest_args, keywords=kwargs
            )
        elif self.value is warnings.catch_warnings and not args:
            return variables.CatchWarningsCtxManagerVariable.create(tx, kwargs)
        elif self.value is torch.cuda.device and not kwargs and len(args) == 1:
            assert args[0].is_python_constant()
            return variables.CUDADeviceVariable.create(tx, args[0].as_python_constant())
        elif (
            issubclass(type(self.value), type)
            and hasattr(
                self.value, "__enter__"
            )  # TODO(voz): These can invoke user code!
            and hasattr(
                self.value, "__exit__"
            )  # TODO(voz): These can invoke user code!
            and self.is_standard_new()
            and SideEffects.cls_supports_mutation_side_effects(self.value)
            and self.source
            and not is_forbidden_context_manager(self.value)
        ):
            from torch.overrides import TorchFunctionMode

            from .ctx_manager import GenericContextWrappingVariable
            from .torch_function import TorchFunctionModeVariable

            if issubclass(
                self.value, TorchFunctionMode
            ) and TorchFunctionModeVariable.is_supported_torch_function_mode(
                self.value
            ):
                var_cls = TorchFunctionModeVariable
            else:
                var_cls = GenericContextWrappingVariable

            cm_obj = tx.output.side_effects.track_object_new(
                self.source, self.value, var_cls, {}
            )
            cm_obj.call_method(tx, "__init__", args, kwargs)
            return cm_obj
        elif is_namedtuple_cls(self.value):
            fields = namedtuple_fields(self.value)
            # check if this a quasi-namedtuple or a real one
            if self.value.__module__ == "torch.return_types":
                assert len(args) == 1
                assert not kwargs
                items = args[0].force_unpack_var_sequence(tx)
            else:
                field_defaults = self.value._field_defaults

                items = list(args)
                items.extend([None] * (len(fields) - len(items)))

<<<<<<< HEAD
            var_tracker_kwargs = {}
            for field_name, var_tracker in zip(fields, items):
                if var_tracker is None:
                    if field_name in kwargs:
                        field_var = kwargs[field_name]
                    else:
                        assert field_name in field_defaults
                        field_var = VariableTracker.create(
                            tx, field_defaults[field_name]
                        )
                    var_tracker_kwargs[field_name] = field_var
=======
                var_tracker_kwargs = {}
                for field_name, var_tracker in zip(fields, items):
                    if var_tracker is None:
                        if field_name in kwargs:
                            field_var = kwargs[field_name]
                        else:
                            assert field_name in field_defaults
                            field_var = SourcelessBuilder.create(
                                tx, field_defaults[field_name]
                            )
                        var_tracker_kwargs[field_name] = field_var

                for name, value in var_tracker_kwargs.items():
                    assert name in fields
                    items[fields.index(name)] = value
>>>>>>> 100a964d

                assert all(x is not None for x in items)

            return variables.NamedTupleVariable(items, self.value)
        elif is_frozen_dataclass(self.value) and self.is_standard_new():
            fields = dataclasses.fields(self.value)
            items = list(args)
            items.extend([None] * (len(fields) - len(items)))

            default_kwargs = {}
            for field, var_tracker in zip(fields, items):
                if var_tracker is None:
                    if field.name in kwargs:
                        var_tracker = kwargs[field.name]
                    else:
                        if not field.init:
                            continue

                        if field.default is not dataclasses.MISSING:
                            var_tracker = VariableTracker.create(tx, field.default)
                        elif field.default_factory is not dataclasses.MISSING:
                            factory_fn = VariableTracker.create(
                                tx, field.default_factory
                            )
                            var_tracker = factory_fn.call_function(tx, [], {})
                        else:
                            # if we are subclass, the constructor could possibly
                            # be missing args
                            continue

                    default_kwargs[field.name] = var_tracker
            kwargs.update(default_kwargs)

            var = tx.output.side_effects.track_object_new_from_user_defined_class(self)
            var.call_method(tx, "__init__", args, kwargs)
            return var
        elif (
            self.is_standard_new()
            and SideEffects.cls_supports_mutation_side_effects(self.value)
            and self.source
        ):
            var = tx.output.side_effects.track_object_new_from_user_defined_class(self)
            with do_not_convert_to_tracable_parameter():
                var.call_method(tx, "__init__", args, kwargs)
                return var
        elif variables.CustomizedDictVariable.is_matching_cls(self.value):
            options = {"mutable_local": MutableLocal()}
            return variables.CustomizedDictVariable.create(
                self.value, args, kwargs, options
            )
        elif (
            variables.RestrictedListSubclassVariable.is_matching_cls(self.value)
            and self.source
        ):
            return variables.RestrictedListSubclassVariable(
                variables.BuiltinVariable(list).call_function(tx, args, kwargs).items,
                user_cls=self.value,
                user_cls_source=self.source,
                mutable_local=MutableLocal(),
            )
        elif (
            self.value in self._in_graph_classes()
            or is_traceable_wrapper_subclass_type(self.value)
        ):
            # torch.LongTensor cannot accept a list of FakeTensors.
            # So we stack the list of FakeTensors instead.
            if (
                np
                and self.value in tensortype_to_dtype
                and len(args) == 1
                and isinstance(args[0], variables.ListVariable)
                and len(args[0].items) > 1
                and all(isinstance(x, variables.TensorVariable) for x in args[0].items)
            ):
                # Stack FakeTensor
                stacked = wrap_fx_proxy(
                    tx=tx,
                    proxy=tx.output.create_proxy(
                        "call_function",
                        torch.stack,
                        *proxy_args_kwargs(args, kwargs),
                    ),
                )
                args = [stacked]

            tensor_variable = wrap_fx_proxy(
                tx=tx,
                proxy=tx.output.create_proxy(
                    "call_function",
                    self.value,
                    *proxy_args_kwargs(args, kwargs),
                ),
            )

            return tensor_variable
        elif issubclass(self.value, enum.Enum) and len(args) == 1 and not kwargs:
            options = {"mutable_local": MutableLocal()}
            return variables.EnumVariable.create(self.value, args[0], options)
        elif self.value is random.Random:
            if len(args) == 1 and isinstance(args[0], variables.ConstantVariable):
                seed = args[0].value
            else:
                seed = None
            random_object = random.Random(seed)
            return RandomVariable(random_object)
        elif (
            not self.is_standard_new()
            and SideEffects.cls_supports_mutation_side_effects(self.value)
            and self.source
        ):
            return tx.inline_user_function_return(
                VariableTracker.create(
                    tx, polyfills.instantiate_user_defined_class_object
                ),
                [self, *args],
                kwargs,
            )

        return super().call_function(tx, args, kwargs)

    def is_standard_new(self):
        """Check for __new__ being overridden"""
        new_fn = inspect.getattr_static(self.value, "__new__", None)
        if isinstance(new_fn, staticmethod):
            new_fn = new_fn.__func__
        return new_fn in (object.__new__, Generic.__new__)

    def call_hasattr(self, tx: "InstructionTranslator", name: str) -> "VariableTracker":
        if self.source:
            source = AttrSource(self.source, name)
            install_guard(source.make_guard(GuardBuilder.HASATTR))
            return variables.ConstantVariable(hasattr(self.value, name))
        return super().call_hasattr(tx, name)

    def const_getattr(self, tx: "InstructionTranslator", name):
        if name == "__name__":
            return self.value.__name__
        return super().const_getattr(tx, name)


class NO_SUCH_SUBOBJ:
    pass


def call_random_fn(tx, fn, args, kwargs):
    from .builder import VariableBuilder

    args = [x.as_python_constant() for x in args]
    kwargs = {k: v.as_python_constant() for k, v in kwargs.items()}
    random_call_index = len(tx.output.random_calls)
    example_value = fn(*args, **kwargs)
    source = RandomValueSource(random_call_index)
    tx.output.random_calls.append((fn, args, kwargs))
    # TODO: arguably, this should route to wrap_symint/wrap_symfloat
    # (currently hypothetical), but I'm not going to poke my hand in
    # this nest for now
    return VariableBuilder(tx, source).wrap_unspecialized_primitive(example_value)


class UserDefinedObjectVariable(UserDefinedVariable):
    """
    Mostly objects of defined type.  Catch-all for something where we only know the type.
    """

    _nonvar_fields = {"value", "value_type", *UserDefinedVariable._nonvar_fields}

    def __init__(self, value, value_type=None, cls_source=None, **kwargs) -> None:
        super().__init__(**kwargs)
        self.value = value
        self.value_type = value_type or type(value)
        assert type(value) is self.value_type
        # This is used with __new__, when the new object is sourceless but the user class can be sourceful.
        self.cls_source = cls_source

    def __str__(self) -> str:
        inner = self.value_type.__name__
        if inner in [
            "builtin_function_or_method",
            "getset_descriptor",
            "method_descriptor",
            "method",
        ]:
            inner = str(getattr(self.value, "__name__", None))
        return f"{self.__class__.__name__}({inner})"

    def __repr__(self) -> str:
        return f"{self.__class__.__name__}({self.value_type.__name__})"

    def python_type(self):
        return self.value_type

    def guard_as_python_constant(self):
        if self.source:
            install_guard(self.source.make_guard(GuardBuilder.ID_MATCH))
            return self.value
        return super().guard_as_python_constant()

    def torch_function_check(self):
        assert has_torch_function(
            self
        ), f"calling torch function on object without __torch_function__ {self}"

    def get_torch_fn(self, tx):
        self.torch_function_check()
        from .torch_function import build_torch_function_fn

        return build_torch_function_fn(tx, self.value, self.source)

    def call_torch_function(self, tx: "InstructionTranslator", fn, types, args, kwargs):
        self.torch_function_check()

        from .torch_function import _get_subclass_type_var, call_torch_function

        return call_torch_function(
            tx,
            _get_subclass_type_var(tx, self),
            self.get_torch_fn(tx),
            fn,
            types,
            args,
            kwargs,
        )

    @staticmethod
    @functools.lru_cache(None)
    def _supported_random_functions():
        fns = {
            random.random,
            random.randint,
            random.randrange,
            random.uniform,
        }
        return fns

    def _maybe_get_baseclass_method(self, name):
        if name not in getattr(self.value, "__dict__", {}):
            try:
                return inspect.getattr_static(type(self.value), name)
            except AttributeError:
                pass
        return None

    def call_method(
        self,
        tx,
        name,
        args: "List[VariableTracker]",
        kwargs: "Dict[str, VariableTracker]",
    ) -> "VariableTracker":
        from . import (
            BuiltinVariable,
            ConstantVariable,
            TupleVariable,
            UserMethodVariable,
        )

        method = self._maybe_get_baseclass_method(name)
        if method is not None:
            if method is object.__init__:
                return ConstantVariable.create(None)

            if is_standard_setattr(method) or isinstance(self.value, threading.local):
                return self.method_setattr_standard(tx, *args, **kwargs)

            # [NOTE] OrderedDict, dict subtypes must always have source
            # We cannot instantiate such subtypes in-graph due to builtin __new__
            if method is collections.OrderedDict.keys:
                # subclass of OrderedDict
                assert not (args or kwargs)
                assert self.source  # OrderedDict, dict subtypes must always have source
                keys = list(self.value.keys())
                assert all(map(ConstantVariable.is_literal, keys))
                install_guard(self.source.make_guard(GuardBuilder.DICT_CONST_KEYS))
                tx.output.guard_on_key_order.add(self.source.name())
                return TupleVariable([ConstantVariable.create(k) for k in keys])

            if (
                method in (collections.OrderedDict.__contains__, dict.__contains__)
                and len(args) == 1
                and isinstance(args[0], (ConstantVariable, BuiltinVariable))
                and inspect.getattr_static(type(self.value), "keys")
                in (collections.OrderedDict.keys, dict.keys)
            ):
                assert not kwargs
                assert self.source  # OrderedDict, dict subtypes must always have source

                # TODO(anijain2305) - Why do we need to guard on all keys?
                install_guard(self.source.make_guard(GuardBuilder.DICT_CONST_KEYS))
                return ConstantVariable.create(
                    args[0].as_python_constant() in self.value
                )

            if method is collections.OrderedDict.items and isinstance(
                self.value, collections.OrderedDict
            ):
                assert self.source  # OrderedDict, dict subtypes must always have source
                assert not (args or kwargs)
                items = []
                keys = self.call_method(tx, "keys", [], {})
                for key in keys.force_unpack_var_sequence(tx):
                    items.append(
                        TupleVariable(
                            [key, self.odict_getitem(tx, key)],
                        )
                    )
                tx.output.guard_on_key_order.add(self.source.name())
                return TupleVariable(items)

            if method is collections.OrderedDict.__getitem__ and len(args) == 1:
                assert not kwargs
                assert self.source  # OrderedDict, dict subtypes must always have source
                return self.odict_getitem(tx, args[0])

            if (
                method in (object.__ne__, object.__eq__)
                and len(args) == 1
                and not kwargs
                and hasattr(args[0], "value")
            ):
                return ConstantVariable(
                    (self.value is args[0].value) is (method is object.__eq__)
                )

            # check for methods implemented in C++
            if isinstance(method, types.FunctionType):
                source = (
                    None
                    if self.source is None
                    else AttrSource(AttrSource(self.source, "__class__"), name)
                )
                # TODO(jansel): add a guard to check for monkey patching?
                from ..mutation_guard import unpatched_nn_module_init

                if method is torch.nn.Module.__init__:
                    method = unpatched_nn_module_init
                return UserMethodVariable(method, self, source=source).call_function(
                    tx, args, kwargs
                )

            if method is list.__len__ and self.source and not (args or kwargs):
                install_guard(self.source.make_guard(GuardBuilder.SEQUENCE_LENGTH))
                return ConstantVariable(len(self.value))

        return super().call_method(tx, name, args, kwargs)

    def method_setattr_standard(self, tx: "InstructionTranslator", name, value):
        try:
            name = name.as_python_constant()
        except NotImplementedError:
            unimplemented(f"non-const setattr name: {name}")
        if not tx.output.side_effects.is_attribute_mutation(self):
            unimplemented(f"setattr({self}, {name}, ...)")

        tx.output.side_effects.store_attr(self, name, value)
        return variables.ConstantVariable(None)

    def needs_slow_setattr(self):
        return not is_standard_setattr(
            inspect.getattr_static(self.value, "__setattr__", None)
        ) and not isinstance(self.value, threading.local)

    def unpack_var_sequence(self, tx):
        if (
            self.source
            and self._maybe_get_baseclass_method("__iter__") is list.__iter__
            and self._maybe_get_baseclass_method("__len__") is list.__len__
            and self._maybe_get_baseclass_method("__getitem__") is list.__getitem__
        ):
            install_guard(self.source.make_guard(GuardBuilder.SEQUENCE_LENGTH))
            return [
                variables.LazyVariableTracker.create(
                    self.value[k],
                    source=GetItemSource(self.source, k),
                )
                for k in range(len(self.value))
            ]
        return super().unpack_var_sequence(tx)

    def next_variable(self, tx):
        return self.call_method(tx, "__next__", [], {})

    def is_supported_random(self):
        try:
            return self.value in self._supported_random_functions()
        except TypeError:
            # TypeError: unhashable type
            return False

    def call_function(
        self,
        tx: "InstructionTranslator",
        args: "List[VariableTracker]",
        kwargs: "Dict[str, VariableTracker]",
    ) -> "VariableTracker":
        from .. import trace_rules

        if (
            self.is_supported_random()
            and all(k.is_python_constant() for k in args)
            and all(v.is_python_constant() for v in kwargs.values())
        ):
            return call_random_fn(tx, self.value, args, kwargs)
        elif istype(self.value, types.MethodType):
            func = self.value.__func__
            obj = self.value.__self__
            if (
                func is torch.utils._contextlib._DecoratorContextManager.clone
                and variables.TorchCtxManagerClassVariable.is_matching_cls(
                    obj.__class__
                )
                and not (args or kwargs)
            ):
                return variables.TorchCtxManagerClassVariable(
                    obj.__class__
                ).call_function(tx, args, kwargs)

            if (
                func is torch.autograd.grad_mode.inference_mode.clone
                and obj.__class__ is torch.autograd.grad_mode.inference_mode
            ):
                # simulate the inference_mode.clone implementation
                var = variables.ConstantVariable(obj.mode)
                return variables.TorchCtxManagerClassVariable(
                    obj.__class__
                ).call_function(tx, [var], kwargs)

            if self.source is None:
                unimplemented(
                    "Sourceless UserDefinedObjectVariable method not supported"
                )
            func_src = AttrSource(self.source, "__func__")
            func_var = VariableTracker.create(tx, func, func_src)
            obj_src = AttrSource(self.source, "__self__")
            obj_var = VariableTracker.create(tx, obj, obj_src)
            return func_var.call_function(tx, [obj_var] + args, kwargs)
        elif (
            istype(self.value, functools.partial)
            and trace_rules.lookup(self.value.func)
            == variables.TorchInGraphFunctionVariable
            and all(
                variables.ConstantVariable.is_literal(v)
                for v in itertools.chain(self.value.args, self.value.keywords.values())
            )
        ):
            if self.source:
                install_guard(
                    AttrSource(self.source, "func").make_guard(GuardBuilder.ID_MATCH),
                    AttrSource(self.source, "args").make_guard(
                        GuardBuilder.CONSTANT_MATCH
                    ),
                    AttrSource(self.source, "keywords").make_guard(
                        GuardBuilder.CONSTANT_MATCH
                    ),
                )

            partial_args = [
                variables.ConstantVariable.create(v) for v in self.value.args
            ]
            partial_args.extend(args)
            partial_kwargs = {
                k: variables.ConstantVariable.create(v)
                for k, v in self.value.keywords.items()
            }
            partial_kwargs.update(kwargs)
            if is_utils_checkpoint(self.value.func):
                return build_checkpoint_variable().call_function(
                    tx, partial_args, partial_kwargs
                )
            return variables.TorchInGraphFunctionVariable(
                self.value.func
            ).call_function(tx, partial_args, partial_kwargs)
        elif callable(self.value):
            if self.source:
                install_guard(self.source.make_guard(GuardBuilder.FUNCTION_MATCH))
            return self.call_method(tx, "__call__", args, kwargs)

        return super().call_function(tx, args, kwargs)

    def _check_for_getattribute(self):
        if object_has_getattribute(self.value):
            unimplemented("UserDefinedObjectVariable with custom __getattribute__")

    def _check_for_getattr(self):
        return get_custom_getattr(self.value)

    def _is_c_defined_property(self, subobj):
        if not isinstance(subobj, property):
            return False

        # pybind def_readwrite is implemented via PyCFunction. At the python level, it is visible as a property whose
        # fget is an instancemethod wrapper - https://docs.python.org/3/c-api/method.html#c.PyInstanceMethod_Check

        # If we have a PyCFunction, we make an assumption that there is no side effect.
        return isinstance(
            subobj.fget, types.BuiltinFunctionType
        ) or torch._C._dynamo.utils.is_instancemethod(subobj.fget)

    def _getattr_static(self, name):
        subobj = inspect.getattr_static(self.value, name, NO_SUCH_SUBOBJ)
        import _collections

        # In some cases, we have to do dynamic lookup because getattr_static is not enough. For example, threading.local
        # has side-effect free __getattribute__ and the attribute is not visible without a dynamic lookup.
        if (
            subobj is NO_SUCH_SUBOBJ  # e.g., threading.local
            or isinstance(
                subobj, _collections._tuplegetter
            )  # namedtuple fields are represented by _tuplegetter
            or (
                inspect.ismemberdescriptor(subobj) and name in self.value.__slots__
            )  # handle memberdecriptor and slots
            or self._is_c_defined_property(subobj)
        ):
            # Call __getattribute__, we have already checked that this is not overridden and side-effect free. We don't
            # want to call getattr because it can be user-overridden.
            subobj = self.value.__getattribute__(name)

        return subobj

    def has_key_in_generic_dict(self, tx: "InstructionTranslator", key):
        self._check_for_getattribute()
        if tx.output.side_effects.has_pending_mutation_of_attr(self, key):
            mutated_attr = tx.output.side_effects.load_attr(self, key, deleted_ok=True)
            return not isinstance(mutated_attr, variables.DeletedVariable)

        return key in self.value.__dict__

    def is_supported_nn_module_method(self, method):
        return torch._dynamo.config.inline_inbuilt_nn_modules and method in (
            torch.nn.Module.parameters,
        )

    def var_getattr(self, tx: "InstructionTranslator", name):
        from .. import trace_rules
        from . import ConstantVariable

        source = AttrSource(self.source, name) if self.source else None
        self._check_for_getattribute()

        if tx.output.side_effects.has_pending_mutation_of_attr(self, name):
            result = tx.output.side_effects.load_attr(self, name, deleted_ok=True)
            if isinstance(result, variables.DeletedVariable):
                raise_observed_exception(AttributeError, tx)
            return result

        if name == "__dict__":
            options = {"source": source}
            return variables.GetAttrVariable(self, name, **options)

        # TODO(anijain2305) - Investigate if we need specialization for more
        # dunder attrs. inspect.getattr_static does not return correct value for
        # them.
        if name == "__class__":
            cls_source = source
            if cls_source is None:
                cls_source = self.cls_source
            options = {"source": cls_source}
            return UserDefinedClassVariable(type(self.value), **options)

        try:
            subobj = self._getattr_static(name)
        except AttributeError:
            subobj = NO_SUCH_SUBOBJ
            getattr_fn = self._check_for_getattr()
            if isinstance(getattr_fn, types.FunctionType):
                # Dynamo is going to trace the __getattr__ function with
                # args=name. Set the source accordingly.
                if (
                    getattr_fn is unpatched_nn_module_getattr
                    and isinstance(self, variables.UnspecializedNNModuleVariable)
                    # prevent against overwriting of params/buffers/submodules
                    and istype(self.value._parameters, dict)
                    and istype(self.value._buffers, dict)
                    and istype(self.value._modules, dict)
                ):
                    # Manually trace out the nn module __getattr__ to avoid large compilation latency.
                    out = self.manually_trace_nn_module_getattr(tx, name)
                else:
                    new_source = None
                    if self.source:
                        new_source = AttrSource(self.source, "__getattr__")
                    out = variables.UserMethodVariable(
                        getattr_fn, self, source=new_source
                    ).call_function(tx, [ConstantVariable.create(name)], {})

                if self.source and getattr_fn is torch.nn.Module.__getattr__:
                    if isinstance(
                        out,
                        (
                            variables.UnspecializedNNModuleVariable,
                            variables.NNModuleVariable,
                        ),
                    ):
                        # nn_module_stack source is BC surface area. Ensure that
                        # mod._modules["linear"] is reflected as mod.linear for
                        # nn_module_stack.
                        out.set_nn_module_stack_source(
                            AttrSource(self.get_nn_module_stack_source(), name)
                        )
                return out

            elif getattr_fn is not None:
                unimplemented("UserDefined with non-function __getattr__")

        if isinstance(subobj, property):
            if self.source:
                # Read the class attribute to reach the property
                source = AttrSource(AttrSource(self.source, "__class__"), name)
                # Get the getter function
                source = AttrSource(source, "fget")
            return variables.UserMethodVariable(
                subobj.fget, self, source=source
            ).call_function(tx, [], {})
        elif isinstance(subobj, staticmethod):
            func = subobj.__get__(self.value)
            if source is not None:
                return trace_rules.lookup(func).create_with_source(func, source=source)
            else:
                return trace_rules.lookup(func)(func)
        elif isinstance(subobj, classmethod):
            return variables.UserMethodVariable(
                subobj.__func__, self.var_getattr(tx, "__class__"), source=source
            )
        elif isinstance(subobj, types.ClassMethodDescriptorType):
            # e.g.: inspect.getattr_static({}, "fromkeys")
            func = subobj.__get__(self.value, None)
            return VariableTracker.create(tx, func, source)
        elif inspect.ismethoddescriptor(subobj) and not is_wrapper_or_member_descriptor(
            subobj.__get__
        ):
            # Attribute has a __get__ method. Create a user defined object vt
            # for the subobj, and then trace the __get__ method.
            descriptor_var = UserDefinedObjectVariable(subobj, source=source)

            get_source = self.source
            if self.source:
                get_source = AttrSource(self.source, "__get__")

            # The arguments of the __get__ function are (self, instance, owner)
            # self - descriptor_var
            # instance - instance of the class, represented by self here
            # owner - class object
            owner_var = UserDefinedClassVariable(type(self.value))
            return variables.UserMethodVariable(
                subobj.__get__.__func__, descriptor_var, source=get_source
            ).call_function(tx, [descriptor_var, self, owner_var], {})
        elif isinstance(subobj, types.FunctionType) or (
            isinstance(subobj, types.MethodType)
            and isinstance(self.value, torch.nn.Module)
        ):
            if self.is_supported_nn_module_method(subobj):
                return variables.GetAttrVariable(self, name, source=source)

            # Since we get subobj via self._getattr_static, which may not trigger dynamic lookup.
            # Static lookup can't tell us it's a method or function correctly,
            # so we trigger dynamic lookup here to get the correct type.
            dynamic_subobj = getattr(self.value, name)

            while dynamic_subobj is subobj and hasattr(subobj, "_torchdynamo_inline"):
                subobj = subobj._torchdynamo_inline
                dynamic_subobj = subobj
                source = AttrSource(source, "_torchdynamo_inline") if source else None

            if isinstance(subobj, types.MethodType):
                if dynamic_subobj.__self__ is not self.value:
                    unimplemented("__self__ mismatch for bound method")
                func = subobj.__func__
            else:
                assert isinstance(subobj, types.FunctionType)
                func = subobj

            if inspect.ismethod(dynamic_subobj):
                return variables.UserMethodVariable(func, self, source=source)
            elif inspect.isfunction(dynamic_subobj):
                if is_utils_checkpoint(func):
                    return build_checkpoint_variable(source=source)
                elif source is not None:
                    return trace_rules.lookup(func).create_with_source(
                        func, source=source
                    )
                else:
                    return trace_rules.lookup(func)(func)

        if (
            # wrap the source only if inline_inbuilt_nn_modules is set or fsdp modules. This is a temporary solution to
            # keep Dynamo behavior compatible with no inlining, as there will be some delay to turn on the flag in
            # fbcode.
            (
                torch._dynamo.config.inline_inbuilt_nn_modules
                or isinstance(self, variables.FSDPManagedNNModuleVariable)
            )
            and source
            and isinstance(self, variables.UnspecializedNNModuleVariable)
            # export has some awkwardness around specialized and unspecialized modules. Skip wrapping source for export
            # usecase for now.
            and not tx.output.export
        ):
            # Recalculate source for params/buffers
            if name in ("_buffers", "_parameters"):
                source = UnspecializedParamBufferSource(self.source, name)
            source = self._wrap_source(source)

        if subobj is not NO_SUCH_SUBOBJ:
            if is_wrapper_or_member_descriptor(subobj):
                options = {"source": source}
                return variables.GetAttrVariable(self, name, **options)
            if source:
                return variables.LazyVariableTracker.create(subobj, source)
            else:
                # Check if the subobj is accessible from the class itself. If the class source is known, we can create a
                # sourceful variable tracker.
                if self.cls_source is not None:
                    subobj_from_class = inspect.getattr_static(
                        self.value.__class__, name, NO_SUCH_SUBOBJ
                    )
                    if subobj_from_class is subobj:
                        src_from_class = AttrSource(self.cls_source, name)
                        return variables.LazyVariableTracker.create(
                            subobj_from_class, src_from_class
                        )

                return VariableTracker.create(tx, subobj)

        # Earlier we were returning GetAttrVariable but its incorrect. In absence of attr, Python raises AttributeError.
        raise_observed_exception(AttributeError, tx)

    def call_hasattr(self, tx: "InstructionTranslator", name: str) -> "VariableTracker":
        if self._check_for_getattribute():
            unimplemented("hasattr with custom __getattribute__")

        if self.source:
            install_guard(
                AttrSource(self.source, name).make_guard(GuardBuilder.HASATTR)
            )

        try:
            var_vt = self.var_getattr(tx, name)
            return variables.ConstantVariable.create(
                not isinstance(var_vt, variables.DeletedVariable)
            )
        except ObservedAttributeError:
            handle_observed_exception(tx)
            return variables.ConstantVariable.create(False)

    def odict_getitem(self, tx: "InstructionTranslator", key):
        from .dicts import is_hashable

        # TODO this should probably be merged with the dict handling

        index = (
            key.source
            if is_hashable(key) and key.source is not None
            else key.as_python_constant()
        )

        return VariableTracker.create(
            tx,
            collections.OrderedDict.__getitem__(self.value, key.as_python_constant()),
            self.source and ODictGetItemSource(self.source, index),
        )


class FrozenDataClassVariable(UserDefinedObjectVariable):
    @staticmethod
    def create(tx, value, source):
        from dataclasses import fields

        assert is_frozen_dataclass(value)

        field_map = {}
        for field in fields(value):
            if hasattr(value, field.name):
                field_map[field.name] = VariableTracker.create(
                    tx,
                    getattr(value, field.name),
                    source and AttrSource(source, field.name),
                )

        return FrozenDataClassVariable(value, fields=field_map, source=source)

    def __init__(self, value, fields=None, **kwargs) -> None:
        super().__init__(value, **kwargs)
        if fields is None:
            fields = {}
        self.fields = fields

    def as_proxy(self):
        from dataclasses import fields

        args = []
        kwargs = {}
        for field in fields(self.value):
            proxy = self.fields[field.name].as_proxy()
            if hasattr(field, "kw_only") and field.kw_only:
                kwargs[field.name] = proxy
            else:
                args.append(proxy)

        return self.python_type()(*args, **kwargs)

    # NB: This is called during __init__ for a frozen dataclass
    # use this to accumulate the most up-to-date field values
    def method_setattr_standard(self, tx: "InstructionTranslator", name, value):
        self.fields[name.as_python_constant()] = value
        return super().method_setattr_standard(tx, name, value)

    def __repr__(self) -> str:
        return f"{self.__class__.__name__}({self.value_type.__name__})"


class SourcelessGraphModuleVariable(UserDefinedObjectVariable):
    def __init__(
        self,
        value,
        **kwargs,
    ) -> None:
        super().__init__(value, **kwargs)

    def call_method(
        self,
        tx,
        name,
        args: "List[VariableTracker]",
        kwargs: "Dict[str, VariableTracker]",
    ) -> "VariableTracker":
        fn_variable = variables.UserFunctionVariable(self.value.forward.__func__)
        args = [self] + args
        return tx.inline_user_function_return(
            fn_variable,
            args,
            kwargs,
        )


class WeakRefVariable(UserDefinedObjectVariable):
    _nonvar_fields = UserDefinedObjectVariable._nonvar_fields

    def __init__(self, value, **kwargs) -> None:
        super().__init__(value, **kwargs)

    def call_function(
        self,
        tx: "InstructionTranslator",
        args: "List[VariableTracker]",
        kwargs: "Dict[str, VariableTracker]",
    ) -> "VariableTracker":
        call_source = None
        referent = self.value()
        source = self.source and WeakRefCallSource(self.source)
        return VariableTracker.create(tx, referent, source)


class KeyedJaggedTensorVariable(UserDefinedObjectVariable):
    @staticmethod
    def is_matching_object(obj):
        mod = sys.modules.get("torchrec.sparse.jagged_tensor")
        return mod is not None and type(obj) is mod.KeyedJaggedTensor

    def __init__(self, value, **kwargs) -> None:
        from torchrec.sparse.jagged_tensor import KeyedJaggedTensor

        assert type(value) is KeyedJaggedTensor
        super().__init__(value, **kwargs)

    def var_getattr(self, tx: "InstructionTranslator", name):
        if (
            torch._dynamo.config.force_unspec_int_unbacked_size_like_on_torchrec_kjt
            and self.source is not None
            and name in ("_length_per_key", "_offset_per_key")
        ):
            with TracingContext.patch(force_unspec_int_unbacked_size_like=True):
                return super().var_getattr(tx, name)
        return super().var_getattr(tx, name)


class RemovableHandleClass:
    # Dummy class to pass to python_type of RemovableHandleVariable
    # Useful for isinstance check on hooks
    pass


class RemovableHandleVariable(VariableTracker):
    REMOVED = -1

    def __init__(
        self,
        mutable_local=None,
        # index of the registration in the side_effects owned register_hook/handle list, used during removal.
        idx=None,
        **kwargs,
    ) -> None:
        super().__init__(**kwargs)
        self.mutable_local = mutable_local
        self.idx = idx

    def call_method(self, tx: "InstructionTranslator", method_name, args, kwargs):
        if method_name == "remove":
            if self.idx != self.REMOVED:
                tx.output.side_effects.remove_hook(self.idx)
                self.idx = self.REMOVED
            return variables.ConstantVariable.create(None)
        super().call_method(tx, method_name, args, kwargs)

    def reconstruct(self, codegen):
        if self.idx == self.REMOVED:
            # Hook has already been removed, return a dummy handle
            codegen.add_push_null(
                lambda: codegen.load_import_from(
                    "torch._dynamo.utils", "invalid_removeable_handle"
                )
            )
            codegen.extend_output(create_call_function(0, False))
            return
        # unreachable due to codegen.add_cache() when the hook is installed
        super().reconstruct(codegen)

    def python_type(self):
        return RemovableHandleClass


class MutableMappingVariable(UserDefinedObjectVariable):
    _nonvar_fields = UserDefinedObjectVariable._nonvar_fields

    def __init__(self, value, **kwargs):
        super().__init__(value, **kwargs)

    def var_getattr(self, tx: "InstructionTranslator", name: str) -> "VariableTracker":
        if name == "get" and type(self.value).get is collections.abc.Mapping.get:
            return variables.UserMethodVariable(polyfills.mapping_get, self)
        else:
            return super().var_getattr(tx, name)


class RandomVariable(UserDefinedObjectVariable):
    pass<|MERGE_RESOLUTION|>--- conflicted
+++ resolved
@@ -438,19 +438,6 @@
                 items = list(args)
                 items.extend([None] * (len(fields) - len(items)))
 
-<<<<<<< HEAD
-            var_tracker_kwargs = {}
-            for field_name, var_tracker in zip(fields, items):
-                if var_tracker is None:
-                    if field_name in kwargs:
-                        field_var = kwargs[field_name]
-                    else:
-                        assert field_name in field_defaults
-                        field_var = VariableTracker.create(
-                            tx, field_defaults[field_name]
-                        )
-                    var_tracker_kwargs[field_name] = field_var
-=======
                 var_tracker_kwargs = {}
                 for field_name, var_tracker in zip(fields, items):
                     if var_tracker is None:
@@ -458,7 +445,7 @@
                             field_var = kwargs[field_name]
                         else:
                             assert field_name in field_defaults
-                            field_var = SourcelessBuilder.create(
+                            field_var = VariableTracker.create(
                                 tx, field_defaults[field_name]
                             )
                         var_tracker_kwargs[field_name] = field_var
@@ -466,7 +453,6 @@
                 for name, value in var_tracker_kwargs.items():
                     assert name in fields
                     items[fields.index(name)] = value
->>>>>>> 100a964d
 
                 assert all(x is not None for x in items)
 
