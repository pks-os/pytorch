# mypy: allow-untyped-defs
import collections
import collections.abc
import contextlib
import copy
import dataclasses
import dis
import functools
import importlib
import inspect
import itertools
import linecache
import logging
import operator
import re
import sys
import threading
import traceback
import types
import typing
import weakref
from typing import Any, Callable, cast, Dict, List, Optional, Set, Tuple, Type, Union
from unittest.mock import patch

import torch
import torch._logging
from torch._guards import tracing, TracingContext

from . import config, exc, logging as torchdynamo_logging, trace_rules, variables
from .bytecode_analysis import (
    get_indexof,
    JUMP_OPNAMES,
    livevars_analysis,
    propagate_line_nums,
)
from .bytecode_transformation import (
    cleaned_instructions,
    create_call_function,
    create_instruction,
    create_jump_absolute,
    create_swap,
    get_code_keys,
    Instruction,
    is_generator,
    unique_id,
)
from .code_context import code_context
from .codegen import PyCodegen
from .exc import ArgsMismatchError, BackendCompilerFailed, unimplemented, Unsupported
from .funcname_cache import get_funcname
from .guards import GuardBuilder, install_guard
from .output_graph import GraphCompileReason, OutputGraph
from .replay_record import DummyModule, ExecutionRecorder
from .resume_execution import ContinueExecutionCache, ReenterWith
from .source import (
    AttrSource,
    GetItemSource,
    GlobalSource,
    GlobalWeakRefSource,
    LocalSource,
    Source,
)
from .trace_rules import is_builtin_constant, is_forbidden
from .utils import (
    counters,
    get_fake_value,
    get_instruction_source_311,
    graph_break_dup_warning_checker,
    istype,
    LazyString,
    proxy_args_kwargs,
)
<<<<<<< HEAD
from .variables.base import is_side_effect_safe, MutableLocal, typestr, VariableTracker
from .variables.builder import VariableBuilder, wrap_fx_proxy
=======
from .variables.base import MutableLocal, typestr, VariableTracker
from .variables.builder import wrap_fx_proxy
>>>>>>> bd7cbddf
from .variables.builtin import BuiltinVariable
from .variables.constant import ConstantVariable
from .variables.ctx_manager import (
    ContextWrappingVariable,
    GenericContextWrappingVariable,
    WithExitFunctionVariable,
)
from .variables.dicts import ConstDictVariable, SetVariable
from .variables.functions import (
    BaseUserFunctionVariable,
    NestedUserFunctionVariable,
    SkipFunctionVariable,
    UserFunctionVariable,
    UserMethodVariable,
)
from .variables.iter import MAX_ITERATOR_LIMIT
from .variables.lazy import LazyVariableTracker
from .variables.lists import (
    BaseListVariable,
    ListIteratorVariable,
    ListVariable,
    SliceVariable,
    TupleVariable,
)
from .variables.misc import (
    ClosureVariable,
    GetAttrVariable,
    NullVariable,
    PythonModuleVariable,
    UnknownVariable,
)
from .variables.nn_module import NNModuleVariable, UnspecializedNNModuleVariable
from .variables.tensor import supported_comparison_ops, SymNodeVariable, TensorVariable
from .variables.torch_function import (
    SymbolicTorchFunctionState,
    TorchFunctionModeVariable,
)
from .variables.user_defined import (
    RemovableHandleVariable,
    UserDefinedClassVariable,
    UserDefinedObjectVariable,
)


log = logging.getLogger(__name__)
graph_break_log = torch._logging.getArtifactLogger(__name__, "graph_breaks")
trace_call_log = torch._logging.getArtifactLogger(__name__, "trace_call")
trace_source_log = torch._logging.getArtifactLogger(__name__, "trace_source")
trace_bytecode_log = torch._logging.getArtifactLogger(__name__, "trace_bytecode")
tls = threading.local()
compare_op_handlers: Dict[str, Any] = {
    k: BuiltinVariable(v).call_function for k, v in supported_comparison_ops.items()
}
handle_contains = BuiltinVariable(operator.contains).call_function
handle_not = BuiltinVariable(operator.not_).call_function
compare_op_handlers["in"] = lambda tx, args, _: handle_contains(
    tx, [*reversed(args)], {}
)
compare_op_handlers["not in"] = lambda tx, args, _: handle_not(
    tx, [handle_contains(tx, [*reversed(args)], {})], {}
)


PT2_ISSUE_TRACKER_URL = "https://github.com/pytorch/pytorch/issues/new?&labels=oncall%3A+pt2&projects=&template=pt2-bug-report.yml"


@dataclasses.dataclass
class SpeculationEntry:
    filename: str
    lineno: int
    instruction_pointer: int
    inst: Instruction  # for debugging only
    failed: bool = False
    reason: Optional[GraphCompileReason] = None

    def fail_and_restart_analysis(self):
        """
        Start tracing of the current frame over again, and don't take this branch.
        """
        self.failed = True
        if self.reason is not None:
            restart_reason = self.reason.reason
        else:
            restart_reason = "Unknown fail_and_restart_analysis"
        raise exc.SpeculationRestartAnalysis(restart_reason=restart_reason)


@dataclasses.dataclass
class SpeculationLog:
    """
    SpeculationLog replaces the prior copy_graphstate/restore_graphstate
    checkpointing.  Rather than saving/restoring state, we restart the
    dynamo conversion process over from the beginning -- but when we
    hit the start of the speculation that failed, we instead generate
    a graph break.
    """

    entries: List[SpeculationEntry] = dataclasses.field(default_factory=list)
    index: int = 0

    def restart(self):
        self.index = 0

    def clear(self):
        self.entries.clear()
        self.index = 0

    def next(
        self, filename: str, lineno: int, instruction_pointer, inst
    ) -> SpeculationEntry:
        """
        Lookup or create a SpeculationEntry() that is shared across
        RestartAnalysis calls.  Args are used only for debug checks.
        """
        if len(self.entries) == self.index:
            self.entries.append(
                SpeculationEntry(filename, lineno, instruction_pointer, inst)
            )
        entry = self.entries[self.index]
        prev_entry_msg = ""
        if self.index != 0:
            prev_entry = self.entries[self.index - 1]
            prev_entry_msg = (
                f"Previous instruction: {prev_entry.filename}:{prev_entry.lineno}"
                f"({prev_entry.inst.opname} @ {prev_entry.instruction_pointer})\n"
            )
        assert (
            entry.instruction_pointer == instruction_pointer
            and entry.filename == filename
            and entry.lineno == lineno
        ), f"""
SpeculationLog diverged at index {self.index} (log had {len(self.entries)} entries):
- Expected: {entry.filename}:{entry.lineno} ({entry.inst.opname} at ip={entry.instruction_pointer})
- Actual: {filename}:{lineno} ({inst.opname} at ip={instruction_pointer})
{prev_entry_msg}
There are two usual reasons why this may have occured:
- When Dynamo analysis restarted, the second run took a different path than
  the first.  If this occurred, the previous instruction is the critical instruction that
  behaved differently.
- Speculation entries are only added under certain conditions (as seen in
  step()), e.g., there must exist operators in the graph; those conditions may
  have changed on restart.

If this divergence was intentional, clear the speculation log before restarting (do NOT
do this for graph breaks, you will infinite loop).

Otherwise, please submit a bug report, ideally including the contents of TORCH_LOGS=+dynamo
"""
        self.index += 1
        return entry


@dataclasses.dataclass
class LocalState:
    input_sizes: Dict[str, List[int]] = dataclasses.field(default_factory=dict)
    input_strides: Dict[str, List[int]] = dataclasses.field(default_factory=dict)


# Mutable box that is shared across restarts
@dataclasses.dataclass
class DistributedState:
    compile_pg: Any
    local_state: LocalState
    all_states: Optional[List[LocalState]] = None


@functools.lru_cache(None)
def _step_logger():
    return torchdynamo_logging.get_step_logger(log)


@dataclasses.dataclass
class BlockStackEntry:
    # Current instruction that pushes something to block_stack
    inst: Instruction
    target: Instruction
    stack_index: Optional[int] = None
    with_context: Optional[
        Union[ContextWrappingVariable, GenericContextWrappingVariable]
    ] = None

    def can_restore(self):
        return self.with_context is not None

    def resume_fn(self):
        assert self.stack_index is not None
        if (
            self.with_context
            and hasattr(self.with_context, "target_values")
            and self.with_context.target_values
        ):
            return ReenterWith(self.stack_index, tuple(self.with_context.target_values))
        else:
            return ReenterWith(self.stack_index)

    def exit(self, tx, is_graph_break):
        assert self.with_context is not None
        if (
            is_graph_break and self.with_context.exit_on_graph_break()
        ) or not is_graph_break:
            return self.with_context.exit(tx)


class ReturnValueOp(Exception):
    pass


def stack_op(fn: typing.Callable[..., object]):
    nargs = len(inspect.signature(fn).parameters)
    fn_var = BuiltinVariable(fn)

    @functools.wraps(fn)
    def impl(self: "InstructionTranslator", inst: Instruction):
        self.push(fn_var.call_function(self, self.popn(nargs), {}))

    return impl


def _detect_and_normalize_assert_statement(
    self: "InstructionTranslatorBase",
    truth_fn: typing.Callable[[object], bool],
    push: bool,
):
    # Detect if this jump instruction is assert and normalize the assert
    # by pushing dummy error message when nothing is given.
    #
    # Python 3.9 assertion is in following format:
    # 18 POP_JUMP_IF_TRUE       28
    # 20 LOAD_ASSERTION_ERROR
    # 22 LOAD_CONST               3 ('Assert message') -> optional instruction
    # 24 CALL_FUNCTION            1                    -> optional instruction
    # 26 RAISE_VARARGS
    #
    # Python 3.8 assertion is in following format:
    # 18 POP_JUMP_IF_TRUE       28
    # 20 LOAD_GLOBAL              0 (Assertion type)
    # 22 LOAD_CONST               3 ('Assert message') -> optional instruction
    # 24 CALL_FUNCTION            1                    -> optional instruction
    # 26 RAISE_VARARGS            1

    if (truth_fn is not operator.truth) or push:
        return False

    assert isinstance(self.instruction_pointer, int)
    current_instruction_pointer = self.instruction_pointer
    inst = self.instructions[current_instruction_pointer]
    # Detect LOAD_ASSERTION_ERROR or LOAD_GLOBAL 0
    if sys.version_info < (3, 9):
        if inst.opname != "LOAD_GLOBAL" or inst.argval != "AssertionError":
            return False
    else:
        if inst.opname != "LOAD_ASSERTION_ERROR":
            return False

    current_instruction_pointer += 1

    # Use dummy error message if its hard to extract
    error_msg = "assertion error"

    inst = self.instructions[current_instruction_pointer]
    # DETECT RAISE_VARARGS or LOAD CONST
    if inst.opname == "LOAD_CONST":
        if not isinstance(inst.argval, str):
            return False
        error_msg = inst.argval

        # if it is LOAD_CONSTANT, it must be followed by CALL_FUNCTION
        # (PRECALL for Python 3.11, CALL for Python 3.12+)
        current_instruction_pointer += 1
        inst = self.instructions[current_instruction_pointer]
        if inst.opname not in ("CALL_FUNCTION", "PRECALL", "CALL"):
            return False

        # for Python 3.11, PRECALL should be followed by CALL, then RAISE_VARARGS
        # for Python != 3.11, CALL_FUNCTION/CALL should be followed by RAISE_VARARGS
        current_instruction_pointer += 1
        if inst.opname == "PRECALL":
            current_instruction_pointer += 1
        inst = self.instructions[current_instruction_pointer]

    if inst.opname != "RAISE_VARARGS":
        return False

    self.push(ConstantVariable.create(error_msg))

    return True


explain = False


def log_graph_break(code_options, reason="", exc_info=False, user_stack=None):
    if user_stack is None:
        user_stack = torch._guards.TracingContext.extract_stack()

    # TODO: Also report the traceback from the parent frame
    try:
        frame_loc = (user_stack[-1].filename, user_stack[-1].lineno)
    except IndexError:
        # first instruction
        frame_loc = (
            code_options["co_filename"],
            code_options["co_firstlineno"],
        )

    # torch._dynamo.explain() formats this a little nicer, and presents a slightly
    # more actionable user code pointer
    if (
        graph_break_log.isEnabledFor(logging.DEBUG)
        and not explain
        and graph_break_dup_warning_checker.add(frame_loc)
    ):
        user_stack_formatted = "".join(traceback.format_list(user_stack))
        # This log line MUST contain the string "Graph break in user code",
        # This log line is exercised from
        #   python test/dynamo/test_exc.py -k test_graph_break_log
        graph_break_log.debug(
            "Graph break in user code at %s:%s\nReason: %s\nUser code traceback:\n%s",
            frame_loc[0],
            frame_loc[1],
            reason,
            user_stack_formatted,
            exc_info=exc_info,
        )
    else:
        # This log line MUST not contain the string "Graph break in user code",
        # exercised by
        #   python test/dynamo/test_misc.py -k test_duplicate_graph_break_log
        graph_break_log.debug(
            "Graph break (details suppressed) in user code at %s:%s\nReason: %s",
            frame_loc[0],
            frame_loc[1],
            reason,
        )


def generic_jump(truth_fn: typing.Callable[[object], bool], push: bool):
    def jump_graph_break(self, inst, value, extra_msg=""):
        log_graph_break(self.code_options, reason="Data-dependent jump")
        if not self.should_compile_partial_graph():
            unimplemented("should_compile_partial_graph=False")
        # compile a partial subgraph prefix then jump into user code
        if self.maybe_has_backedge():
            msg = (
                "Skipping frame because there is a graph break in a for/while loop\n"
                f"{self.frame_summary()}"
            )
            log.info(msg)
            raise exc.SkipFrame(msg)

        self.push(value)
        log.debug("generic_jump triggered compile")
        self.output.compile_subgraph(
            self,
            reason=GraphCompileReason(
                f"generic_jump {typestr(value)}{extra_msg}", [self.frame_summary()]
            ),
        )
        self.pop()

        if_next = self.create_call_resume_at(self.next_instruction)
        if push:
            self.push(value)
        if_jump = self.create_call_resume_at(inst.target)

        if sys.version_info >= (3, 13):
            # 3.13 requires stack[-1] to be bool type
            self.output.add_output_instructions([create_instruction("TO_BOOL")])

        self.output.add_output_instructions(
            [create_instruction(inst.opname, target=if_jump[0])] + if_next + if_jump
        )

    def inner(self: "InstructionTranslatorBase", inst: Instruction):
        value: VariableTracker = self.pop()
        if (
            config.rewrite_assert_with_torch_assert
            and _detect_and_normalize_assert_statement(self, truth_fn, push)
        ):
            error_msg: VariableTracker = self.pop()
            # Skip over things like `assert True`
            if value.is_python_constant():
                if bool(value.as_python_constant()):
                    return self.jump(inst)
                else:
                    jump_graph_break(self, inst, value)

            # TODO maybe should respect DtoH sync intention of users later??
            # Manually insert torch._assert_async instead of python assert and jump over
            # assert related instructions as we don't need them anymore.

            # if we see Tensor as assert statement, no need to call scalar_tensor
            if isinstance(value, TensorVariable):
                self.output.create_proxy(
                    "call_function",
                    torch._assert_async,
                    *proxy_args_kwargs((value, error_msg), {}),
                )
                self.jump(inst)
                return

            if isinstance(value, SymNodeVariable):
                # if the assertion is normal shape expression.
                # just install guard and bail out.
                sym_expr = value.sym_num
                if not isinstance(sym_expr, torch.SymBool):
                    sym_expr = sym_expr != 0

                result = torch.fx.experimental.symbolic_shapes.expect_true(sym_expr)
                if not result:
                    unimplemented(
                        "Assertion failed on symbolic shapes. Did you make sure eager mode succeeds?"
                    )
                self.jump(inst)
                return

            scalar_to_tensor_proxy = self.output.create_proxy(
                "call_function", torch.scalar_tensor, *proxy_args_kwargs((value,), {})
            )

            scalar_to_tensor = wrap_fx_proxy(
                self,
                scalar_to_tensor_proxy,
                example_value=get_fake_value(scalar_to_tensor_proxy.node, self),
            )

            self.output.create_proxy(
                "call_function",
                torch._assert_async,
                *proxy_args_kwargs((scalar_to_tensor, error_msg), {}),
            )
            self.jump(inst)
            return

        if value.is_python_constant():
            if truth_fn(value.as_python_constant()):
                if push:
                    self.push(value)
                self.jump(inst)
        elif (
            isinstance(value, (TensorVariable)) and self.should_compile_partial_graph()
        ):
            jump_graph_break(self, inst, value)
        elif isinstance(value, NNModuleVariable):
            # Equivalent of "self.nn_module is not None"
            mod = self.output.get_submodule(value.module_key)
            if truth_fn(mod):
                if push:
                    self.push(value)
                self.jump(inst)
        elif isinstance(value, UnspecializedNNModuleVariable):
            mod = value.value
            if truth_fn(mod):
                if push:
                    self.push(value)
                self.jump(inst)
        elif isinstance(value, UserDefinedObjectVariable):
            try:
                x = value.var_getattr(self, "__bool__")  # type: ignore[arg-type]
            except exc.ObservedAttributeError:
                exc.handle_observed_exception(self)
                # if __bool__ is missing, trying __len__ to infer a truth value.
                try:
                    x = value.var_getattr(self, "__len__")  # type: ignore[arg-type]
                except exc.ObservedAttributeError:
                    exc.handle_observed_exception(self)
                    x = None

            # __bool__ or __len__ is function
            if isinstance(x, UserMethodVariable):
                result = x.call_function(self, [], {})  # type: ignore[arg-type, assignment]
                if isinstance(result, ConstantVariable) and isinstance(
                    result.value, (bool, int)
                ):
                    if truth_fn(result.value):
                        if push:
                            self.push(value)
                        self.jump(inst)
                else:
                    unimplemented(
                        "generic_jump on UserDefined with __bool__ returning non-constant"
                    )
            # __bool__ or __len__ is non-function or not existed in the user defined object
            else:
                if truth_fn(True):
                    if push:
                        self.push(value)
                    self.jump(inst)
        elif not isinstance(value, TensorVariable) and value.has_unpack_var_sequence(
            self
        ):
            if truth_fn(len(value.unpack_var_sequence(self))):
                if push:
                    self.push(value)
                self.jump(inst)
        elif isinstance(value, SymNodeVariable):
            try:
                eval_result = value.evaluate_expr(self.output)
            except exc.UserError as e:
                if self.should_compile_partial_graph():
                    return jump_graph_break(self, inst, value, extra_msg=f"\n{e}")
                raise
            if truth_fn(eval_result):
                if push:
                    self.push(value)
                self.jump(inst)
        elif isinstance(value, variables.BackwardHookVariable):
            if truth_fn(True):
                if push:
                    self.push(value)
                self.jump(inst)
        else:
            from .source import is_constant_source

            if value.source is not None and is_constant_source(value.source):
                if truth_fn(value.get_real_value()):  # type: ignore[attr-defined]
                    if push:
                        self.push(value)
                    self.jump(inst)
            else:
                # TODO link the torch.cond doc later
                raise exc.UserError(
                    exc.UserErrorType.DYNAMIC_CONTROL_FLOW,
                    "Dynamic control flow is not supported at the moment. Please use "
                    "functorch.experimental.control_flow.cond to explicitly capture the control flow.",
                    case_name="cond_operands",
                )

    return inner


def break_graph_if_unsupported(*, push):
    def decorator(inner_fn):
        @functools.wraps(inner_fn)
        def wrapper(self: "InstructionTranslatorBase", inst: Instruction):
            speculation = self.speculate()
            if speculation.failed:
                assert speculation.reason is not None
                return handle_graph_break(self, inst, speculation.reason)
            try:
                return inner_fn(self, inst)
            except Unsupported as excp:
                if self.generic_context_manager_depth > 0:
                    # We don't support graph break under GenericContextWrappingVariable,
                    # If there is, we roll back to the checkpoint and fall back.
                    excp.remove_from_stats()
                    unimplemented("Graph break under GenericContextWrappingVariable")

                if isinstance(excp, exc.UncapturedHigherOrderOpError):
                    raise

                if not self.should_compile_partial_graph():
                    raise

                log_graph_break(
                    self.code_options,
                    exc_info=True,
                    reason=f"Unsupported: {excp}",
                    user_stack=excp.real_stack,
                )

                if self.maybe_has_backedge():
                    msg = (
                        "Skipping frame because there is a graph break in a for/while loop\n"
                        f"{self.frame_summary()}"
                    )
                    log.info(msg)
                    raise exc.SkipFrame(msg) from excp

                excp.remove_from_stats()
                excp.add_to_stats("graph_break")
                speculation.reason = GraphCompileReason(excp.msg, excp.real_stack)
            speculation.fail_and_restart_analysis()

        def handle_graph_break(
            self: "InstructionTranslatorBase",
            inst: Instruction,
            reason: GraphCompileReason,
        ):
            self.output.compile_subgraph(self, reason=reason)
            cg = PyCodegen(self)
            cleanup: List[Instruction] = []
            # Reconstruct the context variable CLASS in the block stack
            for b in self.block_stack:
                # Don't exit any modes we have entered,
                # output bytecode will mutate the tf mode stack accordingly
                if isinstance(b.with_context, TorchFunctionModeVariable):
                    cg.extend_output(
                        b.resume_fn().try_except_torch_function_mode(
                            cg.code_options, cleanup
                        )
                    )
                    continue
                assert b.with_context is not None
                assert isinstance(b.with_context, (ContextWrappingVariable))
                b.with_context.reconstruct_type(cg)
                cg.extend_output(b.resume_fn().try_finally(cg.code_options, cleanup))
            self.output.add_output_instructions(cg.get_instructions())
            del cg

            if sys.version_info >= (3, 11) and inst.opname == "CALL":
                kw_names = (
                    self.kw_names.as_python_constant()
                    if self.kw_names is not None
                    else ()
                )
                if len(kw_names) > 0:
                    # KW_NAMES no longer used in 3.13
                    assert sys.version_info < (3, 13)
                    self.output.add_output_instructions(
                        [create_instruction("KW_NAMES", argval=kw_names)]
                    )
                self.output.add_output_instructions(
                    create_call_function(inst.arg, False)
                )
            else:
                # copy instruction, but without exception table data
                assert inst.target is None
                inst_copy = copy.copy(inst)
                inst_copy.exn_tab_entry = None
                self.output.add_output_instructions([inst_copy])

            self.output.add_output_instructions(cleanup)

            if (
                sys.version_info >= (3, 11)
                and sys.version_info < (3, 12)
                and inst.opname == "CALL"
            ):
                # stack effect for PRECALL + CALL is split between the two instructions
                stack_effect = dis.stack_effect(
                    dis.opmap["PRECALL"], inst.arg
                ) + dis.stack_effect(dis.opmap["CALL"], inst.arg)
            else:
                stack_effect = dis.stack_effect(inst.opcode, inst.arg)
            self.popn(push - stack_effect)

            for _ in range(push):
                self.push(UnknownVariable())
            self.output.add_output_instructions(
                self.create_call_resume_at(self.next_instruction)
            )

        return wrapper

    return decorator


class BytecodeDistpatchTableMeta(type):
    """Installs a `cls.dispatch_table` on every subclass to speed up calls to self.OPCODE()"""

    def __init__(cls, name, bases, dct) -> None:
        super().__init__(name, bases, dct)

        def _missing(opname, *args):
            unimplemented(f"missing: {opname}")

        dispatch_table = {
            op: getattr(cls, opname, functools.partial(_missing, opname))
            for opname, op in dis.opmap.items()
        }
        cls.dispatch_table = [dispatch_table.get(i) for i in range(2**8)]


class InstructionTranslatorBase(
    metaclass=BytecodeDistpatchTableMeta,
):
    output: OutputGraph
    symbolic_locals: Dict[str, VariableTracker]
    symbolic_globals: Dict[str, VariableTracker]
    symbolic_torch_function_state: SymbolicTorchFunctionState
    stack: List[VariableTracker]
    instruction_pointer: Optional[int]
    current_instruction: Instruction
    block_stack: List[BlockStackEntry]
    lineno: int
    kw_names: Optional[ConstantVariable]
    accept_prefix_inst: bool
    prefix_insts: List[Instruction]
    inline_depth: int
    inconsistent_side_effects: bool
    current_speculation: Optional[SpeculationEntry]
    dispatch_table: List[Any]
    exn_vt_stack: List[VariableTracker]
    exec_recorder: Optional[ExecutionRecorder]
    strict_checks_fn: Optional[Callable[[VariableTracker], bool]]

    def mark_inconsistent_side_effects(self):
        """
        InstructionTranslator has encountered instructions which may cause
        dynamo to see a different version of history from eager
        See: https://github.com/pytorch/pytorch/issues/110765
        """
        self.inconsistent_side_effects = True

    def maybe_has_backedge(self):
        # This function employs a heuristic. It does not reliably detect a backedge.
        # The heuristic is straightforward: starting from the current instruction and
        # continuing to the end, if any jump instruction targets an instruction before
        # the current one, there might be a backedge.

        # Python 3.12 introduced changes to bytecode that group common paths in
        # blockstacks (with or try...else) and allow for early returns. Consequently,
        # there can be multiple RETURN_VALUE instructions. Another heuristic is to
        # halt detection upon encountering the first RETURN_VALUE or RETURN_CONST.

        # These heuristics can result in both false positives and negatives, but
        # in either case, the Dynamo code remains valid. For false positives
        # (where an edge is incorrectly marked as a backedge), Dynamo will
        # perform a SkipFrame instead of potentially applying optimizations. For
        # false negatives (where an edge that should be marked as a backedge
        # isn't), multiple graphs may be generated if there's a break in the
        # graph during a for loop. In general, its better to have fewer false
        # negatives so that Dynamo does not skip the whole frame.

        cur_offset = self.current_instruction.offset
        assert self.instruction_pointer is not None
        for inst in self.instructions[self.instruction_pointer :]:
            if inst.opname in ("RETURN_VALUE", "RETURN_CONST"):
                return False
            if inst.opname in JUMP_OPNAMES:
                jump_offset = inst.argval
                if jump_offset < cur_offset:
                    return True
        return False

    def cellvars(self):
        if not hasattr(self, "_cellvars"):
            self._cellvars = tuple(self.code_options["co_cellvars"] or [])
            # An inlined function might depend on the cellvar of the parent
            # function. So, recursively obtain parent cellvars.
            if isinstance(self, InliningInstructionTranslator):
                self._cellvars += self.parent.cellvars()
        return self._cellvars

    def freevars(self):
        if not hasattr(self, "_freevars"):
            self._freevars = tuple(self.code_options["co_freevars"] or [])
            # An inlined function might depend on the freevar of the parent
            # function. So, recursively obtain parent freevars.
            if isinstance(self, InliningInstructionTranslator):
                self._freevars += self.parent.freevars()
        return self._freevars

    def cell_and_freevars(self):
        if not hasattr(self, "_cell_and_freevars"):
            self._cell_and_freevars = self.cellvars() + self.freevars()
        return self._cell_and_freevars

    def prune_dead_locals(self):
        reads = livevars_analysis(self.instructions, self.current_instruction)
        # implicit use by super()
        # reads = reads | {"__class__"}
        # output variables?
        reads = reads | set(self.freevars())

        # First we prune the non-cell local vars, this allows us to prune more
        # cell local vars later on (e.g., if we manage to prune a
        # `NestedUserFunctionVariable` that makes use of some cell locals).
        cellvars = set(self.cellvars())
        self.symbolic_locals = {
            k: v for k, v in self.symbolic_locals.items() if k in cellvars or k in reads
        }

        # Then we prune the side effects, which might enable us to prune more
        # cellvars afterwards.
        self.output.side_effects.prune_dead_object_new(self)

        # Then we prune the cell locals.
        #
        # Note that we keep certain cell locals, because the current mechanism
        # for codegen closure initialization for nested function creation is:
        # 1. `NestedUserFunctionVariable` codegen assumes its closure has been
        #    initialized properly by its creator, i.e., the tuple of cells will
        #    be populated with correct content before the function is used.
        # 2. `OutputGraph::compile_subgraph`, we populate the tuple of cells
        #    _after_ emitting the `MAKE_FUNCTION` bytecode, via `STORE_DEREF`;
        #    these `STORE_DEREF` are generated partly based on the current
        #    `symbolic_locals`.
        # As a result, we must be careful not to prune the cell locals that'll
        # allow `OutputGraph` to generate the proper `STORE_DEREF`.
        #
        # On the other hand, we do want to prune away the truly dead ones, e.g.,
        # say after we invoke a nested function, and the function is never used
        # again. So here we do some conservative pruning, by tracing from a
        # series of must-live root variables -- for any reachable cell, it must
        # be kept alive.
        #
        # TODO(#137123) there are extra complexities due to side-effects (e.g.,
        # the nested function leaking out into backward hook or globals). We
        # could probably improve the variable tracing here to include the
        # relevant variables in `output.side_effects`.
        if self.output.side_effects.is_empty():
            cellvars_that_must_live = set()
            visited = set()

            def visit(var: VariableTracker):
                if var in visited:
                    return
                visited.add(var)

                # Avoid realizing the lazy variable which could end up adding a
                # graph input which isn't needed, this is sound because there's
                # there doesn't seem to be a way to go from a
                # `LazyVariableTracker` to `ClosureVariable`. TODO is this
                # really true in general?
                if isinstance(var, LazyVariableTracker):
                    return

                # We need to do this explicitly to walk the entire use chain,
                # e.g., from a `ClosureVariable` to its underlying
                # `NestedUserFunctionVariable`, rather than just stopping at the
                # `ClosureVariable` with a name.
                if isinstance(var, ClosureVariable):
                    cellvars_that_must_live.add(var.name)

                    # We only recur if the closure variable has been initialized.
                    actual_var = self.symbolic_locals.get(var.name, None)
                    if actual_var is not None:
                        VariableTracker.visit(visit, actual_var)

            # Populate `cellvars_that_must_live`
            #
            # NOTE: Don't trace from the cell locals which aren't explicitly
            # read anymore; if they are indirectly used, they will be reached by
            # other roots. These initially excluded cells are the ones that will
            # hopefully be pruned.
            local_roots = [
                var
                for name, var in self.symbolic_locals.items()
                if name not in cellvars or name in reads
            ]
            VariableTracker.visit(
                visit, (local_roots, self.stack, self.output.backward_state)
            )
            # Manually release the self-referential nested function, which
            # captures `self.symbolic_locals` and affects parts of PT test/logic
            # that are sensitive to when certain objects get released.
            del visit

            # Only keep locals that will be read, or are cellvars that must live.
            self.symbolic_locals = {
                k: v
                for k, v in self.symbolic_locals.items()
                if k in reads or k in cellvars_that_must_live
            }

    def call_function(
        self,
        fn: VariableTracker,
        args: List[VariableTracker],
        kwargs: Dict[str, VariableTracker],
    ):
        assert isinstance(fn, VariableTracker)
        assert isinstance(args, list)
        assert isinstance(kwargs, dict)
        assert all(
            isinstance(x, VariableTracker)
            for x in itertools.chain(args, kwargs.values())
        )
        inner_fn = None
        if hasattr(fn, "value"):
            inner_fn = fn.value
        if hasattr(fn, "fn"):
            inner_fn = fn.fn
        if inner_fn and callable(inner_fn) and is_forbidden(inner_fn):
            raise AssertionError(f"Attempt to trace forbidden callable {inner_fn}")
        self.push(fn.call_function(self, args, kwargs))  # type: ignore[arg-type]

    def inline_user_function_return(self, fn, args, kwargs):
        """
        A call to some user defined function by inlining it.
        """
        return InliningInstructionTranslator.inline_call(self, fn, args, kwargs)

    def get_line_of_code_header(self, lineno=None):
        if lineno is None:
            lineno = self.lineno
        inline_depth_str = (
            f" (inline depth: {self.inline_depth})" if self.inline_depth > 0 else ""
        )
        funcname = get_funcname(self.f_code.co_filename, lineno)
        funcname_str = "" if funcname is None else f" ({funcname})"
        return f"{self.f_code.co_filename}:{lineno} in {self.f_code.co_name}{funcname_str}{inline_depth_str}"

    def get_log_starts_line_log_str(self):
        log_str = f"TRACE starts_line {self.get_line_of_code_header()}\n"
        line = linecache.getline(self.f_code.co_filename, self.lineno).rstrip()
        log_str += f"    {line}"
        return log_str

    def starts_line(self, lineno):
        if self.lineno == lineno:
            return
        self.lineno = lineno
        TracingContext.set_current_loc(
            self.f_code.co_filename, lineno, self.f_code.co_name
        )
        from torch._logging.structured import dump_file

        dump_file(self.f_code.co_filename)
        if trace_source_log.isEnabledFor(logging.DEBUG):
            trace_source_log.debug("%s", LazyString(self.get_log_starts_line_log_str))

    def step(self):
        """Process exactly one instruction, return False we should exit"""
        ip = self.instruction_pointer
        if ip is None:
            return False
        self.current_instruction = inst = self.instructions[ip]
        self.instruction_pointer = ip + 1

        if inst.starts_line:
            self.starts_line(inst.starts_line)

        if (
            not self.stack
            and self.should_compile_partial_graph()
            and self.is_non_empty_graph()
        ):
            self.current_speculation = self.speculate()
            if self.current_speculation.failed:
                return self.step_graph_break(inst)

        if trace_bytecode_log.isEnabledFor(logging.DEBUG):
            trace_bytecode_log.debug(
                "TRACE %s %s %s", inst.opname, inst.argval, self.stack
            )

        self.update_block_stack(inst)

        try:
            self.dispatch_table[inst.opcode](self, inst)
            return not self.output.should_exit
        except exc.ObservedException as e:
            self.exception_handler(e)
            return True
        except ReturnValueOp:
            return False
        except Unsupported:
            if self.current_speculation is None:
                log.debug("empty checkpoint")
                raise
            log.debug("step triggered compile", exc_info=True)

        self.current_speculation.fail_and_restart_analysis()

    if sys.version_info >= (3, 11):

        def update_block_stack(self, inst):
            # 3.11+ no longer uses a block stack, but we still keep track of one
            # so that we know which contexts are currently active.
            # For our purposes, all exception table entries with the same target
            # are considered to be part of the same "block".
            # NOTE: we only keep track of with blocks that are not contained in try blocks.
            # This is because we will not create continuation functions on graph breaks in try blocks,
            # but we may for with blocks. We do not push blocks here since
            # with blocks are pushed when handling BEFORE_WITH.
            entry = inst.exn_tab_entry
            if entry:
                # Detect when we have exited the top with block.
                # The with blocks on the block stack are not enclosed in try
                # blocks, so a with block's cleanup code should be in the
                # previous with block (if any).
                if (
                    len(self.block_stack) >= 2
                    and entry.target is not self.block_stack[-1].target
                    and entry.target is self.block_stack[-2].target
                ):
                    # exit the current block
                    self.block_stack.pop()
            else:
                # no longer in any block
                # It is possible for NOPs to be between two instructions
                # in the same block, but the NOPs are not covered by an
                # exception table entry. In this case, assume that we
                # are still in the same block.
                # In 3.12+, JUMP_BACKWARD might also not be covered by
                # an exception table entry, so we also assume that we
                # are still in the same block. It is probably safe to do
                # this in 3.11, even though we haven't encountered this case before.
                if self.block_stack and inst.opname not in ("NOP", "JUMP_BACKWARD"):
                    # If we really escape from a block and the current
                    # instruction is not in another block, then there
                    # should be no other nested blocks that we are in.
                    assert len(self.block_stack) == 1
                    self.block_stack.pop()

    else:

        def update_block_stack(self, inst):
            pass

    @property
    def next_instruction(self):
        return self.instructions[self.instruction_pointer]  # type: ignore[index]

    def step_graph_break(self, continue_inst):
        # generate code from checkpoint
        assert not self.output.output_instructions
        assert self.current_speculation is not None
        self.output.compile_subgraph(
            self,
            partial_convert=True,
            reason=GraphCompileReason("step_unsupported", [self.frame_summary()]),
        )
        self.output.add_output_instructions(
            [create_jump_absolute(continue_inst)] + self.instructions
        )

    def run_ctx_mgr(self):
        # NB: Don't push the top level frame summary; set_current_loc will
        # take care of it.  However, DO make sure we attach real_stack to
        # exceptions
        return TracingContext.current_frame(None)

    def run(self):
        with self.run_ctx_mgr():
            try:
                self.output.push_tx(self)
                while self.step():
                    pass
            except BackendCompilerFailed:
                raise
            except Exception as e:
                if self.exec_recorder:
                    e.exec_record = self.exec_recorder.get_record()  # type: ignore[attr-defined]
                raise
            finally:
                self.output.pop_tx()
                # Cleanup the outputGraph to delete the held tensors. We perform the
                # cleanup only for InstructionTranslator and not
                # InliningInstructionTranslator. The InliningInstructionTranslator
                # mutates the output object and is restored to original state if
                # there was an exception.
                if isinstance(self, InstructionTranslator):
                    self.output.cleanup()

    def push(self, val: Optional[VariableTracker], name: Any = None):
        assert val is None or isinstance(
            val, VariableTracker
        ), f"push expects VariableTracker, got {typestr(val)}"
        self.stack.append(val)  # type: ignore[arg-type]
        if sys.version_info >= (3, 13):
            self.name_stack.append(name)
            assert len(self.stack) == len(self.name_stack)

    def push_many(self, vals: List[VariableTracker]):
        for val in vals:
            self.push(val)

    def pop(self) -> VariableTracker:
        if sys.version_info >= (3, 13):
            assert len(self.stack) == len(self.name_stack)
            self.name_stack.pop()
        return self.stack.pop()

    def popn(self, n: int) -> List[VariableTracker]:
        return [*reversed([self.pop() for _ in range(n)])]

    def _load_closure(self, name):
        return ClosureVariable(name=name)

    def _load_fast(self, name):
        if self.exec_recorder and name in self.f_locals:
            self.exec_recorder.add_local_var(name, self.f_locals[name])

        try:
            self.push(self.symbolic_locals[name].unwrap(), name=name)
        except KeyError:
            if sys.version_info >= (3, 13) and name in self.cell_and_freevars():
                # 3.13 merged LOAD_CLOSURE into LOAD_FAST
                # If we fail to LOAD_FAST, then we probably should have done LOAD_CLOSURE.
                # Closure variable creation is actually done in SET_FUNCTION_ATTRIBUTE,
                # but we'll do it again here so that we don't need to push a dummy variable.
                # We shouldn't actually be doing anything with this variable anyway.
                self.push(self._load_closure(name), name=name)
            elif name.startswith("."):
                try:
                    # This happens in dict/list comprehensions
                    new_name = name.replace(".", "implicit")
                    self.push(self.symbolic_locals[new_name], name=new_name)
                except KeyError:
                    unimplemented("undefined LOAD_FAST (implicit)")
            else:
                unimplemented("undefined LOAD_FAST")

        # for continuation functions
        if name.startswith("___stack"):
            self.symbolic_locals.pop(name)

    def LOAD_FAST(self, inst):
        self._load_fast(inst.argval)

    def LOAD_DEREF(self, inst):
        assert inst.argval in self.cell_and_freevars()

        if self.exec_recorder and inst.argval in self.f_locals:
            self.exec_recorder.add_local_var(inst.argval, self.f_locals[inst.argval])

        if inst.argval not in self.symbolic_locals:
            unimplemented(f"undefined LOAD_DEREF {inst.argval}")
        self.push(self.symbolic_locals[inst.argval])

    def _store_fast(self, name):
        loaded_vt = self.pop()
        loaded_vt.set_name_hint(name)
        self.symbolic_locals[name] = loaded_vt

    def STORE_FAST(self, inst):
        self._store_fast(inst.argval)

    def DELETE_FAST(self, inst):
        del self.symbolic_locals[inst.argval]

    STORE_DEREF = STORE_FAST

    def LOAD_CLOSURE(self, inst):
        self.push(self._load_closure(inst.argval))

    def _load_const(self, inst):
        i = inst.arg
        if i is None:
            return ConstantVariable.create(value=inst.argval)
        val = self._constants_cache[i]
        if not val:
            self._constants_cache[i] = val = ConstantVariable.create(value=inst.argval)
        return val

    def LOAD_CONST(self, inst):
        self.push(self._load_const(inst))

    def _load_global(self, inst):
        name = inst.argval

        if self.exec_recorder:
            if name in self.f_globals:
                self.exec_recorder.add_global_var(name, self.f_globals[name])
            else:
                assert name in self.f_builtins
                self.exec_recorder.builtins[name] = self.f_builtins[name]

        if name in self.symbolic_globals:
            variable = self.output.side_effects[self.symbolic_globals[name]]
            self.push(self.output.side_effects.load_global(variable, name))
            return

        try:
            value = self.f_globals[name]
        except KeyError:
            return self.load_builtin(inst)

        source = GlobalSource(name)
        self.push(VariableBuilder(self, source)(value))

    @functools.cached_property
    def nn_modules_globals_vt(self):
        module_name = "torch.nn.modules.module"
        module_source = self.import_source(module_name)
        fglobals_value = importlib.import_module(module_name)  # type: ignore[assignment]
        return VariableBuilder(self, module_source)(fglobals_value)

    def LOAD_GLOBAL(self, inst):
        if sys.version_info >= (3, 11) and sys.version_info < (3, 13) and inst.arg % 2:
            self.PUSH_NULL(inst)
        self._load_global(inst)
        if sys.version_info >= (3, 13) and inst.arg % 2:
            self.PUSH_NULL(inst)

    def STORE_GLOBAL(self, inst):
        value = self.pop()
        name = inst.argval
        source = GlobalSource(name)
        if name not in self.symbolic_globals:
            self.symbolic_globals[name] = object()  # type: ignore[assignment]  # sentinel object
        variable = self.output.side_effects.track_global_existing(
            source, self.symbolic_globals[name]
        )
        if isinstance(value, RemovableHandleVariable):
            unimplemented("Storing handles in globals - NYI")
        self.output.side_effects.store_global(variable, name, value)

    def import_source(self, module_name):
        """Create an alias to a module for use in guards"""
        if "torch_package" in module_name:
            value = torch.package.package_importer._package_imported_modules[
                module_name
            ]
            alias = (
                module_name.replace(">", "_").replace("<", "_").replace(".", "_dot_")
            )
        else:
            value = importlib.import_module(module_name)
            alias = f"__import_{module_name.replace('.', '_dot_')}"
        f_globals = self.output.global_scope
        assert alias not in f_globals or f_globals[alias] is value
        f_globals[alias] = value
        self.output.update_co_names(alias)
        return GlobalSource(alias)

    def resolve_name(self, name, package, level):
        """
        Copied from the Cpython implementation of __import__
        Resolve a relative module name to an absolute one.
        https://github.com/python/cpython/blob/5a094f0255eea1db58fb2cf14c200971e64ec36e/Lib/importlib/_bootstrap.py#L902
        """
        bits = package.rsplit(".", level - 1)
        if len(bits) < level:
            raise ImportError("attempted relative import beyond top-level package")
        base = bits[0]
        return f"{base}.{name}" if name else base

    def calc_package(self):
        """
        Copied from the Cpython implementation of __import__
        https://github.com/python/cpython/blob/5a094f0255eea1db58fb2cf14c200971e64ec36e/Lib/importlib/_bootstrap.py#L1090
        """
        package = self.f_globals.get("__package__")
        spec = self.f_globals.get("__spec__")
        if package is not None:
            if spec is not None and package != spec.parent:
                log.warning(
                    "__package__ != __spec__.parent (%r != %r)",
                    package,
                    spec.parent,
                    stacklevel=3,
                )
            return package
        elif spec is not None:
            return spec.parent
        else:
            log.warning(
                "can't resolve package from __spec__ or __package__, "
                "falling back on __name__ and __path__",
                stacklevel=3,
            )
            package = self.f_globals["__name__"]
            if "__path__" not in self.f_globals:
                package = package.rpartition(".")[0]
        return package

    def IMPORT_NAME(self, inst):
        level, fromlist = self.popn(2)
        level = level.as_python_constant()
        fromlist = fromlist.as_python_constant()
        module_name = inst.argval

        # Are we replaying? if so, load recorded module
        recorded_name = (
            f"{ExecutionRecorder.LOCAL_MOD_PREFIX}_{level}_{fromlist}_{module_name}"
        )
        if recorded_name in self.f_globals:
            value = self.f_globals[recorded_name]
            source = GlobalSource(recorded_name)
        else:
            try:
                value = __import__(
                    module_name,
                    fromlist=fromlist,
                    level=level,
                    globals=self.f_globals,
                )
            except ImportError:
                unimplemented("import a module that does not exist")

            if level != 0:
                pkg = self.calc_package()
                module_name = self.resolve_name(module_name, pkg, level)

            # For __import__, when the name variable is of the form package.module,
            # normally, the top-level package (the name up till the first dot) is
            # returned, not the module named by module_name. However, when a
            # non-empty fromlist argument is given, the module named by name is
            # returned. Therefore, we set the source correctly here.
            if not fromlist:
                top_level_module_name = module_name.partition(".")[0]
                source = self.import_source(top_level_module_name)
            else:
                source = self.import_source(module_name)

        if self.exec_recorder:
            self.exec_recorder.add_local_mod(recorded_name, value)

        if istype(value, (types.ModuleType, DummyModule)):
            self.push(PythonModuleVariable(value, source=source))
        else:
            unimplemented(f"IMPORT_NAME {typestr(value)}")

    def IMPORT_FROM(self, inst):
        self.DUP_TOP(inst)
        self._load_attr(inst)

    def load_builtin_from_argval(self, argval):
        if argval not in self.f_builtins:
            raise NameError(f"name '{argval}' is not defined")
        val = self.f_builtins[argval]

        if callable(val):
            builtins_source = GlobalSource(
                self.output.name_of_builtins_dict_key_in_fglobals
            )
            var_source = GetItemSource(builtins_source, argval)
            self.push(VariableBuilder(self, var_source)(val))
        else:
            assert is_builtin_constant(val)
            self.push(ConstantVariable.create(value=val))

    def load_builtin(self, inst):
        self.load_builtin_from_argval(inst.argval)

    def jump(self, inst):
        self.instruction_pointer = self.indexof[inst.target]

    JUMP_FORWARD = jump
    JUMP_ABSOLUTE = jump

    POP_JUMP_IF_FALSE = generic_jump(operator.not_, False)
    POP_JUMP_IF_TRUE = generic_jump(operator.truth, False)
    JUMP_IF_FALSE_OR_POP = generic_jump(operator.not_, True)
    JUMP_IF_TRUE_OR_POP = generic_jump(operator.truth, True)

    def SETUP_LOOP(self, inst):
        # only exists in python<=3.7
        self.block_stack.append(BlockStackEntry(inst, inst.target))

    def SETUP_EXCEPT(self, inst):
        # only exists in python<=3.7
        self.block_stack.append(BlockStackEntry(inst, inst.target))

    def POP_BLOCK(self, inst):
        self.block_stack.pop()

    def SETUP_WITH(self, inst):
        self.setup_or_before_with(inst)

    def SETUP_FINALLY(self, inst):
        self.block_stack.append(BlockStackEntry(inst, inst.target))

    def BEGIN_FINALLY(self, inst):
        self.push(None)

    def WITH_CLEANUP_START(self, inst):
        exit, exc = self.popn(2)
        assert exc is None
        self.push(exc)
        self.push(exit.call_function(self, [ConstantVariable.create(None)] * 3, {}))

    def WITH_CLEANUP_FINISH(self, inst):
        self.popn(2)
        self.push(None)

    def CALL_FINALLY(self, inst):
        """
        pushes the address of the next instruction onto the stack and increments
        bytecode counter by delta
        """
        # Python 3.8 only
        addr = self.indexof[self.next_instruction]
        self.push(ConstantVariable.create(addr))
        self.jump(inst)

    def END_FINALLY(self, inst):
        # Python 3.8 only
        # https://docs.python.org/3.8/library/dis.html#opcode-END_FINALLY
        tos = self.pop()
        if isinstance(tos, ConstantVariable):
            self.instruction_pointer = tos.as_python_constant()
        else:
            pass

    def POP_FINALLY(self, inst):
        # Python 3.8 only
        preserve_tos = inst.argval
        if preserve_tos:
            tos = self.pop()
        _ = self.pop()
        if preserve_tos:
            self.push(tos)  # type: ignore[possibly-undefined]

    def FOR_ITER(self, inst):
        it = self.pop().realize()
        try:
            val = it.next_variable(self)
            self.push(it)
            self.push(val)
        except (StopIteration, exc.ObservedUserStopIteration) as e:
            if isinstance(e, exc.ObservedUserStopIteration):
                exc.handle_observed_exception(self)

            # leave iterator upon exhaustion in 3.12
            if sys.version_info >= (3, 12):
                # CPython 3.12 actually jumps to the instruction after the END_FOR
                # and performs the action of END_FOR as part of FOR_ITER. We jump
                # to the END_FOR and run it, so we need to make sure 2 values are
                # on the stack for it to pop.
                self.push(it)
                self.push(ConstantVariable.create(None))
            self.jump(inst)

    def _raise_exception_variable(self, inst):
        val = self.pop()
        # User can raise exception in 2 ways
        #   1) raise exception type - raise NotImplementedError
        #   2) raise execption instance - raise NotImplemetedError("foo")

        # 1) when user raises exception type
        if isinstance(val, variables.BuiltinVariable):
            # Create the instance of the exception type
            # https://github.com/python/cpython/blob/3.11/Python/ceval.c#L6547-L6549
            val = val.call_function(self, [], {})  # type: ignore[arg-type]

        # Save the exception in a global data structure
        self.exn_vt_stack.append(val)

        # 2) when user raises exception instance
        if isinstance(val, variables.ExceptionVariable):
            if observed_exception_type := exc.observed_exception_map.get(val.exc_type):
                raise observed_exception_type(f"raised exception {val}")
            raise exc.ObservedException(f"raised exception {val}")
        unimplemented(f"raise {exc}")

    def RAISE_VARARGS(self, inst):
        if inst.arg == 0:
            unimplemented("re-raise")
        elif inst.arg == 1:
            self._raise_exception_variable(inst)
        else:
            # Support raise .. from None ... Dynamo does not track __cause__ and other attributes of exception. So we
            # ignore `from None` part.
            from_vt = self.pop()
            if isinstance(from_vt, ConstantVariable) and from_vt.value is None:
                self._raise_exception_variable(inst)
            unimplemented("raise ... from ...")

    def RERAISE(self, inst):
        if sys.version_info >= (3, 11):
            # RERAISE is currently supported in a narrow case of `raise ... from None`
            self._raise_exception_variable(inst)
        unimplemented("RERAISE")

    def exception_handler(self, raised_exception):
        if sys.version_info >= (3, 11):
            exn_tab_entry = self.current_instruction.exn_tab_entry
            if exn_tab_entry:
                # Implementation is based on https://github.com/python/cpython/blob/3.11/Objects/exception_handling_notes.txt

                # 1) pop values from the stack until it matches the stack depth
                # for the handler
                while len(self.stack) > exn_tab_entry.depth:
                    self.pop()

                # 2) if 'lasti' is true, then push the offset that the exception was raised at
                if exn_tab_entry.lasti:
                    self.push(
                        variables.ConstantVariable(self.current_instruction.offset)
                    )

                # 3) push the exception to the stack
                assert len(self.exn_vt_stack)
                self.push(self.exn_vt_stack[-1])

                # 4) jump to the handler
                self.jump(exn_tab_entry)
            else:
                # No handler found. Bubble the exception to the parent
                # instruction translater. We use special exception for this.
                self.stack.clear()
                if type(self) is InstructionTranslator:
                    raise Unsupported("Observed exception")
                raise raised_exception
        else:
            if len(self.block_stack):
                # base implementation - https://github.com/python/cpython/blob/3.10/Python/ceval.c#L4455

                assert len(self.exn_vt_stack)
                exception_var = self.exn_vt_stack[-1]

                block_stack_entry = self.block_stack.pop()

                while block_stack_entry.inst.opname == "EXCEPT_HANDLER":
                    # TODO(anijain2305) - This is not tested .. unable to create a testcase
                    # https://github.com/python/cpython/blob/3.10/Python/ceval.c#L1456
                    self.popn(3)
                    if len(self.block_stack) == 0:
                        # No handler found in this frame. Bubble the exception to the parent
                        # instruction translater.
                        self.stack.clear()
                        if type(self) is InstructionTranslator:
                            raise Unsupported("Observed exception")
                        raise raised_exception
                    block_stack_entry = self.block_stack.pop()

                if block_stack_entry.inst.opname != "SETUP_FINALLY":
                    unimplemented(
                        "exception is raised when top of the block stack "
                        "is not exception handler (e.g. try .. with .. except). "
                        f"Current TOS is {block_stack_entry.inst}"
                    )

                # Push a dummy block stack entry of EXCEPT_HANDLER
                # https://github.com/python/cpython/blob/3.10/Python/ceval.c#L1456
                except_handler_inst = Instruction(1e6, "EXCEPT_HANDLER", None, 0)
                self.block_stack.append(BlockStackEntry(except_handler_inst, None))

                # Push old exception
                if len(self.exn_vt_stack) >= 2:
                    old_exception = self.exn_vt_stack[-2]

                    # Push the old exception on to stack - tb, value, type
                    # Traceback is currently mapped to UnknownVariable
                    self.push(variables.UnknownVariable())
                    self.push(old_exception)
                    self.push(variables.BuiltinVariable(old_exception.exc_type))
                else:
                    # Push empty exception tb, value, type
                    self.push(variables.ConstantVariable(None))
                    self.push(variables.ConstantVariable(None))
                    self.push(variables.ConstantVariable(None))

                # Push new exception - tb, val, type
                # Traceback is currently mapped to UnknownVariable
                self.push(variables.UnknownVariable())
                self.push(exception_var)
                self.push(variables.BuiltinVariable(exception_var.exc_type))

                # Jump to target
                self.jump(block_stack_entry)
            else:
                # No handler found. Bubble the exception to the parent
                # instruction translater. We use special exception for this.
                self.stack.clear()
                if type(self) is InstructionTranslator:
                    raise Unsupported("Observed exception")
                raise raised_exception

    def PUSH_EXC_INFO(self, inst):
        val = self.pop()
        assert len(self.exn_vt_stack)
        self.push(self.exn_vt_stack[-1])
        self.push(val)

    def POP_EXCEPT(self, inst):
        if sys.version_info >= (3, 11):
            val = self.pop()
            assert isinstance(val, variables.ExceptionVariable)

            # This exception is handled and therefore we can clear the error indicator
            assert len(self.exn_vt_stack)
            self.exn_vt_stack.pop()
        else:
            assert len(self.block_stack) > 0
            if self.block_stack[-1].inst.opname != "EXCEPT_HANDLER":
                raise AssertionError(
                    "Bug in Dynamo tracing of exception handling."
                    "Top of the block stack is not EXCEPT_HANDLER."
                )
            self.block_stack.pop()

            self.popn(3)

            # This exception is handled and therefore we can clear the error indicator
            assert len(self.exn_vt_stack)
            self.exn_vt_stack.pop()

    def check_if_exc_matches(self):
        assert len(self.stack) >= 2
        expected_exc_types = self.pop()
        if sys.version_info >= (3, 11):
            # CHECK_EXC_MATCH (which is used from 3.11 onwards) does not pop.
            # This is the description from the disassembly doc
            #
            # Performs exception matching for ``except``. Tests whether the ``STACK[-2]``
            # is an exception matching ``STACK[-1]``. Pops ``STACK[-1]`` and pushes the boolean
            # result of the test.
            exc_instance = self.stack[-1]
        else:
            # This is used prior to 3.11 via opcode JUMP_IF_NOT_EXC_MATCH
            # There is no documentation but here is the code pointer that does 2 pops
            # https://github.com/python/cpython/blob/3.10/Python/ceval.c#L3650-L3665
            exc_instance = self.stack.pop()

        # Users can check exception in 2 ways
        # 1) except NotImplementedError --> BuilinVariable
        # 2) except (NotImplemetedError, AttributeError) -> TupleVariable

        if not isinstance(expected_exc_types, (BuiltinVariable, TupleVariable)):
            unimplemented(
                f"except has an unsupported types of objects {expected_exc_types}"
            )

        if sys.version_info >= (3, 11):
            if not isinstance(exc_instance, variables.ExceptionVariable):
                unimplemented(
                    f"except expects to recieve an object of exception type but received {exc_instance}"
                )

        if isinstance(expected_exc_types, TupleVariable):
            expected_types = expected_exc_types.items
        else:
            expected_types = [
                expected_exc_types,
            ]

        for expected_type in expected_types:
            if not isinstance(expected_type, BuiltinVariable):
                unimplemented(
                    f"except has an unsupported types of object {expected_type}"
                )
            if isinstance(exc_instance, variables.ExceptionVariable) and issubclass(
                exc_instance.exc_type, expected_type.fn
            ):
                return True
            elif isinstance(exc_instance, variables.BuiltinVariable) and issubclass(
                exc_instance.fn, expected_type.fn
            ):
                return True

        return False

    def CHECK_EXC_MATCH(self, inst):
        self.push(variables.ConstantVariable(self.check_if_exc_matches()))

    def JUMP_IF_NOT_EXC_MATCH(self, inst):
        if not self.check_if_exc_matches():
            self.jump(inst)

    def COMPARE_OP(self, inst):
        if inst.argval == "exception match":
            self.CHECK_EXC_MATCH(inst)
        else:
            self.push(compare_op_handlers[inst.argval](self, self.popn(2), {}))

    def GET_ITER(self, inst):
        self.call_function(BuiltinVariable(iter), [self.pop()], {})

    @break_graph_if_unsupported(push=1)
    def CALL_FUNCTION(self, inst):
        args = self.popn(inst.argval)
        fn = self.pop()
        self.call_function(fn, args, {})

    @break_graph_if_unsupported(push=1)
    def CALL_FUNCTION_EX(self, inst):
        kwargsvars: VariableTracker
        if inst.argval == 0:
            kwargsvars = ConstDictVariable({})
            argsvars = self.pop()
        elif inst.argval == 1:
            kwargsvars = self.pop()
            argsvars = self.pop()
        else:
            unimplemented("CALL_FUNCTION_EX")

        if sys.version_info >= (3, 13):
            # 3.13 swapped null and callable
            null = self.pop()
            assert isinstance(null, NullVariable)

        fn = self.pop()

        if sys.version_info >= (3, 11) and sys.version_info < (3, 13):
            null = self.pop()
            assert isinstance(null, NullVariable)

        if isinstance(fn, GetAttrVariable) and isinstance(fn.obj, TensorVariable):
            # realize is requires for Python 3.8
            kwargsvars = kwargsvars.realize()
            if fn.name == "view" and isinstance(
                argsvars, (ConstantVariable, TensorVariable)
            ):
                # Hack to handle special case in some bert models.  Converts
                # x.view(*shape) into x.view(shape), which is correct for view()
                # but not generally.  See test_transpose_for_scores().
                argsvars = TupleVariable([argsvars])
            elif (
                fn.name == "random_"
                and isinstance(argsvars, TupleVariable)
                and len(argsvars.items) == 0
                and isinstance(kwargsvars, ConstDictVariable)
                and ConstantVariable.create("from") in kwargsvars
            ):
                # `from`` is python keyword. Adding random_ with `from` in the
                # Fx graph causes syntax error. Even if we convert the kwargs to
                # args, aot_autograd/inductor while lowering generates
                # aten.random.from, again causing syntax errors. Since this
                # usecase is uncommon, graph break.
                unimplemented("random_ op is called with from keyword")
            elif (
                fn.name == "uniform_"
                and isinstance(argsvars, TupleVariable)
                and len(argsvars.items) == 0
                and isinstance(kwargsvars, ConstDictVariable)
                and ConstantVariable.create("from") in kwargsvars
            ):
                # `from`` is python keyword. Adding uniform_ with `from` in the
                # Fx graph causes syntax error. Even if we convert the kwargs to
                # args, aot_autograd/inductor while lowering generates
                # aten.uniform.from, again causing syntax errors. Since this
                # usecase is uncommon, graph break.
                unimplemented("uniform_ op is called with from keyword")

        if not isinstance(
            argsvars, BaseListVariable
        ) and argsvars.has_force_unpack_var_sequence(self):
            argsvars = TupleVariable(argsvars.force_unpack_var_sequence(self))

        # Unpack for cases like fn(**obj) where obj is a map
        if isinstance(kwargsvars, UserDefinedObjectVariable):
            kwargsvars = BuiltinVariable.call_custom_dict(self, dict, kwargsvars)  # type: ignore[arg-type]

        if not isinstance(argsvars, BaseListVariable) or not isinstance(
            kwargsvars, ConstDictVariable
        ):
            unimplemented(f"non-static call {typestr(argsvars)} {typestr(kwargsvars)}")

        # Map to a dictionary of str -> VariableTracker
        kwargsvars = kwargsvars.keys_as_python_constant()
        self.call_function(fn, argsvars.items, kwargsvars)

    @break_graph_if_unsupported(push=1)
    def CALL_FUNCTION_KW(self, inst):
        argnames = self.pop()
        args = self.popn(inst.argval)
        fn = self.pop()
        assert isinstance(argnames, TupleVariable) and argnames.is_python_constant()
        argnames = argnames.as_python_constant()
        args, kwargs_list = args[: -len(argnames)], args[-len(argnames) :]
        kwargs = dict(zip(argnames, kwargs_list))
        assert len(kwargs) == len(argnames)
        self.call_function(fn, args, kwargs)

    def LOAD_METHOD_SUPER(self, inst):
        self.CALL_FUNCTION(dataclasses.replace(inst, argval=2))
        arg = inst.argval[0]
        argval = self.code_options["co_names"][arg]
        if sys.version_info < (3, 11):
            self._load_attr(dataclasses.replace(inst, argval=argval))
        else:
            self.LOAD_METHOD(dataclasses.replace(inst, argval=argval))

    def LOAD_ATTR_SUPER(self, inst):
        self.CALL_FUNCTION(dataclasses.replace(inst, argval=2))
        arg = inst.argval[0]
        argval = self.code_options["co_names"][arg]
        self._load_attr(dataclasses.replace(inst, argval=argval))

    def LOAD_METHOD(self, inst):
        self._load_attr(inst)
        obj = self.pop()
        if sys.version_info >= (3, 13):
            self.push(obj)
            self.PUSH_NULL(inst)
        elif sys.version_info >= (3, 11):
            # always follow the NULL + fn convention, since if obj
            # is actually a method, self is already bound to it, so it
            # doesn't need to be passed in as an arg.
            self.PUSH_NULL(inst)
            self.push(obj)
        else:
            self.push(obj)
            self.push(None)

    def CALL_METHOD(self, inst):
        args = self.popn(inst.argval)
        dummy = self.pop()
        assert dummy is None
        fn = self.pop()
        self.call_function(fn, args, {})

    def _load_attr(self, inst):
        obj = self.pop()
        result = BuiltinVariable(getattr).call_function(
            self, [obj, ConstantVariable.create(inst.argval)], {}  # type: ignore[arg-type]
        )
        self.push(result)

    def LOAD_ATTR(self, inst):
        if sys.version_info >= (3, 12):
            if inst.arg % 2:
                self.LOAD_METHOD(inst)
                return
        self._load_attr(inst)

    def STORE_ATTR(self, inst):
        speculation = self.speculate()
        if speculation.failed:
            return self.store_attr_graph_break(inst)
        val, obj = self.popn(2)

        if isinstance(obj, NNModuleVariable) and not isinstance(val, ConstantVariable):
            # We don't allow side effects during export on non-constant values
            # https://github.com/pytorch/torchdynamo/issues/1475
            assert (
                not self.export
            ), f"Mutating module attribute {inst.argval} during export."

        try:
            BuiltinVariable(setattr).call_function(
                self, [obj, ConstantVariable.create(inst.argval), val], {}  # type: ignore[arg-type]
            )
            return
        except Unsupported as e:
            if not self.should_compile_partial_graph():
                raise
            log.debug("STORE_ATTR triggered compile", exc_info=True)
            e.remove_from_stats()
            e.add_to_stats("graph_break")
        speculation.fail_and_restart_analysis()

    def store_attr_graph_break(self, inst):
        log_graph_break(self.code_options, reason="STORE_ATTR-caused graph break")
        if not self.should_compile_partial_graph():
            unimplemented("should_compile_partial_graph=False")
        self.output.compile_subgraph(
            self, reason=GraphCompileReason("store_attr", [self.frame_summary()])
        )
        self.output.add_output_instructions([copy.copy(inst)])
        self.popn(2)
        self.output.add_output_instructions(
            self.create_call_resume_at(self.next_instruction)
        )

    def DELETE_ATTR(self, inst):
        obj = self.pop()
        BuiltinVariable(delattr).call_function(
            self, [obj, ConstantVariable.create(inst.argval)], {}  # type: ignore[arg-type]
        )

    def create_call_resume_at(self, offset):
        raise AssertionError(
            f"create_call_resume_at not overridden by subclass {type(self)}"
        )

    def should_compile_partial_graph(self) -> bool:
        raise AssertionError(
            f"should_compile_partial_graph not overridden by subclass {type(self)}"
        )

    @break_graph_if_unsupported(push=0)
    def STORE_SUBSCR(self, inst):
        val, obj, key = self.popn(3)
        result = obj.call_method(self, "__setitem__", [key, val], {})

    def DELETE_SUBSCR(self, inst):
        obj, key = self.popn(2)
        obj.call_method(self, "__delitem__", [key], {})

    def BUILD_TUPLE(self, inst):
        name_tuple = None
        if sys.version_info >= (3, 13):
            name_tuple = tuple(self.name_stack[-inst.argval :])
        items = self.popn(inst.argval)
        self.push(TupleVariable(items), name=name_tuple)

    def BUILD_SLICE(self, inst):
        items = self.popn(inst.argval)
        self.push(SliceVariable(items))

    def BUILD_LIST(self, inst):
        items = self.popn(inst.argval)
        self.push(ListVariable(items, mutable_local=MutableLocal()))

    def BUILD_SET(self, inst):
        if config.inject_BUILD_SET_unimplemented_TESTING_ONLY:
            unimplemented("missing: BUILD_SET")
        items = self.popn(inst.argval)
        new_set = SetVariable(items, mutable_local=MutableLocal())
        self.push(new_set)

    def BUILD_LIST_UNPACK(self, inst, cls=ListVariable):
        seqs = self.popn(inst.argval)
        items = []
        for seq in seqs:
            try:
                items.extend(seq.force_unpack_var_sequence(self))
            except NotImplementedError:
                unimplemented(f"BUILD_LIST_UNPACK {seq}")
        self.push(cls(items, mutable_local=MutableLocal()))

    def BUILD_TUPLE_UNPACK(self, inst):
        self.BUILD_LIST_UNPACK(inst, cls=TupleVariable)

    BUILD_TUPLE_UNPACK_WITH_CALL = BUILD_TUPLE_UNPACK

    def BUILD_MAP(self, inst):
        items = self.popn(inst.argval * 2)
        d = dict(zip(items[::2], items[1::2]))
        self.push(ConstDictVariable(d, mutable_local=MutableLocal()))

    def BUILD_MAP_UNPACK(self, inst):
        items = self.popn(inst.argval)
        # ensure everything is a dict
        items = [BuiltinVariable(dict).call_function(self, [x], {}) for x in items]  # type: ignore[arg-type]
        result = {}
        for x in items:
            assert isinstance(x, ConstDictVariable)
            result.update(x.items)
        self.push(
            ConstDictVariable(
                result,
                mutable_local=MutableLocal(),
            )
        )

    BUILD_MAP_UNPACK_WITH_CALL = BUILD_MAP_UNPACK

    def BUILD_CONST_KEY_MAP(self, inst):
        keys = self.pop()
        values = self.popn(inst.argval)
        assert isinstance(keys, TupleVariable)
        assert keys.is_python_constant()

        keys = keys.force_unpack_var_sequence(self)
        assert len(keys) == len(values)

        self.push(
            ConstDictVariable(
                dict(zip(keys, values)),
                mutable_local=MutableLocal(),
            )
        )

    def MAP_ADD(self, inst):
        k, v = self.popn(2)
        assert inst.argval > 0
        obj = self.stack[-inst.arg].realize()
        assert isinstance(obj, ConstDictVariable)
        obj.call_method(self, "__setitem__", (k, v), {})  # type: ignore[arg-type]

    def SET_ADD(self, inst):
        v = self.pop()
        assert inst.argval > 0
        obj = self.stack[-inst.arg]
        assert isinstance(obj, SetVariable)
        assert obj.mutable_local
        return obj.call_method(self, "add", [v], {})

    def SET_UPDATE(self, inst):
        v = self.pop()
        assert inst.argval > 0
        obj = self.stack[-inst.arg]
        assert isinstance(obj, SetVariable)
        assert obj.mutable_local
        obj.call_method(self, "update", [v], {})

    def LIST_APPEND(self, inst):
        v = self.pop()
        assert inst.argval > 0
        obj = self.stack[-inst.arg].realize()
        assert isinstance(obj, ListVariable)
        assert obj.mutable_local
        self.output.side_effects.mutation(obj)
        obj.items.append(v)

    def MAKE_FUNCTION(self, inst):
        flags = inst.arg
        old_stack = list(self.stack)
        if sys.version_info < (3, 11):
            fn_name = self.pop()
        code = self.pop()
        if sys.version_info >= (3, 11):
            # MAKE_FUNCTION behavior actually changed in 3.11, see
            # https://github.com/python/cpython/pull/93189/
            assert hasattr(code.value, "co_qualname")  # type: ignore[attr-defined]
            fn_name = ConstantVariable.create(value=code.value.co_qualname)  # type: ignore[attr-defined]
        defaults = None
        closure = None
        annotations = None
        kwdefaults = None

        if sys.version_info < (3, 13):
            # in 3.13, this is handled in SET_FUNCTION_ATTRIBUTE
            if flags & 0x08:
                closure = self.pop()
            if flags & 0x04:
                annotations = self.pop()
            if flags & 0x02:
                kwdefaults = self.pop()
            if flags & 0x01:
                defaults = self.pop()

        self.push(
            NestedUserFunctionVariable(
                fn_name,
                code,
                self.f_globals,
                defaults,
                kwdefaults,
                annotations,
                closure,
                closure_scope=self,
            )
        )

    def UNPACK_SEQUENCE(self, inst):
        seq = self.pop()
        if isinstance(seq, TensorVariable):
            val = seq.unpack_var_sequence(self, idxes=range(inst.argval))  # type: ignore[arg-type]
        elif isinstance(seq, GetAttrVariable) and isinstance(seq.obj, TensorVariable):
            # x, y = a.shape
            proxy = getattr(seq.obj.as_proxy(), seq.name)
            val = [wrap_fx_proxy(self, proxy[i]) for i in range(inst.argval)]
        elif seq.has_force_unpack_var_sequence(self):
            val = seq.force_unpack_var_sequence(self)
        else:
            unimplemented(f"UNPACK_SEQUENCE {seq}")
        if len(val) != inst.argval:
            unimplemented("UNPACK_SEQUENCE length mismatch")
        for i in reversed(val):
            self.push(i)

    def UNPACK_EX(self, inst):
        assert 0 <= inst.argval <= 0xFFFF
        prefix = inst.argval & 0xFF  # low byte
        suffix = inst.argval >> 8  # high byte
        seq = self.pop()
        if seq.has_force_unpack_var_sequence(self):
            vals = list(seq.force_unpack_var_sequence(self))
            assert len(vals) >= prefix + suffix
            vals_prefix = vals[:prefix]
            vals_list = vals[prefix : len(vals) - suffix]
            vals_suffix = vals[len(vals) - suffix :]
            for item in reversed(vals_suffix):
                self.push(item)
            self.push(TupleVariable(vals_list))
            for item in reversed(vals_prefix):
                self.push(item)
        else:
            unimplemented(f"UNPACK_EX {seq}")

    def NOP(self, inst):
        pass

    def POP_TOP(self, inst):
        self.pop()

    def ROT_TWO(self, inst):
        a = self.pop()
        b = self.pop()
        self.push(a)
        self.push(b)

    def ROT_THREE(self, inst):
        a = self.pop()
        b = self.pop()
        c = self.pop()
        self.push(a)
        self.push(c)
        self.push(b)

    def ROT_FOUR(self, inst):
        a = self.pop()
        b = self.pop()
        c = self.pop()
        d = self.pop()
        self.push(a)
        self.push(d)
        self.push(c)
        self.push(b)

    def DUP_TOP(self, inst):
        a = self.pop()
        self.push(a)
        self.push(a)

    def DUP_TOP_TWO(self, inst):
        a = self.pop()
        b = self.pop()
        self.push(b)
        self.push(a)
        self.push(b)
        self.push(a)

    def _format_value(self, fmt_spec, flags):
        value = self.pop()
        if isinstance(value, SymNodeVariable):
            from torch._dynamo.variables.lazy import (
                LazySymNodeFormatString,
                LazyVariableTracker,
            )

            value = LazyVariableTracker.create(
                LazySymNodeFormatString(value, fmt_spec), source=value.source
            )
            self.push(value)
            return
        if (flags & 0x03) == 0x01:
            value = BuiltinVariable(str).call_function(self, [value], {})  # type: ignore[arg-type]
        elif (flags & 0x03) == 0x02:
            value = BuiltinVariable(repr).call_function(self, [value], {})  # type: ignore[arg-type]
        elif (flags & 0x03) == 0x03:
            value = BuiltinVariable(ascii).call_function(self, [value], {})  # type: ignore[arg-type]

        fmt_var = ConstantVariable.create("{:" + fmt_spec.as_python_constant() + "}")

        self.call_function(BuiltinVariable(str.format), [fmt_var, value], {})

    def FORMAT_VALUE(self, inst):
        flags = inst.arg
        if (flags & 0x04) == 0x04:
            fmt_spec = self.pop()
        else:
            fmt_spec = ConstantVariable.create("")

        return self._format_value(fmt_spec, flags)

    def BUILD_STRING(self, inst):
        format_string_parts: List[str] = []
        args: List[VariableTracker] = []
        kwargs: Dict[str, VariableTracker] = {}
        for part in self.popn(inst.arg):
            if isinstance(part, ConstantVariable):
                format_string_parts.append("{}")
                args.append(part)
            elif isinstance(part, variables.StringFormatVariable):
                format_string_parts.append(part.format_string)
                args.extend(part.sym_args)
                if set(kwargs.keys()) & set(part.sym_kwargs.keys()):
                    unimplemented(
                        f"BUILD_STRING key conflict {kwargs} & {part.sym_kwargs}"
                    )
                kwargs.update(part.sym_kwargs)
            else:
                unimplemented(f"BUILD_STRING {part}")
        self.push(
            variables.StringFormatVariable.create(
                "".join(format_string_parts), args, kwargs
            )
        )

    def IS_OP(self, inst):
        assert inst.argval == 0 or inst.argval == 1
        if inst.argval == 0:
            new_argval = "is"
        else:
            new_argval = "is not"
        new_inst = create_instruction("COMPARE_OP", argval=new_argval)
        self.COMPARE_OP(new_inst)

    def CONTAINS_OP(self, inst):
        assert inst.argval == 0 or inst.argval == 1
        left, right = self.popn(2)
        op = inst.argval
        self.push(right.call_method(self, "__contains__", [left], {}))
        if op == 1:
            self.UNARY_NOT(inst)

    def LIST_EXTEND(self, inst):
        v = self.pop()
        assert inst.argval > 0
        obj = self.stack[-inst.arg]
        assert isinstance(obj, ListVariable)
        assert obj.mutable_local
        obj.call_method(self, "extend", [v], {})

    def LIST_TO_TUPLE(self, inst):
        self.push(BuiltinVariable(tuple).call_function(self, [self.pop()], {}))  # type: ignore[arg-type]

    def DICT_MERGE(self, inst):
        v = self.pop()
        assert inst.argval > 0
        obj = self.stack[-inst.arg].realize()
        assert isinstance(obj, ConstDictVariable)
        assert obj.mutable_local
        obj.call_method(self, "update", [v], {})

    DICT_UPDATE = DICT_MERGE

    def GEN_START(self, inst):
        self.pop()

    def GET_LEN(self, inst):
        tos = self.stack[-1]
        if tos.is_python_constant():
            self.push(ConstantVariable.create(len(tos.as_python_constant())))
        else:
            self.push(tos.call_method(self, "__len__", [], {}))

    def MATCH_MAPPING(self, inst):
        tos = self.stack[-1]
        assert isinstance(tos, ConstDictVariable)
        if isinstance(tos.items, collections.abc.Mapping):
            self.push(ConstantVariable.create(True))
        else:
            self.push(ConstantVariable.create(False))

    def MATCH_SEQUENCE(self, inst):
        tos = self.stack[-1]
        assert tos.is_python_constant()
        tos_value = tos.as_python_constant()
        if isinstance(tos_value, collections.abc.Sequence) and not isinstance(
            tos_value, (str, bytes, bytearray)
        ):
            self.push(ConstantVariable.create(True))
        else:
            self.push(ConstantVariable.create(False))

    def MATCH_KEYS(self, inst):
        tos = self.stack[-1]
        tos1 = self.stack[-2]
        assert isinstance(tos1, ConstDictVariable)

        if all(k in tos1 for k in tos):  # type: ignore[attr-defined]
            self.push(TupleVariable([tos1.getitem_const(self, k) for k in tos]))  # type: ignore[attr-defined,arg-type]
            if sys.version_info < (3, 11):
                self.push(ConstantVariable.create(True))
        else:
            self.push(ConstantVariable.create(None))
            if sys.version_info < (3, 11):
                self.push(ConstantVariable.create(False))

    def LOAD_ASSERTION_ERROR(self, inst):
        self.load_builtin_from_argval("AssertionError")

    UNARY_POSITIVE = stack_op(operator.pos)
    UNARY_NEGATIVE = stack_op(operator.neg)
    UNARY_NOT = stack_op(operator.not_)
    UNARY_INVERT = stack_op(operator.invert)

    BINARY_POWER = stack_op(operator.pow)
    BINARY_MULTIPLY = stack_op(operator.mul)
    BINARY_MATRIX_MULTIPLY = stack_op(operator.matmul)
    BINARY_FLOOR_DIVIDE = stack_op(operator.floordiv)
    BINARY_TRUE_DIVIDE = stack_op(operator.truediv)
    BINARY_MODULO = stack_op(operator.mod)
    BINARY_REMAINDER = stack_op(operator.mod)
    BINARY_ADD = stack_op(operator.add)
    BINARY_SUBTRACT = stack_op(operator.sub)
    BINARY_SUBSCR = break_graph_if_unsupported(push=1)(stack_op(operator.getitem))
    BINARY_LSHIFT = stack_op(operator.lshift)
    BINARY_RSHIFT = stack_op(operator.rshift)
    BINARY_AND = stack_op(operator.and_)
    BINARY_OR = stack_op(operator.or_)
    BINARY_XOR = stack_op(operator.xor)

    INPLACE_POWER = stack_op(operator.ipow)
    INPLACE_MULTIPLY = stack_op(operator.imul)
    INPLACE_MATRIX_MULTIPLY = stack_op(operator.imatmul)
    INPLACE_FLOOR_DIVIDE = stack_op(operator.ifloordiv)
    INPLACE_TRUE_DIVIDE = stack_op(operator.itruediv)
    INPLACE_MODULO = stack_op(operator.imod)
    INPLACE_REMAINDER = stack_op(operator.imod)
    INPLACE_ADD = stack_op(operator.iadd)
    INPLACE_SUBTRACT = stack_op(operator.isub)
    INPLACE_LSHIFT = stack_op(operator.ilshift)
    INPLACE_RSHIFT = stack_op(operator.irshift)
    INPLACE_AND = stack_op(operator.iand)
    INPLACE_XOR = stack_op(operator.ixor)
    INPLACE_OR = stack_op(operator.ior)

    # 3.11 opcodes
    def RESUME(self, inst):
        if inst.arg == 0:
            self.append_prefix_inst(inst)
            self.accept_prefix_inst = False
        else:
            assert not self.accept_prefix_inst

    if sys.version_info >= (3, 11):

        def BINARY_OP(self, inst):
            return _binary_op_lookup[inst.arg](self, inst)

    def PRECALL(self, inst):
        pass

    def KW_NAMES(self, inst):
        kw_names = self.code_options["co_consts"][inst.arg]
        assert isinstance(kw_names, tuple)
        for name in kw_names:
            assert isinstance(name, str)
        assert self.kw_names is None
        self.kw_names = ConstantVariable.create(value=kw_names)  # type: ignore[assignment]

    def PUSH_NULL(self, inst):
        self.push(NullVariable())

    def _call(self, inst, call_kw=False):
        # see https://docs.python.org/3.11/library/dis.html#opcode-CALL
        # for convention
        if call_kw:
            # TOS is kw_names for CALL_KW instruction
            assert sys.version_info >= (3, 13)
            kw_names = self.pop()
            assert isinstance(kw_names, TupleVariable) and kw_names.is_python_constant()
            kw_names = kw_names.as_python_constant()
        else:
            kw_names = self.kw_names.value if self.kw_names else ()

        contents = self.popn(inst.arg + 2)
        if sys.version_info >= (3, 13):
            # NULL and callable swapped
            fn = contents[0]
            args = [] if isinstance(contents[1], NullVariable) else [contents[1]]
        else:
            if isinstance(contents[0], NullVariable):
                fn = contents[1]
                args = []
            else:
                fn = contents[0]
                args = [contents[1]]

        if kw_names:
            args = args + contents[2 : -len(kw_names)]
            kwargs_list = contents[-len(kw_names) :]
            kwargs = dict(zip(kw_names, kwargs_list))
            assert len(kwargs) == len(kw_names)
        else:
            args = args + contents[2:]
            kwargs = {}

        try:
            # if call_function fails, need to set kw_names to None, otherwise
            # a subsequent call may have self.kw_names set to an old value
            self.call_function(fn, args, kwargs)
        finally:
            self.kw_names = None

    @break_graph_if_unsupported(push=1)
    def CALL(self, inst):
        self._call(inst)

    def COPY(self, inst):
        self.push(self.stack[-inst.arg])

    def SWAP(self, inst):
        self.stack[-1], self.stack[-inst.arg] = self.stack[-inst.arg], self.stack[-1]

    JUMP_BACKWARD = jump
    JUMP_BACKWARD_NO_INTERRUPT = jump

    POP_JUMP_FORWARD_IF_TRUE = generic_jump(operator.truth, False)
    POP_JUMP_BACKWARD_IF_TRUE = generic_jump(operator.truth, False)
    POP_JUMP_FORWARD_IF_FALSE = generic_jump(operator.not_, False)
    POP_JUMP_BACKWARD_IF_FALSE = generic_jump(operator.not_, False)

    def CACHE(self, inst):
        pass

    def BEFORE_WITH(self, inst):
        self.setup_or_before_with(inst)

    def setup_or_before_with(self, inst):
        ctx = self.pop()
        if not isinstance(
            ctx, (ContextWrappingVariable, GenericContextWrappingVariable)
        ):
            unimplemented(f"{inst.opname} {ctx}")

        if (
            isinstance(ctx, GenericContextWrappingVariable)
            and not ctx.supports_graph_breaks()
        ):
            self.generic_context_manager_depth += 1

        # Need this redundant check for mypy
        assert isinstance(
            ctx, (ContextWrappingVariable, GenericContextWrappingVariable)
        )

        exit = WithExitFunctionVariable(
            ctx,
            inst.target,
        )

        if sys.version_info >= (3, 11):
            # See create_call_resume_at for block stack details.
            # Only push a block if the current instruction's block is a
            # with block that is not nested in a try block - that is, the current
            # instruction's block target is the same as the top block's target.
            if inst.exn_tab_entry and (
                not self.block_stack
                or inst.exn_tab_entry.target is not self.block_stack[-1].target
            ):
                target = None
            else:
                target = self.next_instruction.exn_tab_entry.target
        else:
            target = inst.target

        if target:
            if isinstance(self, InstructionTranslator):
                self.block_stack.append(
                    BlockStackEntry(inst, target, len(self.stack), ctx)
                )
            else:
                self.block_stack.append(BlockStackEntry(inst, target))

        self.push(exit)
        self.push(ctx.enter(self))

    def append_prefix_inst(self, inst):
        assert self.accept_prefix_inst
        self.prefix_insts.append(inst)

    def MAKE_CELL(self, inst):
        if sys.version_info >= (3, 12) and not self.accept_prefix_inst:
            # In 3.12+, MAKE_CELL is not longer necessarily a prefix instruction.
            # It can be generated by inlined comprehensions.
            assert isinstance(self.symbolic_locals[inst.argval], NullVariable)
            self.symbolic_locals[
                inst.argval
            ] = self.output.side_effects.track_cell_new()
        else:
            self.append_prefix_inst(inst)

    def COPY_FREE_VARS(self, inst):
        self.append_prefix_inst(inst)

    def RETURN_GENERATOR(self, inst):
        self.append_prefix_inst(inst)

    # 3.12 opcodes
    # BINARY/STORE_SLICE opcodes are broken down into
    # BUILD_SLICE 2 and BINARY/STORE_SUBSCR

    def END_FOR(self, inst):
        if sys.version_info >= (3, 13):
            self.pop()
        else:
            self.popn(2)

    def LOAD_FAST_CHECK(self, inst):
        if isinstance(self.symbolic_locals[inst.argval], NullVariable):
            unimplemented("LOAD_FAST_CHECK on uninitialized variable")
        self.LOAD_FAST(inst)

    def LOAD_FAST_AND_CLEAR(self, inst):
        if inst.argval not in self.symbolic_locals:
            self.push(NullVariable())
        else:
            self.LOAD_FAST(inst)
        self.symbolic_locals[inst.argval] = NullVariable()

    def LOAD_SUPER_ATTR(self, inst):
        self.CALL_FUNCTION(dataclasses.replace(inst, argval=2))
        if inst.arg & 1:
            self.LOAD_METHOD(inst)
        else:
            self._load_attr(inst)

    def CALL_INTRINSIC_1(self, inst):
        if inst.argval == 5:
            # INTRINSIC_UNARY_POSITIVE
            self.UNARY_POSITIVE(inst)
        elif inst.argval == 6:
            # INTRINSIC_LIST_TO_TUPLE
            self.push(TupleVariable(self.pop().force_unpack_var_sequence(self)))
        else:
            unimplemented(f"missing CALL_INTRINSIC_1 operand {inst.argval}")

    def END_SEND(self, inst):
        tos = self.pop()
        self.pop()
        self.push(tos)

    # 3.13 opcodes
    # fused instructions LOAD_FAST_LOAD_FAST, STORE_FAST_STORE_FAST, STORE_FAST_LOAD_FAST
    # are broken down.
    @break_graph_if_unsupported(push=1)
    def CALL_KW(self, inst):
        self._call(inst, call_kw=True)

    def TO_BOOL(self, inst):
        # TO_BOOL only precedes a conditional jump or UNARY_NOT (see compile.c in CPython)
        # So we can skip this instruction as long as we remember to codegen a TO_BOOL
        # before conditional jumps/UNARY_NOT.
        assert self.next_instruction.opname in (
            "POP_JUMP_IF_TRUE",
            "POP_JUMP_IF_FALSE",
            "UNARY_NOT",
        )

    def SET_FUNCTION_ATTRIBUTE(self, inst):
        flags = inst.arg
        fn = self.pop()
        assert isinstance(fn, NestedUserFunctionVariable)
        attr_names = self.name_stack[-1]
        attr = self.pop()

        if flags & 0x08:
            # 3.13 merged LOAD_CLOSURE into LOAD_FAST, so we won't know if a given LOAD_FAST
            # is meant to load a closure variable or not. Our workaround is to maintain a stack
            # of LOAD_FAST variable names and tuples (self.name_stack). So if we are indeed
            # constructing a closure tuple, we can use self.name_stack to construct the closure
            # variables here.
            assert isinstance(attr_names, tuple) and all(
                isinstance(name, str) for name in attr_names
            )
            fn.closure = TupleVariable(
                [self._load_closure(name) for name in attr_names]
            )
            fn.closure_scope = self
        elif flags & 0x04:
            fn.annotations = attr
        elif flags & 0x02:
            fn.kwdefaults = attr
        elif flags & 0x01:
            fn.defaults = attr

        self.push(fn)

    def FORMAT_SIMPLE(self, inst):
        self._format_value(ConstantVariable.create(""), 0)

    def FORMAT_WITH_SPEC(self, inst):
        self._format_value(self.pop(), 0)

    def is_non_empty_graph(self):
        if self.output.count_calls() > 1:
            # perf optimization only
            self.is_non_empty_graph = lambda: True  # type: ignore[method-assign]
            return True
        return False

    def format_frame_summary(self, additional_stack_frames=None):
        if additional_stack_frames is None:
            additional_stack_frames = []
        return "".join(
            traceback.format_list(
                [self.frame_summary()] + list(reversed(additional_stack_frames))
            )
        )

    def frame_summary(self):
        return traceback.FrameSummary(
            getattr(self.f_code, "co_filename", "<unknown>"),
            self.lineno,
            getattr(self.f_code, "co_name", "<unknown>"),
            lookup_line=False,
        )

    def is_co_filename_from_nn_modules(self):
        filename = getattr(self.f_code, "co_filename", "<unknown>")
        nn_modules_pattern = re.compile(r".*torch/nn/modules.*")
        return nn_modules_pattern.match(filename) is not None

    def store_global_weakref_by_id(self, prefix, value):
        global_name = self.output.install_global_by_id(prefix, weakref.ref(value))
        install_guard(
            GlobalWeakRefSource(global_name).make_guard(GuardBuilder.WEAKREF_ALIVE)
        )
        return global_name

    @property
    def fake_mode(self):
        return self.output.tracing_context.fake_mode

    def find_symbolic_locals_name(self, tensor_variable):
        for key, value in self.symbolic_locals.items():
            if value is tensor_variable:
                return key
        return None

    @contextlib.contextmanager
    def strict_translation_mode(self, check_fn: Callable[[VariableTracker], bool]):
        """
        Strict mode is enabled on a per-VariableTracker level depending on the return value of check_fn(node).
        """
        prior = self.strict_checks_fn
        self.strict_checks_fn = check_fn
        try:
            yield
        finally:
            self.strict_checks_fn = prior

    def speculate(self) -> SpeculationEntry:
        assert self.instruction_pointer is not None
        assert self.instruction_pointer > 0
        return self.speculation_log.next(
            self.f_code.co_filename,
            self.lineno,
            self.instruction_pointer - 1,
            self.instructions[self.instruction_pointer - 1],
        )

    def __init__(
        self,
        output: OutputGraph,
        instructions: List[Instruction],
        f_locals: Dict[str, Any],
        f_globals: Dict[str, Any],
        f_builtins: Dict[str, Any],
        code_options: Dict[str, Any],
        symbolic_locals: Dict[str, VariableTracker],
        symbolic_globals: Dict[str, VariableTracker],
        symbolic_torch_function_state: SymbolicTorchFunctionState,
        f_code: types.CodeType,
        export: bool,
        inline_depth: int,
        speculation_log: SpeculationLog,
        distributed_state: Optional[DistributedState],
    ) -> None:
        super().__init__()
        self.speculation_log = speculation_log
        self.distributed_state = distributed_state

        # Mutable state checkpointed by copy_graphstate()
        self.output = output
        self.symbolic_locals = symbolic_locals
        self.symbolic_globals = symbolic_globals
        self.symbolic_torch_function_state = symbolic_torch_function_state
        self.stack = []
        # stack of variable names for tracking 3.13 closures
        self.name_stack: list[Any] = []
        self.instruction_pointer = 0
        self.current_instruction = create_instruction("NOP")
        self.block_stack = []
        # states before SETUP_WITH for checkpointing and fallback
        self.generic_context_manager_depth = 0
        self.lineno = -1
        self.kw_names = None
        self.accept_prefix_inst = True
        self.prefix_insts = []
        self.exn_vt_stack = []

        # Properties of the input/output code
        self.instructions: List[Instruction] = instructions
        self.indexof: Dict[Instruction, int] = get_indexof(self.instructions)
        self.f_locals: Dict[
            str, Any
        ] = f_locals  # needed for recording accessed locals for replay
        self.f_globals: Dict[str, Any] = f_globals
        self.f_builtins: Dict[str, Any] = f_builtins
        self.code_options: Dict[str, Any] = code_options
        self.f_code: types.CodeType = f_code

        # Execution record for replaying errors
        if config.replay_record_enabled:
            self.exec_recorder = ExecutionRecorder(
                code=f_code, code_options=code_options
            )
        else:
            self.exec_recorder = None
        # Stack of module being parsed, current nn.module is at the end of ordered dict.
        # The first field of tuple is the fully qualified name of current module
        # in original hierarchy.  The second field is the type of current nn.module
        self.nn_module_stack: Dict[str, Tuple[str, Type[Any]]] = {}
        self.num_calls: Dict[str, int] = {}
        # Flag to indicate whether tracing is used for export.
        self.export = export
        self.one_graph = False

        self.current_speculation = None

        self.strict_checks_fn = None

        if sys.version_info >= (3, 10):
            from .resume_execution import (
                CO_ASYNC_GENERATOR,
                CO_COROUTINE,
                CO_GENERATOR,
                CO_ITERABLE_COROUTINE,
            )

            if f_code.co_flags & (
                CO_GENERATOR | CO_COROUTINE | CO_ITERABLE_COROUTINE | CO_ASYNC_GENERATOR
            ):
                self.push(BuiltinVariable(None))

        self.inline_depth = inline_depth
        self.inconsistent_side_effects = False
        self._constants_cache: List[Optional[VariableTracker]] = [None] * len(
            f_code.co_consts
        )
        linecache.lazycache(f_code.co_filename, f_globals)


class InstructionTranslator(InstructionTranslatorBase):
    mutated_closure_cell_contents: Set[str]

    @staticmethod
    def current_tx() -> "InstructionTranslator":
        return tls.current_tx

    @contextlib.contextmanager
    def set_current_tx(self):
        prior = getattr(tls, "current_tx", None)
        tls.current_tx = self
        try:
            yield
        finally:
            tls.current_tx = prior

    def __init__(
        self,
        instructions: List[Instruction],
        f_code,
        f_locals,
        f_globals,
        f_builtins,
        torch_function_mode_stack,
        code_options,
        compiler_fn,
        one_graph,
        export,
        export_constraints,
        mutated_closure_cell_contents: Set[str],
        frame_state,
        speculation_log: SpeculationLog,
        distributed_state: Optional[DistributedState],
    ) -> None:
        _step_logger()(
            logging.INFO,
            f"torchdynamo start tracing {f_code.co_name} {code_options['co_filename']}:{code_options['co_firstlineno']}",
        )
        super().__init__(
            output=OutputGraph(
                code_options,
                compiler_fn,
                self,
                export,
                export_constraints,
                frame_state,
                local_scope=f_locals,
                global_scope=f_globals,
                f_code=f_code,
                torch_function_mode_stack=torch_function_mode_stack,
            ),
            instructions=instructions,
            f_locals=f_locals,
            f_globals=f_globals,
            f_builtins=f_builtins,
            code_options=code_options,
            symbolic_locals={},  # set below
            # A global var is inserted only after a STORE_GLOBAL happens to it
            symbolic_globals={},
            symbolic_torch_function_state=None,  # type: ignore[arg-type] # set below
            f_code=f_code,
            export=export,
            inline_depth=0,
            speculation_log=speculation_log,
            distributed_state=distributed_state,
        )

        self._throw_if_in_functorch()

        # as soon as we create the tracing context we should keep it active, so any calls
        # into dynamo apis can rely on finding it
        with tracing(self.output.tracing_context), self.set_current_tx():
            self.one_graph: bool = one_graph
            self.export = export
            self.mutated_closure_cell_contents = mutated_closure_cell_contents
            if self.export:
                assert (
                    self.one_graph
                ), "Export without one graph - something has gone wrong."

            vars = list(code_options["co_varnames"])
            cells_and_freevars = [x for x in self.cell_and_freevars() if x not in vars]
            vars.extend(cells_and_freevars)
            cells_and_freevars_set = set(cells_and_freevars)

            self.symbolic_locals = {
                k: variables.LazyVariableTracker.create(
                    f_locals[k],
                    source=LocalSource(k, cell_or_freevar=k in cells_and_freevars_set),
                )
                for k in vars
                if k in f_locals
            }

            self.symbolic_torch_function_state = SymbolicTorchFunctionState(
                torch_function_mode_stack
            )

            self.debug_locals: List[Tuple[VariableTracker, List[VariableTracker]]] = []
            if export:
                # export gets confused if we never realize unused inputs
                # in export mode just eagerly realize everything
                self.symbolic_locals = variables.LazyVariableTracker.realize_all(
                    self.symbolic_locals
                )

            self._freevars_ids = {}
            for name in self.code_options["co_freevars"]:
                if name in f_locals:
                    self._freevars_ids[name] = id(f_locals[name])

    def _throw_if_in_functorch(self):
        # Fallback to eager in case of a graph break inside vmap
        eager = torch._dynamo.lookup_backend("eager")
        compiler_fn = inspect.getattr_static(
            self.output.compiler_fn, "compiler_fn", self.output.compiler_fn
        )
        ci = torch._C._functorch.peek_interpreter_stack()
        forbidden_keys = (
            torch._C._functorch.TransformType.Vmap,
            torch._C._functorch.TransformType.Grad,
            torch._C._functorch.TransformType.Jvp,
        )

        if ci is not None and ci.key() in forbidden_keys and compiler_fn is not eager:
            name = ci.key().name.lower()
            msg = (
                "If you are reaching here, it means dynamo failed for one of the following reasons:\n"
                # Calling a torch.compiled function
                f"- Calling torch.func.{name}(compiled_fn) function from eager mode is not supported. "
                f"Ensure that torch.func.{name} is also wrapped within a torch.compile function. "
                "For more information, see PyTorch issue #128711.\n"
                # if it reaches here, it means Dynamo failed to inline a functorch function
                f"- torch.func.{name}(fn) requires the function to be inlined by dynamo"
            )
            unimplemented(msg)

    def get_example_value(self, source: Source):
        if isinstance(source, LocalSource):
            return self.f_locals[source.local_name]
        if isinstance(source, GlobalSource):
            return self.f_globals[source.global_name]
        raise KeyError

    def run(self):
        super().run()

    def match_nested_cell(self, name, cell):
        """Match a cell in this method to one in a function we are inlining"""
        try:
            value = cell.cell_contents
        except ValueError:
            return None
        # TODO(jansel): check the id of the cell rather than the contents
        if id(value) != self._freevars_ids.get(name):
            return None
        return self.symbolic_locals[name]

    def should_compile_partial_graph(self):
        if sys.version_info >= (3, 11):
            # Do not compile if current instruction's block is not the top with block
            entry = self.current_instruction.exn_tab_entry
            if entry and (
                not self.block_stack or entry.target is not self.block_stack[-1].target
            ):
                return False
        return (
            all(b.can_restore() for b in self.block_stack)
            and not self.one_graph
            and self.generic_context_manager_depth == 0
        )

    def create_call_resume_at(self, inst):
        self.instruction_pointer = None

        if inst.opname == "RETURN_VALUE":
            return [create_instruction("RETURN_VALUE")]
        elif inst.opname == "RETURN_CONST":
            return [create_instruction("RETURN_CONST", argval=inst.argval)]

        reads = livevars_analysis(self.instructions, inst)
        all_argnames = tuple(
            k
            for k in self.symbolic_locals.keys()
            if k in reads and k not in self.cell_and_freevars()
        )
        # NOTE: do not use isinstance, since it realizes lazy VT's
        argnames = tuple(
            k
            for k in all_argnames
            if not type.__instancecheck__(NullVariable, self.symbolic_locals[k])
        )
        argnames_null = tuple(
            k
            for k in all_argnames
            if type.__instancecheck__(NullVariable, self.symbolic_locals[k])
        )
        if sys.version_info < (3, 12):
            assert len(argnames_null) == 0, "variables should not be NULL in < 3.12"

        cg = PyCodegen(self)

        # Handle inactive context variables.
        # The resume function assumes that context variables are the class, NOT the object.
        # e.g. torch.set_grad_enabled(True) will be reconstructed as torch.set_grad_enabled
        stack_ctx_vars = []
        for i, var in enumerate(self.stack):
            if type.__instancecheck__(ContextWrappingVariable, var):
                ctx = cast(ContextWrappingVariable, var)
                target_values = (
                    () if ctx.target_values is None else tuple(ctx.target_values)
                )
                stack_ctx_vars.append((i, target_values))
                # Replace the current stack var with the context class
                ctx.reconstruct_type(cg)
                cg.extend_output(create_swap(len(self.stack) - i + 1))
                cg.append_output(create_instruction("POP_TOP"))

        argnames_ctx_vars = []
        for name in argnames:
            if type.__instancecheck__(
                ContextWrappingVariable, var := self.symbolic_locals[name]
            ):
                ctx = cast(ContextWrappingVariable, var)
                target_values = (
                    () if ctx.target_values is None else tuple(ctx.target_values)
                )
                argnames_ctx_vars.append((name, target_values))
                # Replace the local with the context class
                ctx.reconstruct_type(cg)
                cg.append_output(create_instruction("STORE_FAST", argval=name))

        # Python does not allow null to be an arg to a function, so
        # we remove nulls from the stack and restore them in the
        # prologue of the resume function

        # sorted list of indices of nulls on the stack
        null_idxes: List[int] = []
        if sys.version_info >= (3, 11):
            # find indices of NullVariables
            for i, var in enumerate(self.stack):
                if type.__instancecheck__(NullVariable, var):
                    null_idxes.append(i)
            # generate bytecode to pop the nulls
            null_cnt = 0
            for i, var in enumerate(reversed(self.stack)):
                if type.__instancecheck__(NullVariable, var):
                    for j in range(2, i + 2 - null_cnt):
                        cg.append_output(create_instruction("SWAP", arg=j))
                    cg.extend_output(cg.pop_null())
                    null_cnt += 1

        # we popped all nulls from the stack at runtime,
        # so we should not count NullVariables
        stack_len = len(self.stack) - len(null_idxes)
        nargs = stack_len + len(argnames)

        name = unique_id(f"__resume_at_{inst.offset}")

        new_code: types.CodeType = ContinueExecutionCache.lookup(
            self.f_code,
            self.lineno,
            inst.offset,
            tuple(b.target.offset for b in self.block_stack),
            stack_len,
            argnames,
            argnames_null,
            tuple(b.resume_fn() for b in self.block_stack),
            tuple(stack_ctx_vars),
            tuple(argnames_ctx_vars),
            tuple(null_idxes),
        )

        # Add original GraphModule context to the resume function to handle
        # the case of a graph break while tracing a GraphModule
        orig_graphmodule_maybe = code_context.get_context(self.f_code).get(
            "orig_graphmodule", lambda: None
        )()
        if orig_graphmodule_maybe is not None:
            code_context.get_context(new_code)["orig_graphmodule"] = weakref.ref(
                orig_graphmodule_maybe
            )

        if new_code.co_freevars:
            # expose code object for debugging purposes
            self.output.install_global_unsafe(name, new_code)
            cg.make_function_with_closure(name, new_code, True, stack_len)
        else:
            # This is safe: we pre-generate a unique name
            self.output.install_global_unsafe(
                name, types.FunctionType(new_code, self.f_globals, name)
            )
            cg.extend_output(cg.load_function_name(name, True, stack_len))

        cg.extend_output([cg.create_load(k) for k in argnames])
        cg.extend_output(create_call_function(nargs, False))
        cg.append_output(create_instruction("RETURN_VALUE"))
        return cg.get_instructions()

    def symbolic_locals_contain_module_class(self):
        for v in self.symbolic_locals.values():
            if isinstance(v, UserDefinedClassVariable) and issubclass(
                v.as_python_constant(), torch.nn.Module
            ):
                return True
        return False

    def _return(self, inst):
        if (
            self.output.count_calls() == 0
            and not self.inconsistent_side_effects
            and not self.symbolic_locals_contain_module_class()
            and not self.export
        ):
            raise exc.SkipFrame("because no content in function call")
        self.instruction_pointer = None
        _step_logger()(
            logging.INFO,
            f"torchdynamo done tracing {self.f_code.co_name} ({inst.opname})",
        )
        log.debug("%s triggered compile", inst.opname)
        self.output.compile_subgraph(
            self,
            reason=GraphCompileReason(
                "return_value", [self.frame_summary()], graph_break=False
            ),
        )
        return_inst = (
            create_instruction("RETURN_VALUE")
            if inst.opname == "RETURN_VALUE"
            else create_instruction("RETURN_CONST", argval=inst.argval)
        )
        self.output.add_output_instructions([return_inst])
        raise ReturnValueOp

    def RETURN_VALUE(self, inst):
        self._return(inst)

    def RETURN_CONST(self, inst):
        self._return(inst)


if sys.version_info >= (3, 11):
    _binary_op_lookup = [
        getattr(
            InstructionTranslator,
            opname[3:] if "INPLACE" in opname else f"BINARY_{opname[3:]}",
        )
        for opname, _ in dis._nb_ops  # type: ignore[attr-defined]
    ]


class InliningInstructionTranslator(InstructionTranslatorBase):
    """Trace and inline a called method"""

    symbolic_result: Optional[TensorVariable]

    @classmethod
    def inline_call(cls, parent, func, args, kwargs):
        with patch.dict(counters, {"unimplemented": counters["inline_call"]}):
            return cls.inline_call_(parent, func, args, kwargs)

    @staticmethod
    def check_inlineable(func):
        if func.has_self():
            unimplemented("inline with __self__")

        result = trace_rules.check_verbose(func, is_inlined_call=True)
        if result.skipped:
            from torch._dynamo.variables.misc import produce_trampoline_autograd_apply

            # _origin marks this as coming from an internal dynamo known function that is safe to
            # trace through.
            if hasattr(getattr(func, "fn", None), "_origin") and func.fn._origin in [
                produce_trampoline_autograd_apply,
            ]:
                # Known sound
                return trace_rules.SkipResult(
                    False, "allowlist in dynamo known function"
                )
            fn_qualname = func.fn.__qualname__ if hasattr(func, "fn") else ""
            unimplemented(
                f"'inline in skipfiles: {fn_qualname} | {func.get_name()} {func.get_filename()}, {result.reason}'"
            )

        if isinstance(func, UserFunctionVariable) and inspect.getattr_static(
            func.get_function(), "_torchdynamo_disable", False
        ):
            unimplemented(
                f"call torch._dynamo.disable() wrapped function {func.get_function()}"
            )
        else:
            return result

    @staticmethod
    def inline_call_(
        parent, func: VariableTracker, args: List[VariableTracker], kwargs
    ):
        if isinstance(func, SkipFunctionVariable):
            unimplemented("inline with functions in skip files")
        assert isinstance(
            func,
            (UserFunctionVariable, NestedUserFunctionVariable),
        )
        result = InliningInstructionTranslator.check_inlineable(func)
        assert result.skipped is False
        try:
            sub_locals, closure_cells = func.bind_args(parent, args, kwargs)
        except TypeError as e:
            # Wrap the general TypeError during bind_args() to the internal ArgsMismatchError with detailed info
            raise ArgsMismatchError(  # noqa: B904
                "{reason}.\n  func = {func}, args = {args}, kwargs = {kwargs}".format(
                    reason=str(e),
                    func=f"'{func.get_name()}' {func.get_filename()}:{func.get_code().co_firstlineno}",
                    args=[arg.python_type() for arg in args],
                    kwargs=kwargs,
                ),
            )

        for v in itertools.chain(sub_locals.values(), closure_cells.values()):
            if not isinstance(v, VariableTracker):
                unimplemented(f"unconverted arg {v}")

        code: types.CodeType = func.get_code()
        if code.co_name in ("__setitem__", "__setattr__") and not (
            args
            and isinstance(
                args[0],
                (variables.CustomizedDictVariable, variables.UserDefinedObjectVariable),
            )
        ):
            unimplemented(f"inline {code.co_name}")

        suffix = ""
        # TODO: mlazos, add support for enabling multiple artifact logs
        # with a single alias
        if torch._logging._internal.log_state.is_artifact_enabled("bytecode"):
            suffix = f"\n{dis.Bytecode(code).dis()}"
        if sys.version_info >= (3, 11):
            cur_inst = parent.current_instruction
            parent_code = parent.f_code
            header = parent.get_line_of_code_header(lineno=cur_inst.positions.lineno)

            def get_trace_call_log_str():
                line = get_instruction_source_311(parent_code, cur_inst).rstrip()
                return f"TRACE inlined call {code.co_name} from {header}\n{line}"

            trace_call_log.debug("%s", LazyString(get_trace_call_log_str))
        log.debug("INLINING %s%s, %s", code, suffix, result.reason)

        # Detect inline GraphModule calls in order to propagate node metadata,
        # by checking if the first argument (self) is a variable tracking a GraphModule.
        if args and isinstance(args[0], NNModuleVariable):
            module = parent.output.get_submodule(args[0].module_key)
            if isinstance(module, torch.fx.GraphModule):
                # The inline call might not actually be a call to `forward`,
                # but it is enough to add a context for `forward` in case it is called.
                code_context.get_context(module.forward.__code__)[
                    "orig_graphmodule"
                ] = weakref.ref(module)

        tracer: InliningInstructionTranslator
        if is_generator(code):
            tracer = InliningGeneratorInstructionTranslator(
                parent,
                code,
                sub_locals,
                parent.symbolic_globals,
                parent.symbolic_torch_function_state,
                closure_cells,
                func,
            )
        else:
            tracer = InliningInstructionTranslator(
                parent,
                code,
                sub_locals,
                parent.symbolic_globals,
                parent.symbolic_torch_function_state,
                closure_cells,
                func,
            )

        strict_ctx: Any = contextlib.nullcontext()
        if parent.strict_checks_fn:
            strict_ctx = tracer.strict_translation_mode(parent.strict_checks_fn)
        try:
            with strict_ctx:
                tracer.run()
        except exc.ObservedException as e:
            msg = f"Observed exception DURING INLING {code} : {e}"
            # TODO(anijain2305) - This works but we should probably have a
            # global/central data structure for the exception stack.
            parent.exn_vt_stack.extend(tracer.exn_vt_stack)
            log.debug(msg)
            # bubble up the exception to the parent frame.
            raise
        except exc.SkipFrame as e:
            msg = f"SKIPPED INLINING {code}: {e}"
            log.debug(msg)
            raise Unsupported(msg) from e
        except Exception as e:
            log.debug("FAILED INLINING %s", code)
            raise
        assert tracer.symbolic_result is not None
        func.export_freevars(parent, tracer)

        if tracer.f_globals is parent.f_globals:
            # Merge symbolic_globals back if parent and child are in the same namespace
            parent.symbolic_globals.update(tracer.symbolic_globals)

        parent.inconsistent_side_effects |= tracer.inconsistent_side_effects

        log.debug("DONE INLINING %s", code)

        if is_generator(code):
            assert isinstance(tracer, InliningGeneratorInstructionTranslator)
            assert tracer.symbolic_result.as_python_constant() is None
            return ListIteratorVariable(
                tracer.generated_items,
                mutable_local=MutableLocal(),
            )
        else:
            return tracer.symbolic_result

    def __init__(
        self,
        parent: InstructionTranslatorBase,
        code: types.CodeType,
        symbolic_locals: Dict[str, VariableTracker],
        symbolic_globals: Dict[str, VariableTracker],
        symbolic_torch_function_state: SymbolicTorchFunctionState,
        closure_cells: Dict[str, VariableTracker],
        funcvar: BaseUserFunctionVariable,
    ) -> None:
        f_globals = funcvar.get_globals()  # type: ignore[attr-defined]
        f_builtins = f_globals["__builtins__"]
        if not isinstance(f_builtins, dict):
            f_builtins = f_builtins.__dict__
        instructions = cleaned_instructions(code)
        propagate_line_nums(instructions)
        super().__init__(
            output=parent.output,
            f_locals={},
            f_globals=f_globals,
            f_builtins=f_builtins,
            symbolic_locals=symbolic_locals,
            symbolic_globals=symbolic_globals,
            symbolic_torch_function_state=symbolic_torch_function_state,
            instructions=instructions,
            code_options={k: getattr(code, k) for k in get_code_keys()},
            f_code=code,
            export=parent.export,
            inline_depth=parent.inline_depth + 1,
            speculation_log=parent.speculation_log,
            distributed_state=parent.distributed_state,
        )
        self.parent = parent
        self.symbolic_result = None
        self.closure_cells = closure_cells
        self.nn_module_stack = parent.nn_module_stack.copy()
        self.one_graph = parent.one_graph

    @property
    def fake_mode(self):
        return self.parent.fake_mode

    def run_ctx_mgr(self):
        return TracingContext.current_frame(self.parent.frame_summary())

    def STORE_DEREF(self, inst):  # type: ignore[override]
        if inst.argval in self.closure_cells:
            cell = self.closure_cells[inst.argval]
            val = self.pop()
            if isinstance(cell, ClosureVariable):
                if not self.output.is_root_tracer():
                    unimplemented(
                        "HigherOrderOperator: Mutating a variable not in the current scope (ClosureVariable)"
                    )
                self.output.root_tx.symbolic_locals[cell.name] = val
            else:
                self.output.side_effects.store_cell(cell, val)
        else:
            maybe_cell = self.symbolic_locals.get(inst.argval)
            if isinstance(
                maybe_cell,
                variables.NewCellVariable,
            ):
                self.output.side_effects.store_cell(
                    self.symbolic_locals[inst.argval], self.pop()
                )
            else:
                if (
                    maybe_cell is not None
                    and maybe_cell.source.name()
                    not in self.output.root_tx.mutated_closure_cell_contents
                ):
                    # Why is the source name here unique?
                    # mutated_closure_cell_contents is a per-frame
                    # concept, and sources identify, e.g., particular
                    # locals from the frame.  If you had two locals,
                    # they'll get different source names, and therefore
                    # differ here.
                    self.output.root_tx.mutated_closure_cell_contents.add(
                        maybe_cell.source.name()
                    )
                    raise exc.UnspecializeRestartAnalysis
                unimplemented("write to __closure__ while inlining")

    def LOAD_DEREF(self, inst):
        if inst.argval in self.closure_cells:
            cell = self.closure_cells[inst.argval]
            if isinstance(cell, ClosureVariable):
                self.push(self.output.root_tx.symbolic_locals[cell.name])
            else:
                self.push(self.output.side_effects.load_cell(cell))
        else:
            maybe_sym_local = self.symbolic_locals.get(inst.argval, None)
            if isinstance(maybe_sym_local, variables.NewCellVariable):
                self.push(self.output.side_effects.load_cell(maybe_sym_local))
            else:
                super().LOAD_DEREF(inst)

    def _load_closure(self, name):
        assert name in self.cell_and_freevars()
        if name in self.closure_cells:
            return self.closure_cells[name]
        else:
            # We model unmodified cells captured by `UserFunctionVariable` as
            # their contents, in `self.symbolic_locals`. See
            # `UserFunctionVariable::bind_args`.
            return self.symbolic_locals[name]

    def should_compile_partial_graph(self):
        return False  # inlining functions is all-or-nothing

    def create_call_resume_at(self, offset):
        unimplemented("cant resume while inlining")

    def RETURN_VALUE(self, inst):
        self.symbolic_result = self.pop()  # type: ignore[assignment]
        self.instruction_pointer = None
        raise ReturnValueOp

    def RETURN_CONST(self, inst):
        self.symbolic_result = self._load_const(inst)
        self.instruction_pointer = None
        raise ReturnValueOp

    def get_globals_source_and_value(self, name):
        if "__name__" in self.f_globals:
            module_name = self.f_globals["__name__"]
            module_source = self.import_source(module_name)
            if "torch_package" in module_name:
                fglobals_value = torch.package.package_importer._package_imported_modules[module_name]  # type: ignore[assignment]
            else:
                fglobals_value = importlib.import_module(module_name)  # type: ignore[assignment]
            fglobals_vt = VariableBuilder(self, module_source)(fglobals_value)
            global_source = AttrSource(module_source, name)
        else:
            globals_name = self.output.install_global_by_id(
                "___unnamed_scope", self.f_globals
            )
            globals_source = GlobalSource(globals_name)
            fglobals_value = self.f_globals  # type: ignore[assignment]
            fglobals_vt = VariableBuilder(self, globals_source)(fglobals_value)
            global_source = GetItemSource(globals_source, name)  # type: ignore[assignment]
        return fglobals_value, fglobals_vt, global_source

    def _load_global(self, inst):
        if self.output.global_scope is self.f_globals:
            super()._load_global(inst)
        else:
            name = inst.argval

            _, fglobals_vt, global_source = self.get_globals_source_and_value(name)
            if self.output.side_effects.has_pending_mutation_of_attr(fglobals_vt, name):
                self.push(self.output.side_effects.load_attr(fglobals_vt, name))
            else:
                try:
                    value = self.f_globals[name]
                except KeyError:
                    return self.load_builtin(inst)

                self.push(VariableBuilder(self, global_source)(value))

    def STORE_GLOBAL(self, inst):
        if self.f_globals is self.parent.f_globals:
            super().STORE_GLOBAL(inst)
        else:
            value = self.pop()
            if isinstance(value, RemovableHandleVariable):
                unimplemented("Storing handles in globals - NYI")
            name = inst.argval
            fglobals_value, fglobals_vt, _ = self.get_globals_source_and_value(name)
            self.output.side_effects.store_attr(fglobals_vt, name, value)


class InliningGeneratorInstructionTranslator(InliningInstructionTranslator):
    generated_items: List[VariableTracker]

    def __init__(self, *args, **kwargs) -> None:
        super().__init__(*args, **kwargs)
        self.generated_items = []

    def YIELD_VALUE(self, inst: Instruction):
        self.generated_items.append(self.pop())
        if len(self.generated_items) > MAX_ITERATOR_LIMIT:
            unimplemented(
                "Too many yield values in generator. Maybe you are inlining an infinite generator. "
                f"If not, please report a bug at {PT2_ISSUE_TRACKER_URL}",
            )
        self.push(ConstantVariable.create(None))

    def GET_YIELD_FROM_ITER(self, inst):
        tos = self.stack[-1]
        if not isinstance(tos, ListIteratorVariable):
            self.pop()
            res = BuiltinVariable(iter).call_function(self, [tos], {})  # type: ignore[arg-type]
            self.push(res)

    def YIELD_FROM(self, inst):
        assert len(self.stack) >= 2
        val = self.pop()
        tos = self.stack[-1]
        if not (isinstance(val, ConstantVariable) and val.value is None):
            # invoke send
            # Unreachable code - if you hit this, you are implementing generator support and have
            # lifted the `unimplemented("generator")` in frame conversion. This codepath handles
            # subgenerator and lines up with this line in Python 3.10
            # https://github.com/python/cpython/blob/3.10/Python/ceval.c#L2599
            unimplemented("Unreachable sub-generator code")

        try:
            val = tos.next_variable(self)
        except (StopIteration, exc.ObservedUserStopIteration) as ex:
            if isinstance(ex, exc.ObservedUserStopIteration):
                exc.handle_observed_exception(self)

            # The iterator is exhausted. Stop the loop and return.
            self.pop()
            self.push(ConstantVariable.create(ex.value))
        else:
            self.push(val)
            # Add the value to yield into generated_items and replace the top of the stack with None
            self.YIELD_VALUE(inst)

            # Repeat the YIELD_FROM instruction in the next eval loop
            assert (
                isinstance(self.instruction_pointer, int)
                and self.instruction_pointer > 0
            )
            self.instruction_pointer -= 1

    def SEND(self, inst):
        assert len(self.stack) >= 2
        val = self.pop()
        tos = self.stack[-1]
        if isinstance(tos, ListIteratorVariable) or (
            isinstance(tos, UserDefinedObjectVariable)
            and isinstance(tos.value, collections.abc.Iterator)
        ):
            if isinstance(val, ConstantVariable) and val.value is None:
                try:
                    val = tos.next_variable(self)
                except (StopIteration, exc.ObservedUserStopIteration) as ex:
                    # To implement SEND, we have to look at the implementation
                    # when the iterator returns StopIteration. This translates to this code
                    # 3.11: https://github.com/python/cpython/blob/3.11/Python/ceval.c#L2613-L2619
                    # 3.12: https://github.com/python/cpython/blob/3.12/Python/bytecodes.c#L863-L866
                    # The implementation is different in 3.11 and 3.12. In 3.12, we rely
                    # on END_SEND to clean up. In 3.11, SEND does the cleanup as well.
                    if sys.version_info < (3, 12):
                        self.pop()  # Python 3.12 uses new opcode END_SEND
                    self.push(ConstantVariable.create(ex.value))
                    self.jump(inst)
                else:
                    self.push(val)
            else:
                # invoke send
                # Unreachable code - if you hit this, you are implementing generator support and have
                # lifted the `unimplemented("generator")` in frame conversion. This codepath handles
                # subgenerator and lines up with this line in Python 3.11
                # https://github.com/python/cpython/blob/3.11/Python/ceval.c#L2597
                unimplemented("Unreachable sub-generator code")
        else:
            unimplemented(f"SEND {typestr(tos)}")<|MERGE_RESOLUTION|>--- conflicted
+++ resolved
@@ -70,13 +70,8 @@
     LazyString,
     proxy_args_kwargs,
 )
-<<<<<<< HEAD
-from .variables.base import is_side_effect_safe, MutableLocal, typestr, VariableTracker
-from .variables.builder import VariableBuilder, wrap_fx_proxy
-=======
 from .variables.base import MutableLocal, typestr, VariableTracker
 from .variables.builder import wrap_fx_proxy
->>>>>>> bd7cbddf
 from .variables.builtin import BuiltinVariable
 from .variables.constant import ConstantVariable
 from .variables.ctx_manager import (
@@ -1229,15 +1224,14 @@
         except KeyError:
             return self.load_builtin(inst)
 
-        source = GlobalSource(name)
-        self.push(VariableBuilder(self, source)(value))
+        self.push(VariableTracker.build(self, value, GlobalSource(name)))
 
     @functools.cached_property
     def nn_modules_globals_vt(self):
         module_name = "torch.nn.modules.module"
         module_source = self.import_source(module_name)
         fglobals_value = importlib.import_module(module_name)  # type: ignore[assignment]
-        return VariableBuilder(self, module_source)(fglobals_value)
+        return VariableTracker.build(self, fglobals_value, module_source)
 
     def LOAD_GLOBAL(self, inst):
         if sys.version_info >= (3, 11) and sys.version_info < (3, 13) and inst.arg % 2:
@@ -1379,7 +1373,7 @@
                 self.output.name_of_builtins_dict_key_in_fglobals
             )
             var_source = GetItemSource(builtins_source, argval)
-            self.push(VariableBuilder(self, var_source)(val))
+            self.push(VariableTracker.build(self, val, var_source))
         else:
             assert is_builtin_constant(val)
             self.push(ConstantVariable.create(value=val))
@@ -3402,7 +3396,7 @@
                 fglobals_value = torch.package.package_importer._package_imported_modules[module_name]  # type: ignore[assignment]
             else:
                 fglobals_value = importlib.import_module(module_name)  # type: ignore[assignment]
-            fglobals_vt = VariableBuilder(self, module_source)(fglobals_value)
+            fglobals_vt = VariableTracker.build(self, fglobals_value, module_source)
             global_source = AttrSource(module_source, name)
         else:
             globals_name = self.output.install_global_by_id(
@@ -3410,7 +3404,7 @@
             )
             globals_source = GlobalSource(globals_name)
             fglobals_value = self.f_globals  # type: ignore[assignment]
-            fglobals_vt = VariableBuilder(self, globals_source)(fglobals_value)
+            fglobals_vt = VariableTracker.build(self, fglobals_value, globals_source)
             global_source = GetItemSource(globals_source, name)  # type: ignore[assignment]
         return fglobals_value, fglobals_vt, global_source
 
@@ -3429,7 +3423,7 @@
                 except KeyError:
                     return self.load_builtin(inst)
 
-                self.push(VariableBuilder(self, global_source)(value))
+                self.push(VariableTracker.build(self, value, global_source))
 
     def STORE_GLOBAL(self, inst):
         if self.f_globals is self.parent.f_globals:
