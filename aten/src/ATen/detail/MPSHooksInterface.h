//  Copyright © 2022 Apple Inc.

#pragma once

#include <ATen/detail/AcceleratorHooksInterface.h>

#include <c10/core/Allocator.h>
#include <c10/util/Exception.h>
#include <c10/util/Registry.h>

#include <cstddef>

C10_DIAGNOSTIC_PUSH_AND_IGNORED_IF_DEFINED("-Wunused-parameter")
namespace at {

struct TORCH_API MPSHooksInterface : AcceleratorHooksInterface {
  // this fails the implementation if MPSHooks functions are called, but
  // MPS backend is not present.
  #define FAIL_MPSHOOKS_FUNC(func) \
    TORCH_CHECK(false, "Cannot execute ", func, "() without MPS backend.");

  ~MPSHooksInterface() override = default;

  // Initialize the MPS library state
  void init() const override {
    FAIL_MPSHOOKS_FUNC(__func__);
  }
  virtual bool hasMPS() const {
    return false;
  }
  virtual bool isOnMacOSorNewer(unsigned major = 13, unsigned minor = 0) const {
    FAIL_MPSHOOKS_FUNC(__func__);
  }
  const Generator& getDefaultGenerator(
      C10_UNUSED DeviceIndex device_index = -1) const override {
    FAIL_MPSHOOKS_FUNC(__func__);
  }
<<<<<<< HEAD

  Generator getNewGenerator(
      C10_UNUSED DeviceIndex device_index) const override {
    FAIL_MPSHOOKS_FUNC(__func__);
  }

=======
>>>>>>> 07ca5382
  virtual Allocator* getMPSDeviceAllocator() const {
    FAIL_MPSHOOKS_FUNC(__func__);
  }
  virtual void deviceSynchronize() const {
    FAIL_MPSHOOKS_FUNC(__func__);
  }
  virtual void commitStream() const {
    FAIL_MPSHOOKS_FUNC(__func__);
  }
  virtual void* getCommandBuffer() const {
    FAIL_MPSHOOKS_FUNC(__func__);
  }
  virtual void* getDispatchQueue() const {
    FAIL_MPSHOOKS_FUNC(__func__);
  }
  virtual void emptyCache() const {
    FAIL_MPSHOOKS_FUNC(__func__);
  }
  virtual size_t getCurrentAllocatedMemory() const {
    FAIL_MPSHOOKS_FUNC(__func__);
  }
  virtual size_t getDriverAllocatedMemory() const {
    FAIL_MPSHOOKS_FUNC(__func__);
  }
  virtual size_t getRecommendedMaxMemory() const {
    FAIL_MPSHOOKS_FUNC(__func__);
  }
  virtual void setMemoryFraction(double /*ratio*/) const {
    FAIL_MPSHOOKS_FUNC(__func__);
  }
  virtual void profilerStartTrace(const std::string& mode, bool waitUntilCompleted) const {
    FAIL_MPSHOOKS_FUNC(__func__);
  }
  virtual void profilerStopTrace() const {
    FAIL_MPSHOOKS_FUNC(__func__);
  }
  virtual uint32_t acquireEvent(bool enable_timing) const {
    FAIL_MPSHOOKS_FUNC(__func__);
  }
  virtual void releaseEvent(uint32_t event_id) const {
    FAIL_MPSHOOKS_FUNC(__func__);
  }
  virtual void recordEvent(uint32_t event_id) const {
    FAIL_MPSHOOKS_FUNC(__func__);
  }
  virtual void waitForEvent(uint32_t event_id) const {
    FAIL_MPSHOOKS_FUNC(__func__);
  }
  virtual void synchronizeEvent(uint32_t event_id) const {
    FAIL_MPSHOOKS_FUNC(__func__);
  }
  virtual bool queryEvent(uint32_t event_id) const {
    FAIL_MPSHOOKS_FUNC(__func__);
  }
  virtual double elapsedTimeOfEvents(uint32_t start_event_id, uint32_t end_event_id) const {
    FAIL_MPSHOOKS_FUNC(__func__);
  }
  bool hasPrimaryContext(DeviceIndex device_index) const override {
    FAIL_MPSHOOKS_FUNC(__func__);
  }
  bool isPinnedPtr(const void* data) const override {
    return false;
  }
  Allocator* getPinnedMemoryAllocator() const override {
    FAIL_MPSHOOKS_FUNC(__func__);
  }
  #undef FAIL_MPSHOOKS_FUNC
};

struct TORCH_API MPSHooksArgs {};

TORCH_DECLARE_REGISTRY(MPSHooksRegistry, MPSHooksInterface, MPSHooksArgs);
#define REGISTER_MPS_HOOKS(clsname) \
  C10_REGISTER_CLASS(MPSHooksRegistry, clsname, clsname)

namespace detail {
TORCH_API const MPSHooksInterface& getMPSHooks();

} // namespace detail
} // namespace at
C10_DIAGNOSTIC_POP()<|MERGE_RESOLUTION|>--- conflicted
+++ resolved
@@ -35,15 +35,10 @@
       C10_UNUSED DeviceIndex device_index = -1) const override {
     FAIL_MPSHOOKS_FUNC(__func__);
   }
-<<<<<<< HEAD
-
   Generator getNewGenerator(
       C10_UNUSED DeviceIndex device_index) const override {
     FAIL_MPSHOOKS_FUNC(__func__);
   }
-
-=======
->>>>>>> 07ca5382
   virtual Allocator* getMPSDeviceAllocator() const {
     FAIL_MPSHOOKS_FUNC(__func__);
   }
