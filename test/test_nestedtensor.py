--- conflicted
+++ resolved
@@ -5338,7 +5338,6 @@
         # should be equivalent to the original values
         self.assertEqual(values, output_jagged)
 
-<<<<<<< HEAD
         # success case: truncate to max length as needed
         trunc_max_length = max_length - 1
         trunc_padded = torch.ops.aten._jagged_to_padded_dense_forward(
@@ -5387,8 +5386,6 @@
                 torch.ops.aten._padded_dense_to_jagged_forward(
                     padded, [offsets_wrong], total_L)
 
-=======
->>>>>>> 15ab6360
 
 instantiate_parametrized_tests(TestNestedTensor)
 instantiate_device_type_tests(TestNestedTensorDeviceType, globals())
