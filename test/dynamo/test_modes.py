# Owner(s): ["module: dynamo"]

import operator
from unittest.mock import patch

import torch
import torch._dynamo.test_case
import torch._dynamo.testing
from torch._C import (
    _len_torch_function_stack,
    _pop_torch_function_stack,
    _push_on_torch_function_stack,
)
from torch.overrides import _get_current_function_mode_stack, BaseTorchFunctionMode
from torch.utils._device import DeviceContext
from torch.utils._python_dispatch import TorchDispatchMode


class TestMode(BaseTorchFunctionMode):
    def __torch_function__(self, func, types, args, kwargs=None):
        if not kwargs:
            kwargs = {}

        if func == torch.add:
            return torch.zeros(2, 2)

        return super().__torch_function__(func, types, args, kwargs)


class TorchDispatchModeTests(torch._dynamo.test_case.TestCase):
    @classmethod
    def setUpClass(cls):
        super().setUpClass()

    @classmethod
    def tearDownClass(cls):
        super().tearDownClass()

    def test_skip_torch_dispatch_modes(self):
        class RewriteAddToMul(TorchDispatchMode):
            def __torch_dispatch__(self, func, types, args=(), kwargs=None):
                if func is torch.ops.aten.add.Tensor:
                    func = torch.ops.aten.mul.Tensor
                return func(*args, **kwargs)

        def fn(x):
            return x + x

        cnt = torch._dynamo.testing.CompileCounter()

        x = torch.tensor([3.0])
        with RewriteAddToMul():
            eager_res = fn(x)
            compiled_res = torch._dynamo.optimize(cnt)(fn)(x)

        self.assertEqual(eager_res, compiled_res)
        self.assertEqual(cnt.frame_count, 0)


class TorchFunctionModeTests(torch._dynamo.test_case.TestCase):
    @classmethod
    def setUpClass(cls):
        cls.default_device_old = torch.get_default_device()
        super().setUpClass()

    @classmethod
    def tearDownClass(cls):
        torch.set_default_device(cls.default_device_old)
        super().tearDownClass()

    def setUp(self):
        torch.set_default_device(None)
        torch._dynamo.reset()

    def tearDown(self):
        torch.set_default_device(None)
        torch._dynamo.reset()

    def _run_torch_function_mode_guard_test(self):
        class TestMode1(BaseTorchFunctionMode):
            pass

        class TestMode2(BaseTorchFunctionMode):
            pass

        cnt = torch._dynamo.testing.CompileCounter()

        @torch.compile(backend=cnt.__call__)
        def fn(x):
            return x + 1

        inp = torch.ones(2, 2)
        fn(inp)
        self.assertEqual(cnt.frame_count, 1)

        with TestMode1():
            fn(inp)
        self.assertEqual(cnt.frame_count, 2)

        with TestMode1(), TestMode2():
            fn(inp)
        self.assertEqual(cnt.frame_count, 3)

        with TestMode2(), TestMode1():
            fn(inp)
        self.assertEqual(cnt.frame_count, 4)

        with TestMode1():
            fn(inp)
        self.assertEqual(cnt.frame_count, 4)

    @torch._dynamo.config.patch("enable_cpp_guard_manager", False)
    def test_torch_function_mode_guards_py(self):
        self._run_torch_function_mode_guard_test()

    def test_torch_function_mode_guards_cpp(self):
        self._run_torch_function_mode_guard_test()

    def test_stack_state_mutation_default_device(self):
        m = BaseTorchFunctionMode()
        m1 = BaseTorchFunctionMode()
        with m, m1:

            @torch.compile(fullgraph=True)
            def fn(x):
                torch.set_default_device("cpu")
                _pop_torch_function_stack()

            fn(torch.ones(2, 2))
            _push_on_torch_function_stack(m1)

            stack = _get_current_function_mode_stack()
            self.assertIsInstance(stack[0], DeviceContext)
            self.assertEqual(stack[0].device, torch.device("cpu"))
            self.assertIs(stack[1], m)
            self.assertIs(stack[2], m1)

    def test_stack_state_clear_default_device(self):
        @torch.compile(fullgraph=True)
        def fn(x):
            torch.set_default_device(None)
            return x + 1

        fn(torch.ones(2, 2))
        stack = _get_current_function_mode_stack()
        self.assertEqual(len(stack), 0)

        m = BaseTorchFunctionMode()
        m1 = BaseTorchFunctionMode()

        # Stack populated, add device
        with m, m1:

            @torch.compile(fullgraph=True)
            def fn(x):
                torch.set_default_device("cpu")
                torch.set_default_device(None)
                torch.set_default_device("cpu")
                return x + 1

            fn(torch.ones(2, 2))
            stack = _get_current_function_mode_stack()
            self.assertEqual(stack[0].device, torch.device("cpu"))
            self.assertIs(stack[1], m)
            self.assertIs(stack[2], m1)

        # Stack populated, remove device
        torch.set_default_device("cpu")
        with m, m1:

            @torch.compile(fullgraph=True)
            def fn(x):
                torch.set_default_device(None)
                return x + 1

            fn(torch.ones(2, 2))
            stack = _get_current_function_mode_stack()
            self.assertIs(stack[0], m)
            self.assertIs(stack[1], m1)

        @torch.compile(fullgraph=True)
        def fn(x):
            torch.set_default_device("cpu")
            torch.set_default_device("cpu")
            return x + 1

        fn(torch.ones(2, 2))
        stack = _get_current_function_mode_stack()
        self.assertEqual(stack[0].device, torch.device("cpu"))
        torch.set_default_device(None)

    def test_pop_torch_function_mode(self):
        m = BaseTorchFunctionMode()
        with m:

            @torch.compile(fullgraph=True)
            def fn(x):
                _pop_torch_function_stack()
                return x + 1

            fn(torch.ones(2, 2))

            self.assertEqual(_len_torch_function_stack(), 0)
            # reset stack so __exit__ doesn't crash
            _push_on_torch_function_stack(m)

        self.assertEqual(_len_torch_function_stack(), 0)

    def test_error_empty_stack_pop_torch_function_mode(self):
        @torch.compile(fullgraph=True)
        def fn(x):
            _pop_torch_function_stack()
            return x + 1

        self.assertRaisesRegex(
            torch._dynamo.exc.Unsupported,
            "Popping from an empty torch function mode stack",
            lambda: fn(torch.ones(2, 2)),
        )

    def test_push_torch_function_mode(self):
        m = BaseTorchFunctionMode()
        with m:

            @torch.compile(fullgraph=True)
            def fn(x, m):
                _push_on_torch_function_stack(m)
                return x + 1

            fn(torch.ones(2, 2), m)

            self.assertEqual(_len_torch_function_stack(), 2)
            # reset stack state
            _pop_torch_function_stack()

        self.assertEqual(_len_torch_function_stack(), 0)

    def test_len_torch_function_mode(self):
        m = BaseTorchFunctionMode()
        with m:

            @torch.compile(fullgraph=True)
            def fn(x):
                z = _len_torch_function_stack()
                return x + z

            res = fn(torch.ones(2, 2))
            self.assertEqual(res, torch.ones(2, 2) + 1)
            self.assertEqual(_len_torch_function_stack(), 1)

    def test_intermedate_torch_function_mode_construction_mutation(self):
        class TestMode(BaseTorchFunctionMode):
            def __init__(self, x):
                self.x = x

        @torch.compile(fullgraph=True)
        def fn(x):
            z = TestMode(2)
            z.y = 2
            return x + 1, z

        fn(torch.ones(2, 2))

    def test_torch_function_mode_enabled_guard(self):
        cnt = torch._dynamo.testing.CompileCounter()
        inp = torch.ones(2, 2)

        @torch.compile(backend=cnt.__call__)
        def fn(x):
            return x + 1

        with BaseTorchFunctionMode(), torch._C.DisableTorchFunctionSubclass():
            with torch._C.DisableTorchFunction():
                fn(inp)
            fn(inp)
        self.assertEqual(cnt.frame_count, 2)

    def test_nested_torch_function_mode(self):
        mode_1_called = False
        mode_2_called = False

        def reset_state():
            nonlocal mode_1_called
            nonlocal mode_2_called
            mode_1_called = False
            mode_2_called = False

        ones = torch.ones(2, 2)
        zeros = torch.zeros(2, 2)

        class TestMode1(BaseTorchFunctionMode):
            def __torch_function__(self, func, types, args, kwargs=None):
                if not kwargs:
                    kwargs = {}

                nonlocal mode_1_called

                mode_1_called = True

                if func == torch.add:
                    return zeros

                return super().__torch_function__(func, types, args, kwargs)

        class TestMode2(BaseTorchFunctionMode):
            def __torch_function__(self, func, types, args, kwargs=None):
                if not kwargs:
                    kwargs = {}

                nonlocal mode_2_called

                mode_2_called = True

                if func == torch.mul:
                    return ones

                return super().__torch_function__(func, types, args, kwargs)

        def fn(x):
            return torch.add(x, 3)

        def fn_2(x):
            return torch.mul(x, 3) + torch.add(x, 3)

        inp = torch.ones(2, 2) + 1

        for fn_i in [fn, fn_2]:
            fn_opt = torch.compile(fn_i, fullgraph=True)
            with TestMode1(), TestMode2():
                expected = fn_i(inp), mode_1_called, mode_2_called
                reset_state()
                actual = fn_opt(inp), mode_1_called, mode_2_called
                reset_state()

            self.assertEqual(expected, actual)

    def test_torch_function_mode_disable(self):
        class TestSubclass(torch.Tensor):
            @classmethod
            def __torch_function__(cls, func, types, args, kwargs=None):
                if not kwargs:
                    kwargs = {}
                if func == torch.add:
                    return torch.ones(2, 2)
                return super().__torch_function__(func, types, args, kwargs)

        class TestMode(BaseTorchFunctionMode):
            def __torch_function__(self, func, types, args, kwargs=None):
                if not kwargs:
                    kwargs = {}

                if func == torch.add:
                    return torch.zeros(2, 2)

                return super().__torch_function__(func, types, args, kwargs)

        def fn(x):
            return torch.add(x, 3)

        inp = (torch.ones(2, 2) + 1).as_subclass(TestSubclass)

        fn_opt = torch.compile(fn, fullgraph=True)
        with TestMode(), torch._dynamo.config.patch(
            "traceable_tensor_subclasses", {TestSubclass}
        ):
            with torch._C.DisableTorchFunctionSubclass():
                expected = fn(inp)
                actual = fn_opt(inp)

            self.assertEqual(expected, actual)

            with torch._C.DisableTorchFunction():
                expected = fn(inp)
                actual = fn_opt(inp)

            self.assertEqual(expected, actual)

    def test_torch_function_mode_highest_priority(self):
        class TestSubclass(torch.Tensor):
            @classmethod
            def __torch_function__(cls, func, types, args, kwargs=None):
                if not kwargs:
                    kwargs = {}
                if func == torch.add:
                    return torch.ones(2, 2)
                return super().__torch_function__(func, types, args, kwargs)

        def fn(x):
            return torch.add(x, 3)

        inp = (torch.ones(2, 2) + 1).as_subclass(TestSubclass)

        fn_opt = torch.compile(fn, fullgraph=True)
        with TestMode(), torch._dynamo.config.patch(
            "traceable_tensor_subclasses", {TestSubclass}
        ):
            expected = fn(inp)
            actual = fn_opt(inp)

        self.assertEqual(expected, actual)

    def test_torch_function_mode_enter_exit(self):
        def fn(x, y):
            with TestMode():
                o = torch.add(x, 3)

            return torch.add(o, y)

        inp = (torch.ones(2, 2) + 1, torch.ones(2, 2) + 2)
        fn_opt = torch.compile(fn, fullgraph=True)

        expected = fn(*inp)
        actual = fn_opt(*inp)

        self.assertEqual(expected, actual)

    def test_torch_function_mode_graph_break(self):
        def fn(x, y):
            with TestMode():
                torch._dynamo.graph_break()
                o = torch.add(x, 3)

            return torch.add(o, y)

        inp = (torch.ones(2, 2) + 1, torch.ones(2, 2) + 2)
        fn_opt = torch.compile(fn)

        expected = fn(*inp)
        actual = fn_opt(*inp)

        self.assertEqual(expected, actual)

    def test_torch_function_mode_and_pop_graph_break(self):
        def fn(x, y):
            with TestMode():
                z = _pop_torch_function_stack()
                torch._dynamo.graph_break()
                _push_on_torch_function_stack(z)
                o = torch.add(x, 3)

            return torch.add(o, y)

        inp = (torch.ones(2, 2) + 1, torch.ones(2, 2) + 2)
        fn_opt = torch.compile(fn)

        expected = fn(*inp)
        actual = fn_opt(*inp)

        self.assertEqual(expected, actual)

    def test_torch_function_mode_restore_on_exc(self):
        @torch._dynamo.disable()
        def err():
            raise RuntimeError("test")

        @torch.compile()
        def fn(x):
            with TestMode():
                x += 1
                err()
                x += 2
                return x

        try:
            fn(torch.ones(2, 2))
        except RuntimeError:
            pass
        self.assertEqual(_len_torch_function_stack(), 0)

    def test_torch_function_mode_and_pop_graph_break_mutation(self):
        def fn(x, y):
            with TestMode():
                z = _pop_torch_function_stack()
                z.y = 5
                torch._dynamo.graph_break()
                _push_on_torch_function_stack(z)
                o = torch.add(x, 3)
                o = torch.mul(o, z.y)

            return torch.add(o, y)

        inp = (torch.ones(2, 2) + 1, torch.ones(2, 2) + 2)
        fn_opt = torch.compile(fn)

        expected = fn(*inp)
        actual = fn_opt(*inp)

        self.assertEqual(expected, actual)

<<<<<<< HEAD
    def test_flex_attention(self):
        import torch
        from torch.nn.attention.flex_attention import create_block_mask, flex_attention

        torch.set_default_device("cuda")

        flex_attention = torch.compile(flex_attention, dynamic=False)

        prefix_lengths = torch.arange(8)

        def prefix_lm(b, h, q, kv):
            return prefix_lengths[b] >= kv

        # This runs in fullgraph already
        mask = create_block_mask(prefix_lm, 8, None, 512, 512, _compile=True)
=======
    # Needs larger cache size since we recompile for each op
    @patch.object(torch._dynamo.config, "cache_size_limit", 24)
    def test_builtin_equivalent_funcs(self):
        from torch._dynamo.variables.torch_function import (
            bin_int_ops,
            bin_ops,
            BUILTIN_TO_TENSOR_FN_MAP,
            tensor_and_int_ops,
            un_int_ops,
            un_ops,
        )

        expected_func = None
        valid = False

        class FuncEquivMode(BaseTorchFunctionMode):
            def __torch_function__(self, func, types, args=(), kwargs=None):
                nonlocal expected_func
                nonlocal valid
                if not kwargs:
                    kwargs = {}
                if torch._dynamo.is_compiling():
                    valid = expected_func == func
                return super().__torch_function__(func, types, args, kwargs)

        inp0 = torch.ones(1, 1)
        inp1 = torch.ones(1, 1)
        inp0_int = torch.ones(1, 1, dtype=torch.int32)
        inp1_int = torch.ones(1, 1, dtype=torch.int32)

        @torch.compile(fullgraph=True)
        def fn_un(op, inp):
            return op(inp)

        @torch.compile(fullgraph=True)
        def fn_un_int(op, inp):
            return op(inp)

        @torch.compile(fullgraph=True)
        def fn_bin(op, inp0, inp1):
            return op(inp0, inp1)

        @torch.compile(fullgraph=True)
        def fn_bin_int(op, inp0, inp1):
            return op(inp0, inp1)

        @torch.compile(fullgraph=True)
        def fn_tensor_and_int(op, inp0):
            return op(inp0, 0)

        setups_and_oplists = [
            (lambda o: fn_un(o, inp0), un_ops),
            (lambda o: fn_un_int(o, inp0_int), un_int_ops),
            (lambda o: fn_bin(o, inp0, inp1), bin_ops),
            (lambda o: fn_bin_int(o, inp0_int, inp1_int), bin_int_ops),
            (lambda o: fn_tensor_and_int(o, inp0_int), tensor_and_int_ops),
        ]
        skips = {operator.not_}  # Has local scalar dense call which graph breaks
        for setup_fn, op_list in setups_and_oplists:
            for op in op_list:
                if op in skips:
                    continue
                with FuncEquivMode():
                    expected_func = BUILTIN_TO_TENSOR_FN_MAP[op]
                    setup_fn(op)
                    self.assertTrue(valid)
>>>>>>> 1064207b


if __name__ == "__main__":
    from torch._dynamo.test_case import run_tests

    run_tests()<|MERGE_RESOLUTION|>--- conflicted
+++ resolved
@@ -487,23 +487,6 @@
 
         self.assertEqual(expected, actual)
 
-<<<<<<< HEAD
-    def test_flex_attention(self):
-        import torch
-        from torch.nn.attention.flex_attention import create_block_mask, flex_attention
-
-        torch.set_default_device("cuda")
-
-        flex_attention = torch.compile(flex_attention, dynamic=False)
-
-        prefix_lengths = torch.arange(8)
-
-        def prefix_lm(b, h, q, kv):
-            return prefix_lengths[b] >= kv
-
-        # This runs in fullgraph already
-        mask = create_block_mask(prefix_lm, 8, None, 512, 512, _compile=True)
-=======
     # Needs larger cache size since we recompile for each op
     @patch.object(torch._dynamo.config, "cache_size_limit", 24)
     def test_builtin_equivalent_funcs(self):
@@ -570,7 +553,22 @@
                     expected_func = BUILTIN_TO_TENSOR_FN_MAP[op]
                     setup_fn(op)
                     self.assertTrue(valid)
->>>>>>> 1064207b
+
+    def test_flex_attention(self):
+        import torch
+        from torch.nn.attention.flex_attention import create_block_mask, flex_attention
+
+        torch.set_default_device("cuda")
+
+        flex_attention = torch.compile(flex_attention, dynamic=False)
+
+        prefix_lengths = torch.arange(8)
+
+        def prefix_lm(b, h, q, kv):
+            return prefix_lengths[b] >= kv
+
+        # This runs in fullgraph already
+        mask = create_block_mask(prefix_lm, 8, None, 512, 512, _compile=True)
 
 
 if __name__ == "__main__":
