"""
PYTEST_DONT_REWRITE (prevents pytest from rewriting assertions, which interferes
with test_rewrite_assert_with_msg and test_rewrite_assert_without_msg)
"""
# Owner(s): ["module: dynamo"]
import collections
import contextlib
import copy
import functools
import inspect
import itertools
import random
import unittest
import weakref
from abc import ABC
from collections import namedtuple
from copy import deepcopy
from functools import wraps
from typing import List

import numpy as np
import torch

import torch._dynamo.test_case
import torch._dynamo.testing
import torch._dynamo.utils

import torch._functorch.config
import torch.library

from torch import nn
from torch._dynamo.debug_utils import same_two_models
from torch._dynamo.testing import CompileCounter, rand_strided, same
from torch.nn import functional as F
from torch.testing._internal.common_utils import (
    disable_translation_validation_if_dynamic_shapes,
)


_orig_module_call = torch.nn.Module.__call__

# Custom operator that only supports CPU and Meta
lib = torch.library.Library("test_sample", "DEF")
lib.define("foo(Tensor self) -> Tensor")
lib.impl("foo", torch.sin, "CPU")


requires_cuda = functools.partial(
    unittest.skipIf, not torch.cuda.is_available(), "requires cuda"
)


_GLOBAL_CPU_TENSOR = torch.randn(3)


def exists(val):
    return val is not None


def maybe(fn):
    @wraps(fn)
    def inner(x, *args, **kwargs):
        if not exists(x):
            return x
        return fn(x, *args, **kwargs)

    return inner


def is_fx_tracing_test() -> bool:
    """
    Copied from the hpc trainer codebase
    """
    return torch.nn.Module.__call__ is not _orig_module_call


def has_detectron2():
    try:
        from detectron2.layers.mask_ops import _paste_masks_tensor_shape

        return _paste_masks_tensor_shape is not None
    except ImportError:
        return False


def _do_paste_mask(masks, boxes, img_h: int, img_w: int, skip_empty: bool = True):
    # from detectron2 mask_ops.py

    device = masks.device

    if skip_empty and not torch.jit.is_scripting():
        x0_int, y0_int = torch.clamp(boxes.min(dim=0).values.floor()[:2] - 1, min=0).to(
            dtype=torch.int32
        )
        x1_int = torch.clamp(boxes[:, 2].max().ceil() + 1, max=img_w).to(
            dtype=torch.int32
        )
        y1_int = torch.clamp(boxes[:, 3].max().ceil() + 1, max=img_h).to(
            dtype=torch.int32
        )
    else:
        x0_int, y0_int = 0, 0
        x1_int, y1_int = img_w, img_h
    x0, y0, x1, y1 = torch.split(boxes, 1, dim=1)  # each is Nx1

    N = masks.shape[0]

    img_y = torch.arange(y0_int, y1_int, device=device, dtype=torch.float32) + 0.5
    img_x = torch.arange(x0_int, x1_int, device=device, dtype=torch.float32) + 0.5
    img_y = (img_y - y0) / (y1 - y0) * 2 - 1
    img_x = (img_x - x0) / (x1 - x0) * 2 - 1
    # img_x, img_y have shapes (N, w), (N, h)

    gx = img_x[:, None, :].expand(N, img_y.size(1), img_x.size(1))
    gy = img_y[:, :, None].expand(N, img_y.size(1), img_x.size(1))
    grid = torch.stack([gx, gy], dim=3)

    if not torch.jit.is_scripting():
        if not masks.dtype.is_floating_point:
            masks = masks.float()
    img_masks = F.grid_sample(masks, grid.to(masks.dtype), align_corners=False)

    if skip_empty and not torch.jit.is_scripting():
        return img_masks[:, 0], (slice(y0_int, y1_int), slice(x0_int, x1_int))
    else:
        return img_masks[:, 0], ()


def cat(tensors, dim=0):
    # from detectron2 wrappers.py
    assert isinstance(tensors, (list, tuple))
    if len(tensors) == 1:
        return tensors[0]
    return torch.cat(tensors, dim)


def shapes_to_tensor(x, device=None):
    # from detectron2 wrappers.py
    if torch.jit.is_scripting():
        return torch.as_tensor(x, device=device)
    if torch.jit.is_tracing():
        assert all(
            isinstance(t, torch.Tensor) for t in x
        ), "Shape should be tensor during tracing!"
        # as_tensor should not be used in tracing because it records a constant
        ret = torch.stack(x)
        if ret.device != device:  # avoid recording a hard-coded device if not necessary
            ret = ret.to(device=device)
        return ret
    return torch.as_tensor(x, device=device)


class Boxes:
    # from detectron2 poolers.py
    def __init__(self, tensor: torch.Tensor):
        """
        Args:
            tensor (Tensor[float]): a Nx4 matrix.  Each row is (x1, y1, x2, y2).
        """
        device = (
            tensor.device if isinstance(tensor, torch.Tensor) else torch.device("cpu")
        )
        tensor = torch.as_tensor(tensor, dtype=torch.float32, device=device)
        if tensor.numel() == 0:
            # Use reshape, so we don't end up creating a new tensor that does not depend on
            # the inputs (and consequently confuses jit)
            tensor = tensor.reshape((-1, 4)).to(dtype=torch.float32, device=device)
        assert tensor.dim() == 2 and tensor.size(-1) == 4, tensor.size()
        self.tensor = tensor

    def __len__(self) -> int:
        return self.tensor.shape[0]

    @property
    def device(self):
        return self.tensor.device


def convert_boxes_to_pooler_format(box_lists):
    # from detectron2 structures.py
    boxes = torch.cat([x.tensor for x in box_lists], dim=0)
    # __len__ returns Tensor in tracing.
    sizes = shapes_to_tensor([x.__len__() for x in box_lists], device=boxes.device)
    indices = torch.repeat_interleave(
        torch.arange(len(box_lists), dtype=boxes.dtype, device=boxes.device), sizes
    )
    return cat([indices[:, None], boxes], dim=1)


ReformerBackwardOutput = namedtuple(
    "ReformerBackwardOutput",
    ["attn_output", "hidden_states", "grad_attn_output", "grad_hidden_states"],
)
ReformerEncoderOutput = namedtuple(
    "ReformerEncoderOutput",
    ["hidden_states", "all_hidden_states", "all_attentions", "past_buckets_states"],
)


class _ReversibleFunction(torch.autograd.Function):
    # taken from modeling_reformer.py in huggingface
    @staticmethod
    def forward(
        ctx,
        hidden_states,
        layers,
        attention_mask,
        head_mask,
        num_hashes,
        all_hidden_states,
        all_attentions,
        past_buckets_states,
        use_cache,
        orig_sequence_length,
        output_hidden_states,
        output_attentions,
    ):
        all_buckets = ()

        # split duplicated tensor
        hidden_states, attn_output = torch.chunk(hidden_states, 2, dim=-1)

        for layer_id, (layer, layer_head_mask) in enumerate(zip(layers, head_mask)):
            if output_hidden_states is True:
                all_hidden_states.append(hidden_states)

            attn_output = layer(attn_output)

        # Add last layer
        if output_hidden_states is True:
            all_hidden_states.append(hidden_states)

        # attach params to ctx for backward
        ctx.save_for_backward(attn_output.detach(), hidden_states.detach())
        ctx.layers = layers
        ctx.all_buckets = all_buckets
        ctx.head_mask = head_mask
        ctx.attention_mask = attention_mask

        # Concatenate 2 RevNet outputs
        return torch.cat([attn_output, hidden_states], dim=-1)

    @staticmethod
    def backward(ctx, grad_hidden_states):
        grad_attn_output, grad_hidden_states = torch.chunk(
            grad_hidden_states, 2, dim=-1
        )

        # retrieve params from ctx for backward
        attn_output, hidden_states = ctx.saved_tensors

        # create tuple
        output = ReformerBackwardOutput(
            attn_output=attn_output,
            hidden_states=hidden_states,
            grad_attn_output=grad_attn_output,
            grad_hidden_states=grad_hidden_states,
        )

        # free memory
        del grad_attn_output, grad_hidden_states, attn_output, hidden_states

        layers = ctx.layers
        all_buckets = ctx.all_buckets
        head_mask = ctx.head_mask
        attention_mask = ctx.attention_mask

        for idx, layer in enumerate(layers[::-1]):
            # pop last buckets from stack
            buckets = all_buckets[-1]
            all_buckets = all_buckets[:-1]

            # backprop
            output = layer.backward_pass(
                next_attn_output=output.attn_output,
                hidden_states=output.hidden_states,
                grad_attn_output=output.grad_attn_output,
                grad_hidden_states=output.grad_hidden_states,
                head_mask=head_mask[len(layers) - idx - 1],
                attention_mask=attention_mask,
                buckets=buckets,
            )

        assert all_buckets == (), "buckets have to be empty after backpropagation"
        grad_hidden_states = torch.cat(
            [output.grad_attn_output, output.grad_hidden_states], dim=-1
        )

        # num of return vars has to match num of forward() args
        # return gradient for hidden_states arg and None for other args
        return (
            grad_hidden_states,
            None,
            None,
            None,
            None,
            None,
            None,
            None,
            None,
            None,
            None,
            None,
        )


class ReformerEncoder(torch.nn.Module):
    def __init__(self):
        super().__init__()
        self.dropout = 0.5
        self.layer_norm = torch.nn.LayerNorm(512, eps=1.0e-12)
        self.layers = [torch.nn.Linear(256, 256)]

    def forward(
        self,
        hidden_states,
        attention_mask=None,
        head_mask=[None] * 6,
        num_hashes=None,
        use_cache=False,
        orig_sequence_length=64,
        output_hidden_states=False,
        output_attentions=False,
    ):
        # hidden_states and attention lists to be filled if wished
        all_hidden_states = []
        all_attentions = []
        past_buckets_states = [((None), (None)) for i in range(len(self.layers))]

        # concat same tensor for reversible ResNet
        hidden_states = torch.cat([hidden_states, hidden_states], dim=-1)
        hidden_states = _ReversibleFunction.apply(
            hidden_states,
            self.layers,
            attention_mask,
            head_mask,
            num_hashes,
            all_hidden_states,
            all_attentions,
            past_buckets_states,
            use_cache,
            orig_sequence_length,
            output_hidden_states,
            output_attentions,
        )

        # Apply layer norm to concatenated hidden states
        hidden_states = self.layer_norm(hidden_states)

        # Apply dropout
        hidden_states = torch.nn.functional.dropout(
            hidden_states, p=self.dropout, training=self.training
        )

        return ReformerEncoderOutput(
            hidden_states=hidden_states,
            all_hidden_states=all_hidden_states,
            all_attentions=all_attentions,
            past_buckets_states=past_buckets_states,
        )


def longformer_chunk(hidden_states, window_overlap=256):
    """convert into overlapping chunks. Chunk size = 2w, overlap size = w"""

    # non-overlapping chunks of size = 2w
    hidden_states = hidden_states.view(
        hidden_states.size(0),
        hidden_states.size(1) // (window_overlap * 2),
        window_overlap * 2,
        hidden_states.size(2),
    )

    # use `as_strided` to make the chunks overlap with an overlap size = window_overlap
    chunk_size = list(hidden_states.size())
    chunk_size[1] = chunk_size[1] * 2 - 1

    chunk_stride = list(hidden_states.stride())
    chunk_stride[1] = chunk_stride[1] // 2
    return hidden_states.as_strided(size=chunk_size, stride=chunk_stride)


class PartialT5(torch.nn.Module):
    # Highly simplified T5Attention prefix
    def __init__(self):
        super().__init__()
        self.q = torch.nn.Linear(512, 512)
        self.k = torch.nn.Linear(512, 512)
        self.v = torch.nn.Linear(512, 512)

    def forward(
        self,
        hidden_states,
        key_value_states=None,
        past_key_value=None,
        query_length=None,
    ):
        batch_size, seq_length = hidden_states.shape[:2]

        real_seq_length = seq_length

        if past_key_value is not None:
            assert (
                len(past_key_value) == 2
            ), f"past_key_value should have 2 past states: keys and values. Got { len(past_key_value)} past states"
            real_seq_length += (
                past_key_value[0].shape[2] if query_length is None else query_length
            )

        def shape(states):
            """projection"""
            return states.view(batch_size, -1, 8, 64).transpose(1, 2)

        def project(hidden_states, proj_layer, key_value_states, past_key_value):
            """projects hidden states correctly to key/query states"""
            if key_value_states is None:
                # self-attn
                # (batch_size, n_heads, seq_length, dim_per_head)
                hidden_states = shape(proj_layer(hidden_states))
            elif past_key_value is None:
                # cross-attn
                # (batch_size, n_heads, seq_length, dim_per_head)
                hidden_states = shape(proj_layer(key_value_states))

            if past_key_value is not None:
                if key_value_states is None:
                    # self-attn
                    # (batch_size, n_heads, key_length, dim_per_head)
                    hidden_states = torch.cat([past_key_value, hidden_states], dim=2)
                else:
                    # cross-attn
                    hidden_states = past_key_value
            return hidden_states

        # get query states
        query_states = shape(
            self.q(hidden_states)
        )  # (batch_size, n_heads, seq_length, dim_per_head)

        # get key/value states
        key_states = project(
            hidden_states,
            self.k,
            key_value_states,
            past_key_value[0] if past_key_value is not None else None,
        )
        value_states = project(
            hidden_states,
            self.v,
            key_value_states,
            past_key_value[1] if past_key_value is not None else None,
        )

        # compute scores
        scores = torch.matmul(query_states, key_states.transpose(3, 2))

        # (truncated here )
        return scores, value_states


class ChunkReformerFeedForward(torch.nn.Module):
    # simplified from HF modeling_reformer.py
    def __init__(self):
        super().__init__()
        self.layer_norm = torch.nn.LayerNorm(256, eps=1e-12)
        self.dense = torch.nn.Linear(256, 256)
        self.output = torch.nn.Linear(256, 256)

    def forward(self, attention_output):
        return apply_chunking_to_forward(
            self.forward_chunk,
            attention_output + 1,
        )

    def forward_chunk(self, hidden_states):
        hidden_states = self.layer_norm(hidden_states)
        hidden_states = self.dense(hidden_states)
        return self.output(hidden_states)


def apply_chunking_to_forward(forward_fn, *input_tensors):
    # simplified from HF model_utils.py
    assert len(input_tensors) > 0
    tensor_shape = input_tensors[0].shape[1]
    assert all(input_tensor.shape[1] == tensor_shape for input_tensor in input_tensors)
    num_args_in_forward_chunk_fn = len(inspect.signature(forward_fn).parameters)
    if num_args_in_forward_chunk_fn != len(input_tensors):
        raise ValueError()

    return forward_fn(*input_tensors)


class FakeMamlInner(torch.nn.Module):
    def __init__(self):
        super().__init__()
        self.linear = torch.nn.Linear(784, 5)

    def forward(self, x, ignored=None, bn_training=False):
        return self.linear(x.view(x.shape[0], -1))


class PartialMaml(torch.nn.Module):
    # Highly simplified version of maml.meta.Meta.finetuning
    def __init__(self):
        super().__init__()
        self.net = FakeMamlInner()
        self.update_step_test = 10
        self.update_lr = 0.4

    def forward(self, x_spt, y_spt, x_qry, y_qry):
        querysz = x_qry.size(0)

        corrects = [0 for _ in range(self.update_step_test + 1)]

        # in order to not ruin the state of running_mean/variance and bn_weight/bias
        # we finetunning on the copied model instead of self.net
        net = deepcopy(self.net)

        # 1. run the i-th task and compute loss for k=0
        logits = net(x_spt)
        loss = F.cross_entropy(logits, y_spt)
        grad = torch.autograd.grad(loss, net.parameters())
        fast_weights = [
            p[1] - self.update_lr * p[0] for p in zip(grad, net.parameters())
        ]

        # this is the loss and accuracy before first update
        with torch.no_grad():
            # [setsz, nway]
            logits_q = net(x_qry, net.parameters(), bn_training=True)
            # [setsz]
            pred_q = F.softmax(logits_q, dim=1).argmax(dim=1)
            # scalar
            correct = torch.eq(pred_q, y_qry).sum().item()
            corrects[0] = corrects[0] + correct

        # this is the loss and accuracy after the first update
        with torch.no_grad():
            # [setsz, nway]
            logits_q = net(x_qry, fast_weights, bn_training=True)
            # [setsz]
            pred_q = F.softmax(logits_q, dim=1).argmax(dim=1)
            # scalar
            correct = torch.eq(pred_q, y_qry).sum().item()
            corrects[1] = corrects[1] + correct

        del net

        accs = torch.tensor(corrects) / querysz

        return accs


def softmax_backward_data(parent, grad_output, output, dim, self):
    from torch import _softmax_backward_data

    return _softmax_backward_data(grad_output, output, parent.dim, self.dtype)


class XSoftmax(torch.autograd.Function):
    # transformers.models.deberta.modeling_deberta.XSoftmax
    @staticmethod
    def forward(self, input, mask, dim):
        self.dim = dim
        rmask = ~(mask.to(torch.bool))
        output = input.masked_fill(rmask, torch.tensor(torch.finfo(input.dtype).min))
        output = torch.softmax(output, self.dim)
        output.masked_fill_(rmask, 0)
        self.save_for_backward(output, rmask)
        return output

    @staticmethod
    def backward(self, grad_output):
        (output, rmask) = self.saved_tensors
        inputGrad = softmax_backward_data(self, grad_output, output, self.dim, output)
        return inputGrad, None, None


class ModelOutput(collections.OrderedDict):
    """based on file_utils.py in HuggingFace"""

    def __getitem__(self, k):
        if isinstance(k, str):
            inner_dict = dict(self.items())
            return inner_dict[k]
        else:
            return self.to_tuple()[k]

    def __setattr__(self, name, value):
        if name in self.keys() and value is not None:
            # Don't call self.__setitem__ to avoid recursion errors
            super().__setitem__(name, value)
        super().__setattr__(name, value)

    def __setitem__(self, key, value):
        # Will raise a KeyException if needed
        super().__setitem__(key, value)
        # Don't call self.__setattr__ to avoid recursion errors
        super().__setattr__(key, value)

    def to_tuple(self):
        return tuple(self[k] for k in self.keys())


def create_rand_mask_from_inputs(
    from_blocked_mask,
    to_blocked_mask,
    rand_attn,
    num_attention_heads,
    num_rand_blocks,
    batch_size,
    from_seq_length,
    from_block_size,
):
    """taken from HF modeling_big_bird.py"""
    num_windows = from_seq_length // from_block_size - 2
    rand_mask = torch.stack(
        [p1[i1.flatten()] for p1, i1 in zip(to_blocked_mask, rand_attn)]
    )
    rand_mask = rand_mask.view(
        batch_size, num_attention_heads, num_windows, num_rand_blocks * from_block_size
    )
    rand_mask = torch.einsum("blq,bhlk->bhlqk", from_blocked_mask[:, 1:-1], rand_mask)
    return rand_mask


class SequentialAppendList(torch.nn.Sequential):
    """from timm/models/vovnet.py"""

    def forward(self, x: torch.Tensor, concat_list: List[torch.Tensor]) -> torch.Tensor:
        for i, module in enumerate(self):
            if i == 0:
                concat_list.append(module(x))
            else:
                concat_list.append(module(concat_list[-1]))
        x = torch.cat(concat_list, dim=1)
        return x, concat_list


class BatchNormAct2d(torch.nn.BatchNorm2d):
    """Taken from timm"""

    def __init__(
        self,
        num_features,
        eps=1e-5,
        momentum=0.1,
        affine=True,
        track_running_stats=True,
        act_layer=torch.nn.ReLU,
        inplace=True,
    ):
        super().__init__(
            num_features,
            eps=eps,
            momentum=momentum,
            affine=affine,
            track_running_stats=track_running_stats,
        )
        self.act = act_layer(inplace=inplace)

    @torch.jit.ignore
    def _forward_python(self, x):
        return super().forward(x)

    def forward(self, x):
        if torch.jit.is_scripting():
            x = self._forward_jit(x)
        else:
            x = self._forward_python(x)
        x = self.act(x)
        return x


def get_parameter_dtype(parameter):
    """from huggingface model_utils.py"""
    try:
        return next(parameter.parameters()).dtype
    except StopIteration:
        # For nn.DataParallel compatibility in PyTorch 1.5

        def find_tensor_attributes(module):
            tuples = [(k, v) for k, v in module.__dict__.items() if torch.is_tensor(v)]
            return tuples

        gen = parameter._named_members(get_members_fn=find_tensor_attributes)
        first_tuple = next(gen)
        return first_tuple[1].dtype


class DummyConfig:
    attn_layers = ["local", "lsh", "local", "lsh", "local", "lsh"]
    lsh_attn_chunk_length = 64
    local_attn_chunk_length = 64


def _get_min_chunk_len(config):
    """from hf_Reformer"""
    attn_types = config.attn_layers
    attn_types_set = set(attn_types)
    if len(attn_types_set) == 1 and attn_types[0] == "lsh":
        return config.lsh_attn_chunk_length
    elif len(attn_types_set) == 1 and attn_types[0] == "local":
        return config.local_attn_chunk_length
    elif len(attn_types_set) == 2 and attn_types_set == set(  # noqa: C405
        ["lsh", "local"]
    ):
        return min(config.lsh_attn_chunk_length, config.local_attn_chunk_length)
    else:
        raise NotImplementedError(
            f"Only attn layer types 'lsh' and 'local' exist, but `config.attn_layers`: {config.attn_layers}. Select "
            "attn layer types from ['lsh', 'local'] only."
        )


def _stable_argsort(vector, dim):
    """from hf_Reformer"""
    # this function scales the vector so that torch.argsort is stable.
    # torch.argsort is not stable on its own
    scale_offset = torch.arange(vector.shape[dim], device=vector.device).view(1, 1, -1)
    scale_offset = scale_offset.expand(vector.shape)
    scaled_vector = vector.shape[dim] * vector + (scale_offset % vector.shape[dim])
    return torch.argsort(scaled_vector, dim=dim)


def _get_sorted_bucket_idx_and_undo_sorted_bucket_idx(buckets):
    """from hf_Reformer"""
    # no gradients are needed
    with torch.no_grad():
        # hash-based sort
        sorted_bucket_idx = _stable_argsort(buckets, dim=-1)

        # create simple indices to scatter to, to have undo sort
        indices = (
            torch.arange(sorted_bucket_idx.shape[-1], device=buckets.device)
            .view(1, 1, -1)
            .expand(sorted_bucket_idx.shape)
        )

        # get undo sort
        undo_sorted_bucket_idx = sorted_bucket_idx.new(*sorted_bucket_idx.size())
        undo_sorted_bucket_idx.scatter_(-1, sorted_bucket_idx, indices)

    return sorted_bucket_idx, undo_sorted_bucket_idx


class FeedForwardLayer(nn.Module):
    def __init__(self, d_model, dim_feedforward, activation, dropout) -> None:
        super().__init__()
        self.linear1 = nn.Linear(d_model, dim_feedforward)
        self.activation = activation
        self.dropout1 = nn.Dropout(dropout)
        self.linear2 = nn.Linear(dim_feedforward, d_model)
        self.dropout2 = nn.Dropout(dropout)

    def forward(self, x):
        return self.dropout2(
            self.linear2(self.dropout1(self.activation(self.linear1(x))))
        )


class TransformerEncoderLayer(nn.Module):
    def __init__(
        self,
        d_model,
        nhead,
        dim_feedforward=2048,
        dropout=0.1,
        activation=nn.ReLU(),
        layer_norm_eps=1e-5,
    ):
        super().__init__()
        self.self_attn = nn.MultiheadAttention(d_model, nhead, dropout=dropout)
        self.norm1 = nn.LayerNorm(d_model, eps=layer_norm_eps)
        self.norm2 = nn.LayerNorm(d_model, eps=layer_norm_eps)
        self.dropout = nn.Dropout(dropout)
        self.ff_block = FeedForwardLayer(d_model, dim_feedforward, activation, dropout)

    def forward(self, src, src_mask=None, src_key_padding_mask=None):
        x = src
        x = self.norm1(x + self._sa_block(x, src_mask, src_key_padding_mask))
        x = self.norm2(x + self._ff_block(x))
        return x

    # self-attention block
    def _sa_block(self, x, attn_mask, key_padding_mask):
        x = self.self_attn(
            x,
            x,
            x,
            attn_mask=attn_mask,
            key_padding_mask=key_padding_mask,
            need_weights=False,
        )[0]
        return self.dropout(x)

    # feed forward block
    def _ff_block(self, x):
        return self.ff_block(x)


class MockModule(torch.nn.Module):
    def inner_fn(self, left, right):
        return tuple(left) == tuple(right)

    def fn(self, tensor):
        if type(tensor) is int:
            return False

        torch.add(tensor, tensor)
        return self.inner_fn(tensor.shape, (1, 2, 3))


class ReproTests(torch._dynamo.test_case.TestCase):
    def test_do_paste_mask(self):
        torch._dynamo.utils.counters.clear()
        opt__do_paste_mask = torch._dynamo.optimize(
            torch._dynamo.testing.CompileCounter()
        )(_do_paste_mask)
        opt__do_paste_mask(
            torch.randn(1, 1, 28, 28),
            torch.tensor([[0.0, 1, 2, 4]]) * 1,
            427,
            640,
            True,
        )
        opt__do_paste_mask(
            torch.randn(1, 1, 28, 28),
            torch.tensor([[0.0, 1, 2, 4]]) * 2,
            427,
            640,
            True,
        )
        opt__do_paste_mask(
            torch.randn(1, 1, 28, 28),
            torch.tensor([[0.0, 1, 2, 4]]) * 3,
            612,
            612,
            True,
        )
        opt__do_paste_mask(
            torch.randn(1, 1, 28, 28),
            torch.tensor([[0.0, 1, 2, 4]]) * 4,
            612,
            612,
            True,
        )
        opt__do_paste_mask(
            torch.randn(1, 1, 28, 28),
            torch.tensor([[0.0, 1, 2, 4]]) * 2,
            427,
            640,
            False,
        )

        self.assertGreaterEqual(torch._dynamo.utils.counters["frames"]["ok"], 3)
        self.assertEqual(
            torch._dynamo.utils.counters["frames"]["total"],
            torch._dynamo.utils.counters["frames"]["ok"] + 1,
        )

    def test_convert_boxes_to_pooler_format(self):
        boxes1 = [
            Boxes(torch.arange(0, 8).reshape((2, 4))),
            Boxes(torch.arange(8, 16).reshape((2, 4))),
        ]
        boxes2 = [
            Boxes(torch.arange(16, 20).reshape((1, 4))),
            Boxes(torch.arange(20, 24).reshape((1, 4))),
        ]
        correct1 = convert_boxes_to_pooler_format(boxes1)
        correct2 = convert_boxes_to_pooler_format(boxes2)
        fn = convert_boxes_to_pooler_format
        cnt = torch._dynamo.testing.CompileCounter()
        opt_fn = torch._dynamo.optimize(cnt)(fn)
        self.assertTrue(same(opt_fn(boxes1), correct1))
        self.assertTrue(same(opt_fn(boxes2), correct2))

        # repeat_interleave is a dynamic shape operator we do not execute/
        # In the future, we could reduce the frame_count down to 1
        # by guarding on the exact values of `Tensor repeats` arg
        if torch._dynamo.config.assume_static_by_default:
            self.assertExpectedInline(cnt.frame_count, """4""")
            self.assertExpectedInline(cnt.op_count, """10""")
        else:
            self.assertExpectedInline(cnt.frame_count, """4""")
            self.assertExpectedInline(cnt.op_count, """16""")

    def test_boxes_len(self):
        def fn(boxes):
            return len(boxes) + boxes.__len__() + boxes.tensor

        boxes1 = Boxes(torch.arange(0, 8).reshape((2, 4)))
        cnt = torch._dynamo.testing.CompileCounter()
        opt_fn = torch._dynamo.optimize_assert(cnt)(fn)
        self.assertTrue(same(opt_fn(boxes1), boxes1.tensor + 4.0))

        if torch._dynamo.config.assume_static_by_default:
            self.assertExpectedInline(cnt.frame_count, """1""")
            self.assertExpectedInline(cnt.op_count, """1""")
        else:
            self.assertExpectedInline(cnt.frame_count, """1""")
            self.assertExpectedInline(cnt.op_count, """6""")

    def _reformer(self, nopython):
        input = torch.randn([1, 64, 256])
        model = ReformerEncoder()
        torch.manual_seed(1337)
        correct = copy.deepcopy(model)(input)
        cnt = torch._dynamo.testing.CompileCounter()
        torch.manual_seed(1337)
        opt_model = torch._dynamo.optimize(cnt, nopython=nopython)(model)
        self.assertTrue(same(opt_model(input), correct))
        return cnt

    @requires_cuda()
    def test_sub_alpha_scalar_repro(self):
        @torch.compile(backend="aot_eager")
        def f(x):
            return x.sub(1, alpha=2)

        f(torch.ones(2, device="cuda", dtype=torch.float64))

    # See https://github.com/pytorch/pytorch/issues/97745
    def test_gan_repro_trying_to_backward_through_the_graph_a_second_time(self):
        def f(a, b):
            c = torch.ones(2, 2)
            d = torch.ones(2, 2)
            e = torch.matmul(a, c)
            g_loss = torch.abs(e - d).mean()
            g_loss.backward()
            fake_d_pred = torch.matmul(b, e.detach())
            d_loss = fake_d_pred.mean()
            d_loss.backward()

        a_ref = torch.randn(2, 2, requires_grad=True)
        b_ref = torch.randn(2, 2, requires_grad=True)
        out_ref = f(a_ref, b_ref)

        a_test = a_ref.clone().detach().requires_grad_(True)
        b_test = b_ref.clone().detach().requires_grad_(True)
        out_test = torch.compile(f, backend="aot_eager")(a_test, b_test)

        self.assertEqual(out_ref, out_test)
        self.assertEqual(a_ref.grad, a_test.grad)
        self.assertEqual(b_ref.grad, b_test.grad)

    def test_embedding_backward_broadcasting_decomp(self):
        def f(grad_output, indices):
            num_weights = 10
            padding_idx = 1
            scale_grad_by_freq = True
            return torch.ops.aten.embedding_dense_backward(
                grad_output, indices, num_weights, padding_idx, scale_grad_by_freq
            )

        f_compiled = torch.compile(f, backend="aot_eager")

        grad_output = torch.ones(2, 4, 3, dtype=torch.float16)
        indices = torch.ones(2, 4, dtype=torch.int64)

        out_ref = f(grad_output, indices)
        out_test = f_compiled(grad_output, indices)

        self.assertEqual(out_ref, out_test)

    def test_reformer_eval(self):
        with torch.no_grad():
            cnt = self._reformer(nopython=True)
        self.assertEqual(cnt.frame_count, 1)
        self.assertEqual(cnt.op_count, 11)

    def test_reformer_train(self):
        with torch.enable_grad():
            cnt = self._reformer(nopython=False)
        # cant inline torch.autograd.Function means graph break
        if torch._dynamo.config.assume_static_by_default:
            self.assertExpectedInline(cnt.frame_count, """3""")
            self.assertExpectedInline(cnt.op_count, """10""")
        else:
            self.assertExpectedInline(cnt.frame_count, """3""")
            self.assertExpectedInline(cnt.op_count, """10""")

    @disable_translation_validation_if_dynamic_shapes
    def test_longformer_chunk(self):
        input1 = torch.randn([1, 4096, 1])
        input2 = torch.randn([12, 4096, 64])
        correct1 = longformer_chunk(input1)
        correct2 = longformer_chunk(input2)
        fn = longformer_chunk
        cnt = torch._dynamo.testing.CompileCounter()
        opt_fn = torch._dynamo.optimize_assert(cnt)(fn)
        self.assertTrue(same(opt_fn(input1), correct1))
        self.assertTrue(same(opt_fn(input2), correct2))
        self.assertTrue(same(opt_fn(input1), correct1))
        self.assertTrue(same(opt_fn(input2), correct2))

        if torch._dynamo.config.assume_static_by_default:
            if torch._dynamo.config.automatic_dynamic_shapes:
                self.assertExpectedInline(cnt.frame_count, """2""")
                self.assertExpectedInline(cnt.op_count, """14""")
            else:
                self.assertExpectedInline(cnt.frame_count, """2""")
                self.assertExpectedInline(cnt.op_count, """4""")
        else:
            self.assertExpectedInline(cnt.frame_count, """2""")
            self.assertExpectedInline(cnt.op_count, """35""")

    def test_hf_t5_forward(self):
        input = torch.randn([1, 2048, 512])
        model = PartialT5()
        correct = model(input)
        cnt = torch._dynamo.testing.CompileCounter()
        opt_model = torch._dynamo.optimize_assert(cnt)(model)
        self.assertTrue(same(opt_model(input), correct))

        if torch._dynamo.config.assume_static_by_default:
            self.assertExpectedInline(cnt.frame_count, """1""")
            self.assertExpectedInline(cnt.op_count, """11""")
        else:
            self.assertExpectedInline(cnt.frame_count, """1""")
            self.assertExpectedInline(cnt.op_count, """12""")

    def test_module_in_skipfiles(self):
        model = nn.Linear(10, 10)
        cnt = torch._dynamo.testing.CompileCounter()
        torch.compile(model, backend=cnt, fullgraph=True)(torch.randn([5, 10]))
        self.assertEqual(cnt.frame_count, 1)
        self.assertEqual(cnt.op_count, 1)

    def test_function_in_skipfiles(self):
        cnt = torch._dynamo.testing.CompileCounter()
        torch.compile(torch.sin, backend=cnt, fullgraph=True)(torch.randn([5, 10]))
        self.assertEqual(cnt.frame_count, 1)
        self.assertEqual(cnt.op_count, 1)

    def test_slicing_dynamic_shape(self):
        def fn(y):
            x = torch.ones(8)
            idx = y[0]
            out = x[idx:]
            return (out + 3) * 5

        counter = torch._dynamo.testing.CompileCounter()
        opt_fn = torch._dynamo.optimize(counter)(fn)
        out = opt_fn(torch.ones(10, dtype=torch.long))
        # idx should be 1 -> slicing off [1:] of 8 elem tensor
        self.assertEqual(list(out.shape), [7])

        self.assertEqual(counter.op_count, 2)
        self.assertEqual(counter.frame_count, 1)

        self.assertEqual(list(opt_fn(torch.tensor([4])).shape), [4])

    def test_slicing_dynamic_shape_setitem(self):
        def fn(input_lengths: torch.Tensor, new_ones_1):
            getitem_13 = input_lengths[3]
            new_ones_1[(3, slice(getitem_13, None, None))] = 0
            setitem_13 = new_ones_1
            return (setitem_13,)

        x = torch.randn(10).to(dtype=torch.int64)
        y = torch.randn(10, 204)
        ref = fn(x, y)
        opt_fn = torch._dynamo.optimize("aot_eager")(fn)
        res = opt_fn(x, y)
        self.assertTrue(same(ref, res))

    def test_chunk_reformer_ff(self):
        input = torch.randn([1, 4096, 256])
        model = ChunkReformerFeedForward()
        correct = model(input)
        cnt = torch._dynamo.testing.CompileCounter()
        opt_model = torch._dynamo.optimize_assert(cnt)(model)
        self.assertTrue(same(opt_model(input), correct))

        self.assertEqual(cnt.frame_count, 1)
        self.assertLessEqual(cnt.op_count, 10)

    # see: https://github.com/pytorch/pytorch/issues/80067
    # NB: When you remove the expectedFailure, don't forget to
    # uncomment/adjust the assertEqual below
    @unittest.expectedFailure
    @torch._dynamo.config.patch(
        fake_tensor_propagation=True, capture_scalar_outputs=True
    )
    def test_maml_item_capture(self):
        a = torch.randn(5, 1, 28, 28)
        b = torch.zeros(5, dtype=torch.int64)
        c = torch.randn(75, 1, 28, 28)
        d = torch.zeros(75, dtype=torch.int64)
        model = PartialMaml()
        correct = model(a, b, c, d)
        cnt = torch._dynamo.testing.CompileCounter()
        opt_model = torch._dynamo.optimize(cnt)(model)
        for _ in range(10):
            self.assertTrue(same(opt_model(a, b, c, d), correct))

        # if torch._dynamo.config.assume_static_by_default:
        #     self.assertExpectedInline(cnt.frame_count, """2""")
        # else:
        #     self.assertExpectedInline(cnt.frame_count, """3""")
        # TODO(jansel): figure out why op count depends on imports
        self.assertIn(cnt.op_count, (36, 35, 34, 29, 28, 27))

    # see: https://github.com/pytorch/pytorch/issues/80067
    @torch._dynamo.config.patch(capture_scalar_outputs=False)
    def test_maml_no_item_capture(self):
        a = torch.randn(5, 1, 28, 28)
        b = torch.zeros(5, dtype=torch.int64)
        c = torch.randn(75, 1, 28, 28)
        d = torch.zeros(75, dtype=torch.int64)
        model = PartialMaml()
        correct = model(a, b, c, d)
        cnt = torch._dynamo.testing.CompileCounter()
        opt_model = torch._dynamo.optimize(cnt)(model)
        for _ in range(10):
            self.assertTrue(same(opt_model(a, b, c, d), correct))

        if torch._dynamo.config.assume_static_by_default:
            self.assertExpectedInline(cnt.frame_count, """2""")
        else:
            self.assertExpectedInline(cnt.frame_count, """3""")

    def test_hf_model_output(self):
        ex = ModelOutput(a=torch.randn(10), b=torch.randn(10), c=torch.randn(10))

        def fn1(x):
            return x["a"] + 1

        def fn2(x):
            return x.a + 1

        def fn3(x):
            return x.to_tuple()[0] + 1

        def fn4(x):
            return x[0] + 1

        cnt = torch._dynamo.testing.CompileCounter()
        for fn in (fn1, fn2, fn3, fn4):
            cnt.clear()
            opt_fn = torch._dynamo.optimize_assert(cnt)(fn)
            self.assertTrue(same(opt_fn(ex), ex.a + 1))
            self.assertEqual(cnt.frame_count, 1)
            self.assertEqual(cnt.op_count, 1)

    @disable_translation_validation_if_dynamic_shapes
    def test_create_rand_mask_from_inputs(self):
        args = [
            torch.randn([1, 64, 64]),
            torch.randn([1, 64, 64]),
            torch.zeros([1, 12, 62, 3], dtype=torch.int64),
            12,
            3,
            1,
            4096,
            64,
        ]
        correct = create_rand_mask_from_inputs(*args)
        fn = create_rand_mask_from_inputs

        cnt = torch._dynamo.testing.CompileCounter()
        opt_fn = torch._dynamo.optimize_assert(cnt)(fn)
        self.assertTrue(same(opt_fn(*args), correct))
        if torch._dynamo.config.assume_static_by_default:
            self.assertExpectedInline(cnt.frame_count, """1""")
            self.assertExpectedInline(cnt.op_count, """8""")
        else:
            self.assertExpectedInline(cnt.frame_count, """1""")
            self.assertExpectedInline(cnt.op_count, """11""")

    def test_rng_state(self):
        def fn():
            state = torch.get_rng_state()
            before = torch.rand(1000)
            torch.set_rng_state(state)
            after = torch.rand(1000)
            return before, after

        cnt = torch._dynamo.testing.CompileCounter()
        opt_fn = torch._dynamo.optimize(cnt)(fn)

        before, after = opt_fn()
        self.assertTrue(same(before, after))
        self.assertEqual(cnt.frame_count, 2)
        self.assertEqual(cnt.op_count, 2)  # rand, rand
        try:
            graph, _ = torch._dynamo.export(fn)()
            # See https://github.com/pytorch/pytorch/pull/87490
            self.fail("unexpected export success")
        except torch._dynamo.exc.Unsupported:
            pass

    def test_threading_local(self):
        import threading

        foo = threading.local()
        foo.x = torch.rand(1)

        def f(x):
            return torch.cat([x, foo.x])

        cnt = torch._dynamo.testing.CompileCounter()
        opt_f = torch._dynamo.optimize(cnt, nopython=True)(f)

        inp = torch.ones(1)
        out = f(inp)
        opt_out = opt_f(inp)
        self.assertEqual(opt_out, out)
        self.assertEqual(cnt.frame_count, 1)

    def test_seq_append_list(self):
        x = torch.randn(4, 10)
        model = SequentialAppendList(
            torch.nn.Linear(10, 10),
            torch.nn.ReLU(),
            torch.nn.Linear(10, 10),
            torch.nn.ReLU(),
        )
        # this one is tricky because it mutates the list provided as an input
        l1 = [x]
        l2 = [x]
        correct, _ = model(x, l1)
        cnt = torch._dynamo.testing.CompileCounter()
        opt_model = torch._dynamo.optimize_assert(cnt)(model)
        result, l3 = opt_model(x, l2)
        self.assertTrue(same(result, correct))
        self.assertTrue(same(l1, l2))
        self.assertIs(l2, l3)
        self.assertEqual(cnt.frame_count, 1)
        self.assertEqual(cnt.op_count, 5)

    def test_batch_norm_act(self):
        a = torch.randn(5, 1, 28, 28)
        model = BatchNormAct2d(1).eval()
        correct = model(a)
        cnt = torch._dynamo.testing.CompileCounter()
        if not torch._dynamo.config.specialize_int:
            # _local_scalar_dense causes graph break w 0-dim tensor
            opt_model = torch._dynamo.optimize(cnt)(model)
            self.assertTrue(same(opt_model(a), correct))
            return

        opt_model = torch._dynamo.optimize_assert(cnt)(model)
        self.assertTrue(same(opt_model(a), correct))
        self.assertEqual(cnt.frame_count, 1)
        self.assertEqual(cnt.op_count, 2)

    def test_get_parameter_dtype(self):
        model = SequentialAppendList(
            torch.nn.Linear(10, 10),
            torch.nn.ReLU(),
        )

        def fn(model, x):
            return x + torch.randn(10, dtype=get_parameter_dtype(model))

        cnt = torch._dynamo.testing.CompileCounter()
        opt_fn = torch._dynamo.optimize_assert(cnt)(fn)
        self.assertEqual(opt_fn(model, torch.randn(10)).dtype, torch.float32)
        self.assertEqual(cnt.frame_count, 1)
        self.assertEqual(cnt.op_count, 2)

    def test_nn_parameter(self):
        def test_fn():
            a = torch.nn.Parameter(torch.randn(5, 5))
            # Checks that TensorVariable stores the type information correctly
            self.assertTrue(isinstance(a, torch.nn.Parameter))
            return a

        cnt = torch._dynamo.testing.CompileCounter()
        opt_test_fn = torch._dynamo.optimize(cnt)(test_fn)
        out = opt_test_fn()
        self.assertTrue(isinstance(out, torch.nn.Parameter))

    def test_Size(self):
        def test_fn():
            a = torch.randn(4)
            x = torch.Size([1, 2, 3])
            # Checks that SizeVariable return torch.Size object
            assert isinstance(x, torch.Size)
            # Causes graph breaks and checks reconstruction of SizeVariable
            # object
            self.assertIsInstance(x, torch.Size)
            return a

        cnt = torch._dynamo.testing.CompileCounter()
        opt_test_fn = torch._dynamo.optimize(cnt)(test_fn)
        opt_test_fn()

    # See https://github.com/pytorch/pytorch/issues/100067
    def test_copy_weird_strides(self):
        # This test requires inductor's copy() decomp to preserve strides properly.
        def test_fn(a):
            b = torch.zeros(48, 4, 256, 513)
            b[:, 0, 1:256, 1:256] = a
            c = b.view(4, 12, 1024, 513)
            d = c.transpose(2, 1)
            d.add_(1)
            return d

        sh, st, dt, dev, rg = (
            (48, 255, 255),
            (787968, 513, 1),
            torch.float16,
            "cpu",
            True,
        )
        a = rand_strided(sh, st, dt, dev).requires_grad_(rg)
        compiled_f = torch.compile(test_fn, backend="aot_eager_decomp_partition")
        out1 = test_fn(a)
        out2 = compiled_f(a)
        self.assertEqual(out1, out2)

    def test_indexing_with_list(self):
        def test_fn():
            def run_test(tensor, *idx):
                npt = tensor.numpy()
                assert npt[idx].shape == tensor[idx].shape

            x = torch.arange(0, 10)
            cases = [
                [None, None],
                [1, None],
            ]

            for case in cases:
                run_test(x, *case)

            return torch.randn(4)

        cnt = torch._dynamo.testing.CompileCounter()
        opt_test_fn = torch._dynamo.optimize(cnt)(test_fn)
        opt_test_fn()

    def test_reformer_min_chunk_len(self):
        def fn(cfg):
            t = torch.empty(10)
            t.fill_(_get_min_chunk_len(cfg))
            return t[0]

        cfg = DummyConfig()
        cnt = torch._dynamo.testing.CompileCounter()
        opt_fn = torch._dynamo.optimize_assert(cnt)(fn)
        self.assertEqual(opt_fn(cfg), 64)
        # With unspec int, maximum computation is preserved
        if torch._dynamo.config.assume_static_by_default:
            self.assertExpectedInline(cnt.frame_count, """1""")
            self.assertExpectedInline(cnt.op_count, """3""")
        else:
            self.assertExpectedInline(cnt.frame_count, """1""")
            self.assertExpectedInline(cnt.op_count, """4""")

    def test_reformer_sorting(self):
        x = torch.zeros([1, 12, 4096], dtype=torch.int64)
        correct = _get_sorted_bucket_idx_and_undo_sorted_bucket_idx(x)
        fn = _get_sorted_bucket_idx_and_undo_sorted_bucket_idx

        cnt = torch._dynamo.testing.CompileCounter()
        opt_fn = torch._dynamo.optimize_assert(cnt)(fn)
        self.assertTrue(same(opt_fn(x), correct))
        if torch._dynamo.config.assume_static_by_default:
            self.assertExpectedInline(cnt.frame_count, """1""")
            self.assertExpectedInline(cnt.op_count, """14""")
        else:
            self.assertExpectedInline(cnt.frame_count, """1""")
            self.assertExpectedInline(cnt.op_count, """27""")

    def test_recursive_map(self):
        # https://github.com/pytorch/torchdynamo/issues/132
        def _recursive_map(struct, batch_dim=0):
            for k, v in struct.items():
                if v is not None:
                    if isinstance(v, dict):
                        _recursive_map(v)
                    else:
                        struct[k] = v

        def toy_example(a, b, v):
            x = a / (torch.abs(a) + 1)
            if v is not None:
                _recursive_map(v)
            return x * b

        cnt = torch._dynamo.testing.CompileCounter()
        opt_toy_example = torch._dynamo.optimize(cnt)(toy_example)
        opt_toy_example(
            torch.randn(10),
            torch.randn(10),
            {"layer0": {"memory_keys": torch.randn(10)}},
        )
        self.assertEqual(cnt.frame_count, 1)
        self.assertEqual(cnt.op_count, 4)

    def test_issue175(self):
        n_heads = 2
        d_model = 64
        model = TransformerEncoderLayer(d_model, n_heads)
        inp = torch.randn(1, d_model)
        cnt = torch._dynamo.testing.CompileCounter()
        opt_model = torch._dynamo.optimize(cnt, nopython=True)(model)
        opt_model(inp)
        opt_model(inp)
        self.assertEqual(cnt.frame_count, 1)
        self.assertEqual(cnt.op_count, 12)

    def test_exec_import(self):
        def fn1():
            exec("import math")

        def fn2():
            try:
                math.sqrt(4)
                return False
            except NameError:
                return True

        def fn3():
            fn1()
            return fn2()

        self.assertTrue(fn3())
        opt_fn3 = torch._dynamo.optimize("eager")(fn3)
        self.assertTrue(opt_fn3())

    def test_exec_wildcard_import(self):
        # Test that globals are not carried over from frame to frame
        def fn1():
            exec("from torch import *")

        def fn2():
            x = torch.zeros(4)
            for i in range(5):
                x = x + i
            return x

        def fn3():
            fn1()
            return fn2()

        ref = fn3()
        opt_fn3 = torch._dynamo.optimize("eager")(fn3)
        res = opt_fn3()
        self.assertTrue(same(ref, res))

    def test_with_on_graph_break_inst(self):
        def reversible(x):
            print("Hello world")  # Cause graph break so inline fails
            return torch.sin(torch.cos(x))

        def fn(x):
            with torch.enable_grad():
                a = torch.sin(x)
                b = reversible(a)
                c = torch.sigmoid(b)
                c.sum().backward()
                return x.grad

        x = torch.randn(3, requires_grad=True)
        x.grad = None
        with torch.no_grad():
            ref = fn(x)

        x.grad = None
        opt_fn = torch._dynamo.optimize("eager")(fn)
        with torch.no_grad():
            res = opt_fn(x)
        self.assertTrue(same(ref, res))

    def test_with_on_graph_break_nested(self):
        def reversible(x):
            torch._dynamo.graph_break()  # Cause graph break so inline fails
            return torch.sin(torch.cos(x))

        def fn(x):
            # nested context manager failed previously
            with torch.no_grad():
                with torch.enable_grad():
                    a = torch.sin(x)
                    b = reversible(a)
                    c = torch.sigmoid(b)
                    c.sum().backward()
                    return x.grad

        x = torch.randn(3, requires_grad=True)
        x.grad = None
        with torch.no_grad():
            ref = fn(x)

        x.grad = None
        opt_fn = torch._dynamo.optimize("eager")(fn)
        with torch.no_grad():
            res = opt_fn(x)
        self.assertTrue(same(ref, res))

    # https://github.com/pytorch/torchdynamo/issues/1446
    def test_grad_mode_carrying_correct_state_after_graph_break(self):
        def fn(x):
            with torch.no_grad():
                y = x * 3
                print("Break")
                z = x + 2
            return y, z

        x = torch.randn(3, requires_grad=True)
        opt_fn = torch._dynamo.optimize("eager")(fn)
        y, z = opt_fn(x)
        self.assertFalse(y.requires_grad)
        self.assertFalse(z.requires_grad)

    def test_abc_setattr(self):
        # tests that we correctly bail out of __setattr__ calls

        # TODO: does not ensure ABC classes are correctly inferred as ClassVariables
        # (doesn't test the fix for 'super()')

        class BaseModule(torch.nn.Module, ABC):
            def blah(self, x):
                return x + 1

        class Derived(BaseModule):
            def __setattr__(self, name, value) -> None:
                super().__setattr__(name, value)

            def forward(self, x):
                # expect a graph break on __setattr__
                self.foo = 0
                return self.blah(x)

            def blah(self, x):
                return super().blah(x)

        x = torch.randn(3, requires_grad=True)
        mod = Derived()
        opt_mod = torch._dynamo.optimize("eager")(mod)
        opt_mod(x)

        self.assertGreaterEqual(torch._dynamo.utils.counters["frames"]["ok"], 2)
        self.assertGreaterEqual(torch._dynamo.utils.counters["frames"]["total"], 2)

    @torch._dynamo.config.patch("suppress_errors", True)
    def test_guard_fail_tensor_bool(self):
        @torch._dynamo.disable(recursive=False)
        def fn():
            condition_shape = (5, 5)
            dtypes = (torch.bool,)
            shapes = (
                (),
                (5,),
                (1, 5),
            )

            tensors = [
                torch.empty(shape, dtype=dtype).fill_(17)
                for shape, dtype in itertools.product(shapes, dtypes)
            ]

            x_vals = (5.0, *tensors)
            y_vals = (6.0, *tensors)

            @torch._dynamo.disable
            def get_expected(condition, x, y):
                x_np = x.cpu().numpy() if isinstance(x, torch.Tensor) else x
                y_np = y.cpu().numpy() if isinstance(y, torch.Tensor) else y
                return torch.from_numpy(
                    np.where(condition.cpu().numpy(), x_np, y_np)
                ).to(common_dtype)

            for x, y in zip(x_vals, y_vals):
                condition = torch.empty(*condition_shape, dtype=torch.bool).bernoulli_()
                common_dtype = torch.result_type(x, y)

                def check_equal(condition, x, y):
                    # NumPy aggressively promotes to double, hence cast to output to correct dtype
                    expected = get_expected(condition, x, y)
                    result = torch.where(condition, x, y)
                    assert torch.allclose(expected, result)

                check_equal(condition, x, y)
                check_equal(condition, y, x)

        fn()
        opt_fn = torch._dynamo.optimize("eager")(fn)
        opt_fn()

    def test_guard_fail_nested_tuple(self):
        def fn(args):
            return torch.ones(()), args[0] * 2

        # This adds a tensor check on args[1][0] and args[1][1]
        args1 = (torch.ones(1), (torch.ones(1), torch.ones(1)))
        args2 = (torch.ones(1), torch.ones(1))
        opt_fn = torch._dynamo.optimize("eager")(fn)
        ref = opt_fn(args1)
        res = opt_fn(args2)

        self.assertTrue(same(ref, res))

    def test_nullcontext1(self):
        @torch.compile(fullgraph=True, backend="eager")
        def fn(x, ctx):
            x = x.sin()
            with ctx:
                x = x.cos()
            x = x.sin()
            return x

        y = torch.randn(10)
        self.assertTrue(same(fn(y, contextlib.nullcontext()), y.sin().cos().sin()))

    def test_nullcontext2(self):
        @torch.compile(fullgraph=True, backend="eager")
        def fn(x, ctx):
            x = x.sin()
            with ctx():
                x = x.cos()
            x = x.sin()
            return x

        y = torch.randn(10)
        self.assertTrue(same(fn(y, contextlib.nullcontext), y.sin().cos().sin()))

    def test_no_grad_inline(self):
        @torch.no_grad()
        def a(x):
            return x.sin()

        @torch.compile(backend="eager", fullgraph=True)
        def b(x):
            return a(x).cos()

        y = torch.randn(10)
        self.assertTrue(same(b(y), y.sin().cos()))

    # AssertionError: ABCMeta
    @unittest.expectedFailure
    def test_numpy_list(self):
        @torch._dynamo.disable
        def rand_gen():
            return list(np.array([random.randint(5, 10) for _ in range(10)]))

        def fn(x):
            random_list = rand_gen()
            z = torch.LongTensor(random_list)
            return x * z

        x = torch.ones(10) * 2

        random.seed(0)
        ref0 = fn(x)
        ref1 = fn(x)

        random.seed(0)
        opt_fn = torch._dynamo.optimize("eager")(fn)
        res0 = opt_fn(x)
        res1 = opt_fn(x)

        self.assertTrue(same(ref0, res0))
        self.assertTrue(same(ref1, res1))

    def test_primtorch(self):
        @torch._dynamo.optimize("eager")
        def fn(x):
            torch._refs.abs(x)

        fn(torch.randn(3))

    @unittest.expectedFailure
    # inline_call [('inline in skipfiles: bind ...python3.10/inspect.py', 1)]
    def test_primtorch_no_graph_break(self):
        @torch._dynamo.optimize("eager", nopython=True)
        def fn(x):
            torch._refs.abs(x)

        fn(torch.randn(3))

    def test_torch_tensor_ops_no_graph_break(self):
        @torch._dynamo.optimize("eager", nopython=True)
        def fn(x):
            torch.Tensor.abs_(x)

        fn(torch.randn(3))

    @unittest.skipIf(
        not isinstance(torch.ops.aten.abs, torch._ops.OpOverloadPacket),
        "old pt doesn't work",
    )
    def test_torch_ops_aten(self):
        # Picked an op that doesn't show up in the default list
        @torch._dynamo.optimize("eager", nopython=True)
        def fn(x):
            return torch.ops.aten.absolute(x)

        fn(torch.randn(3))

    def test_hf_gelu_inline(self):
        class GELUActivation(nn.Module):
            def __init__(self):
                super().__init__()
                self.act = nn.functional.gelu

            def forward(self, input):
                return self.act(input)

        @torch._dynamo.optimize("eager", nopython=True)
        def fn(x):
            return GELUActivation()(x)

        y = torch.randn(10)
        self.assertTrue(same(fn(y), nn.functional.gelu(y)))

        @torch._dynamo.optimize("eager", nopython=True)
        def fn_returns(x):
            return GELUActivation(), x + 1

        act, _ = fn_returns(y)
        self.assertIsInstance(act, GELUActivation)
        self.assertIs(act.act, nn.functional.gelu)
        self.assertTrue(hasattr(act, "_buffers"))  # check that __init__ got called

    def test_dropout_inline(self):
        @torch._dynamo.optimize("eager")
        def fn(x):
            return torch.nn.Dropout(0.1)(x)

        y = torch.randn(10)
        torch.manual_seed(1337)
        ref = nn.functional.dropout(y, 0.1)
        torch.manual_seed(1337)
        res = fn(y)
        self.assertTrue(same(ref, res))

    def test_setitem_boolean_mask_diff(self):
        def fn(x, b, y):
            x = x.clone()
            x[b] = y
            return x

        opt_fn = torch._dynamo.optimize("aot_eager")(fn)
        x = torch.randn(4, requires_grad=True)
        b = torch.tensor([True, False, True, False])
        y = torch.randn(2, requires_grad=True)
        opt_fn(x, b, y)

    def test_setitem_tuple_boolean_mask_diff(self):
        def fn(x, b, y):
            x = x.clone()
            x[:, b] = y
            return x

        opt_fn = torch._dynamo.optimize("aot_eager")(fn)
        x = torch.randn(8, 4, requires_grad=True)
        b = torch.tensor([True, False, True, False])
        y = torch.randn(2, requires_grad=True)
        opt_fn(x, b, y)

    def test_torch_tensor_ops(self):
        def fn(x):
            return torch.Tensor.abs_(x)

        x = torch.randn(3)
        opt_fn = torch._dynamo.optimize("eager", nopython=True)(fn)
        y = fn(x)
        y_ = opt_fn(x)
        self.assertTrue(same(y, y_))

    def test_guard_ordering_shape_fail(self):
        # If a function which takes a tensor has an inner function which
        # is compiled and generates a guard on its shape,
        # they are evaluated in the wrong order. So if on a subsequent call
        # an int is passed instead of a tensor, guard evaluation will crash
        # with a "no attribute: shape" error
        m = MockModule()
        opt_m = torch._dynamo.optimize("eager")(m)
        opt_m.fn(torch.ones((5, 5)))
        opt_m.fn(-3)

    def test_tensor_isinstance_tuple(self):
        @torch._dynamo.optimize("eager")
        def fn():
            t = torch.ones(5, 5)
            if not isinstance(t, (int, torch.Tensor)):
                msg = str.format(
                    "{0} is not an instance of {1}",
                    type(t),
                    (int, torch.Tensor),
                )
                raise ValueError(msg)
            return True

        fn()

    def test_isinstance_dtype(self):
        @torch._dynamo.optimize("eager", nopython=True)
        def fn(x):
            isinstance(torch.bfloat16, torch.dtype)
            return x

        fn(torch.randn(3))

    def test_isinstance_storage(self):
        @torch._dynamo.optimize("eager")
        def fn(x):
            f = bytearray([0x00, 0x01, 0x02, 0x03, 0x04, 0x05, 0x10, 0x40])
            bools = torch.BoolStorage.from_buffer(f, "big")
            assert isinstance(bools, torch.BoolStorage)
            return x

        fn(torch.randn(3))

    def test_dict_list_values(self):
        def inner_fn(args):
            return [x[1].shape for x in args]

        @torch._dynamo.optimize("eager")
        def fn(tensors):
            return inner_fn(zip(itertools.count(), tensors["args"]))

        fn({"args": [torch.ones(5, 5), torch.ones(5, 6), torch.ones(5, 7)]})
        fn({"args": [torch.ones(5, 5)]})

    def test_dict_iter(self):
        class MyMod(torch.nn.Module):
            def forward(self, x):
                z = {"my": 1, "const": 2, "dict": 3, "variable": 4}
                tot = 0
                for key in z:
                    tot += z[key]

                return tot

        x = torch.tensor([0])
        model = MyMod()
        opt_model = torch._dynamo.optimize("eager", nopython=True)(model)
        y = opt_model(x)

        self.assertEqual(y, 10)

    def test_sort_out(self):
        dtype = torch.float32
        device = "cpu"

        def fn():
            tensor = torch.randn((3, 5), dtype=dtype, device=device)[:, 0]
            values1 = torch.tensor(0, dtype=dtype, device=device)
            indices1 = torch.tensor(0, dtype=torch.long, device=device)
            torch.sort(tensor, out=(values1, indices1))
            self.assertEqual(values1.stride(), (1,))
            self.assertEqual(indices1.stride(), (1,))

        fn()
        opt_fn = torch._dynamo.optimize("eager")(fn)
        opt_fn()

    def test_sort_out2(self):
        class MyModule(torch.nn.Module):
            def __init__(self):
                super().__init__()
                self.register_buffer("sorted", torch.ones(4, 4))
                self.register_buffer("indices", torch.ones(4, 4, dtype=torch.long))

            def forward(self, x):
                torch.sort(x, out=(self.sorted, self.indices))
                return (x + 1, self.sorted, self.indices)

        x = torch.randn(4, 4)
        m = MyModule()
        ref = m(x)
        opt_m = torch._dynamo.optimize("eager")(m)
        res = opt_m(x)
        self.assertTrue(same(ref, res))

    def test_sigmoid_out(self):
        dtype = torch.float32
        device = "cpu"

        def fn():
            inp = torch.randn((3, 5), dtype=dtype, device=device)
            out1 = torch.tensor(0, dtype=dtype, device=device)
            torch.sigmoid(inp, out=out1)
            self.assertEqual(out1.numel(), 15)

        fn()
        opt_fn = torch._dynamo.optimize("eager")(fn)
        opt_fn()

    def test_sigmoid_out2(self):
        class MyModule(torch.nn.Module):
            def __init__(self):
                super().__init__()
                self.register_buffer("base", torch.ones(4, 4))

            def forward(self, x):
                torch.sigmoid(x, out=self.base)
                return x + self.base

        x = torch.randn(4, 4)
        m = MyModule()
        ref = m(x)
        opt_m = torch._dynamo.optimize("eager")(m)
        res = opt_m(x)
        self.assertTrue(same(ref, res))

    def test_slice_into_list_mutable(self):
        class Mod(torch.nn.Module):
            def forward(self, listy):
                x = listy[3:5]
                for i in range(10):
                    z = torch.abs(torch.randn(10)) + 1
                    x[0] = z
                return x

        m = Mod()
        listy = [torch.randn(10)] * 10

        cnt = torch._dynamo.testing.CompileCounter()
        opt_m = torch._dynamo.optimize(cnt, nopython=True)(m)
        opt_m.forward(listy)

        self.assertEqual(cnt.frame_count, 1)

    def test_vdd_duplicate_error(self):
        def fn(a, dt):
            keys = list(dt._jt_dict.keys())
            p = torch.cos(dt._jt_dict[keys[0]]._value)
            q = torch.sin(a)
            r = torch.sigmoid(dt._jt_dict[keys[0]]._value)
            return p + q + r

        class Value:
            def __init__(self):
                self._value = torch.randn(4)

        class Sample:
            def __init__(self):
                self._jt_dict = {}
                self._jt_dict["POSITION_ID"] = Value()

        a = torch.randn(4)
        sample = Sample()

        ref = fn(a, sample)

        optimized_fn = torch._dynamo.optimize("eager", nopython=True)(fn)
        res = optimized_fn(a, sample)

        self.assertTrue(same(ref, res))

    def test_specialized_stride(self):
        def f():
            e = torch.empty(4)
            x = e[::2]
            return x.stride()

        self.assertEqual(f(), torch._dynamo.optimize("eager")(f)())

    def test_out_none(self):
        # https://github.com/pytorch/pytorch/issues/92814
        def fn(input):
            return torch.nn.functional.normalize(input, dim=0, out=None)

        x = torch.rand([1])
        self.assertEqual(fn(x), torch._dynamo.optimize("eager")(fn)(x))

    @unittest.skipIf(not has_detectron2(), "requires detectron2")
    def test_multi_import(self):
        @torch._dynamo.optimize("eager", nopython=True)
        def to_bitmasks(boxes):
            from detectron2.layers.mask_ops import (
                _paste_masks_tensor_shape,
                paste_masks_in_image,
            )

            if (
                paste_masks_in_image is not None
                and _paste_masks_tensor_shape is not None
            ):
                return boxes + 1

        self.assertTrue((to_bitmasks(torch.zeros(10)) == torch.ones(10)).all())

    def test_multi_dot_import(self):
        def fn1(x):
            return torch.sin(x)

        def fn(x):
            import torch.fx

            _ = torch.fx.symbolic_trace(fn1)
            return x * 2

        x = torch.randn(10)
        fn(x)
        cnt = torch._dynamo.testing.CompileCounter()
        opt_fn = torch._dynamo.optimize(cnt)(fn)
        opt_fn(x)
        self.assertEqual(cnt.frame_count, 1)

    def test_relative_import(self):
        try:
            from . import utils as _  # noqa: F401

            def fn(x):
                from .utils import tensor_for_import_testing

                return x * 2 * tensor_for_import_testing

        except ImportError:

            def fn(x):
                from utils import tensor_for_import_testing

                return x * 2 * tensor_for_import_testing

        x = torch.randn(10)
        fn(x)
        cnt = torch._dynamo.testing.CompileCounter()
        opt_fn = torch._dynamo.optimize(cnt, nopython=True)(fn)
        opt_fn(x)
        self.assertEqual(cnt.frame_count, 1)

    def test_relative_import_no_modulename(self):
        try:
            from . import utils as _  # noqa: F401

            def fn(x):
                from . import utils

                return x * 2 * utils.tensor_for_import_testing

        except ImportError:

            def fn(x):
                import utils

                return x * 2 * utils.tensor_for_import_testing

        x = torch.randn(10)
        fn(x)
        cnt = torch._dynamo.testing.CompileCounter()
        opt_fn = torch._dynamo.optimize(cnt, nopython=True)(fn)
        opt_fn(x)
        self.assertEqual(cnt.frame_count, 1)

    def test_bigbird_unsqueeze_inplace(self):
        def fn(reshape_2):
            view_2 = reshape_2.clone()
            view_2.unsqueeze_(2)
            cat_11 = torch.cat([view_2], dim=2)
            view_13 = cat_11.view((2, 12, 64, -1))
            return (view_13,)

        x = torch.randn(2, 12, 64, 64, requires_grad=True)
        ref = fn(x)
        opt_fn = torch._dynamo.optimize("aot_eager")(fn)
        res = opt_fn(x)
        self.assertTrue(same(ref, res))

    def test_issue1466_size_aot_autograd(self):
        def fn(x):
            # do a tensor op and a size compute
            y = x * 2
            x_size = x.size()
            # trigger a graph break
            print("arf")
            # use the tensor op and size compute
            z = y.view(x_size) + 1
            return z

        x = torch.randn(2, 3, requires_grad=True)
        ref = fn(x)
        opt_fn = torch._dynamo.optimize("aot_eager")(fn)
        res = opt_fn(x)
        self.assertTrue(same(ref, res))

    def test_ellipsis(self):
        class Repro(torch.nn.Module):
            def __init__(self):
                super().__init__()
                self.lnorm = torch.nn.LayerNorm(
                    (256,), eps=1e-06, elementwise_affine=True
                )
                self.linear = torch.nn.Linear(
                    in_features=256, out_features=256, bias=True
                )

            def forward(self, cat_10):
                lnorm = self.lnorm(cat_10)
                getitem_64 = lnorm[
                    (slice(None, None, None), slice(0, 1, None), Ellipsis)
                ]
                linear = self.linear(getitem_64)
                return (linear,)

        args = [torch.randn(2, 197, 256)]

        mod = Repro()
        opt_mod = torch._dynamo.optimize("eager", nopython=True)(mod)

        self.assertTrue(same(mod(*args), opt_mod(*args)))

    def test_reinplacing(self):
        class MockModule(torch.nn.Module):
            def __init__(self):
                super().__init__()
                self.self_layoutlm_embeddings_x_position_embeddings = (
                    torch.nn.Embedding(1024, 768)
                )
                self.self_layoutlm_embeddings_y_position_embeddings = (
                    torch.nn.Embedding(1024, 768)
                )

            def forward(self, getitem_1, getitem_2, add):
                self_layoutlm_embeddings_x_position_embeddings = (
                    self.self_layoutlm_embeddings_x_position_embeddings(getitem_1)
                )
                self_layoutlm_embeddings_y_position_embeddings = (
                    self.self_layoutlm_embeddings_y_position_embeddings(getitem_2)
                )
                add_1 = add + self_layoutlm_embeddings_x_position_embeddings
                add_2 = add_1 + self_layoutlm_embeddings_y_position_embeddings
                return (add_2,)

        mod = MockModule()
        opt_mod = torch._dynamo.optimize("aot_eager_decomp_partition")(mod)

        args = [
            ((2, 512), (2048, 4), torch.int64, "cpu", False),
            ((2, 512), (2048, 4), torch.int64, "cpu", False),
            ((2, 512, 768), (393216, 768, 1), torch.float32, "cpu", True),
        ]
        args = [
            rand_strided(sh, st, dt, dev).requires_grad_(rg)
            for (sh, st, dt, dev, rg) in args
        ]
        self.assertTrue(same_two_models(mod, opt_mod, args))

    def test_optimized_deepcopy(self):
        # See https://github.com/pytorch/pytorch/pull/88629
        class Foo(torch.nn.Module):
            def __init__(self):
                super().__init__()
                self.fc = torch.nn.Linear(in_features=2, out_features=3, bias=True)

            def forward(self, x):
                return self.fc(x)

        mod = Foo()
        opt_mod = torch._dynamo.optimize("eager")(mod)
        args = [torch.randn(1, 2)]
        self.assertTrue(same_two_models(mod, opt_mod, args))

    def test_class_member(self):
        class Foo(torch.nn.Module):
            a = 4
            b = torch.ones(3, 4)

            def __init__(self):
                super().__init__()
                self.c = 4

            def forward(self, x):
                return x.cos() + self.a + self.b + self.c

        mod = Foo()
        opt_mod = torch._dynamo.optimize("eager", nopython=True)(mod)
        args = (torch.randn(3, 4),)
        self.assertTrue(same(mod(*args), opt_mod(*args)))

    def test_named_buffers(self):
        class Foo(torch.nn.Module):
            def __init__(self):
                super().__init__()
                self.register_buffer("x", torch.ones(3))
                self.register_buffer("y", torch.ones(3))

            def forward(self, inp):
                res = 0
                for name, buffer in self.named_buffers():
                    res += buffer.sum()

                return inp.cos() + res

        mod = Foo()
        opt_mod = torch._dynamo.optimize("eager", nopython=True)(mod)
        args = (torch.randn(3, 4),)
        self.assertTrue(same(mod(*args), opt_mod(*args)))

    def test_requires_grad_guards_with_grad_mode1(self):
        def f(x):
            if x.requires_grad:
                return x + 1
            else:
                return x + 2

        x = torch.ones(2, requires_grad=True)

        f_compiled = torch.compile(f)
        with torch.no_grad():
            # compile an inference graph
            f_compiled(x)

        # Test: we should fail guards and recompile (even though it's still an inference graph)
        out_ref = f(x.detach())
        out = f_compiled(x.detach())

        self.assertEqual(out_ref, out)
        self.assertEqual(out_ref.requires_grad, out.requires_grad)

    def test_requires_grad_guards_with_grad_mode2(self):
        x = torch.ones(2, requires_grad=True)
        x_ref = x.clone().detach().requires_grad_(True)

        m = torch.nn.Linear(2, 2)
        m_compiled = torch.compile(m)

        with torch.no_grad():
            # compile an inference graph
            m_compiled(x)

        # Test: we should fail guards and recompile a training graph
        out_ref = m(x_ref)
        out = m_compiled(x)
        self.assertEqual(out_ref, out)
        self.assertEqual(out_ref.requires_grad, out.requires_grad)

    def test_is_symbolic_tracing(self):
        # Ensure no graph break here
        def fn(x):
            if is_fx_tracing_test():
                return x * 2
            return x * 4

        a = torch.randn(4)
        ref = fn(a)
        opt_fn = torch._dynamo.optimize("eager", nopython=True)(fn)
        res = opt_fn(a)
        self.assertTrue(same(ref, res))

    def test_tokenization(self):
        from collections import UserDict

        class BatchEncoding(UserDict):
            """
            Copied from tokenization
            """

            def __init__(
                self,
                data,
            ):
                super().__init__(data)

            def __getattr__(self, item: str):
                try:
                    return self.data[item]
                except KeyError as e:
                    raise AttributeError from e

        def tokenization(x):
            encoding = BatchEncoding({"key": x})
            return encoding["key"]

        opt_fn = torch._dynamo.optimize("eager")(tokenization)
        x = torch.rand((1, 4))
        ref = tokenization(x)
        res = opt_fn(x)
        self.assertTrue(same(ref, res))

    def test_modules(self):
        class Foo(torch.nn.Module):
            def __init__(self):
                super().__init__()
                self.fc = torch.nn.Linear(4, 3)

            def forward(self, inp):
                res = torch.zeros(3, 3)
                for mod in self.modules():
                    res += self.fc(inp)
                return res

        mod = Foo()
        args = (torch.ones(3, 4),)
        cnt = torch._dynamo.testing.CompileCounter()
        opt_mod = torch._dynamo.optimize(cnt, nopython=True)(mod)
        self.assertTrue(same(mod(*args), opt_mod(*args)))
        self.assertEqual(cnt.op_count, 5)
        self.assertEqual(cnt.frame_count, 1)

    def test_tensor_data_kwarg(self):
        # https://github.com/pytorch/pytorch/issues/96278
        def f():
            return torch.tensor(data=[[1.0, -1.0]])

        cnt = torch._dynamo.testing.CompileCounter()
        opt_fn = torch._dynamo.optimize(cnt, nopython=True)(f)
        self.assertTrue(same(f(), opt_fn()))
        self.assertEqual(cnt.frame_count, 1)

    @requires_cuda()
    def test_norm_dtype(self):
        def foo(_stack0):
            getitem = _stack0[(slice(None, None, None), -1)]
            _stack0 = None
            normalize = torch.nn.functional.normalize(getitem, p=2, dim=1)
            getitem = None
            return (normalize,)

        args = [((2, 50, 256), (1, 256, 1), torch.float16, "cuda", False)]
        args = [
            rand_strided(sh, st, dt, dev).requires_grad_(rg)
            for (sh, st, dt, dev, rg) in args
        ]

        opt_foo = torch._dynamo.optimize("aot_eager_decomp_partition")(foo)
        with torch.cuda.amp.autocast(enabled=True):
            ref = foo(*args)[0]
            res = foo(*args)[0]
            self.assertEqual(ref.dtype, res.dtype)

            self.assertTrue(same(res, ref))

    def test_for_loop_graph_break(self):
        def inner(x):
            return torch.sin(x)

        def fn(x):
            for _ in range(100):
                inner(x)
                torch._dynamo.graph_break()
            return x

        cnt = torch._dynamo.testing.CompileCounter()
        opt_fn = torch._dynamo.optimize(cnt)(fn)
        x = torch.randn(4)
        opt_fn(x)
        self.assertEqual(cnt.frame_count, 1)
        self.assertEqual(cnt.op_count, 1)

    def test_for_loop_graph_break_before(self):
        # Checks that the backedge is calculated correctly
        def inner(x):
            return torch.sin(x)

        def fn(x):
            torch._dynamo.graph_break()
            for _ in range(100):
                inner(x)
            return x

        cnt = torch._dynamo.testing.CompileCounter()
        opt_fn = torch._dynamo.optimize(cnt)(fn)
        x = torch.randn(4)
        opt_fn(x)
        self.assertEqual(cnt.frame_count, 1)
        self.assertEqual(cnt.op_count, 100)

    def test_avoid_dupe_specialization(self):
        def f(x, y):
            return (x + y) * 1

        opt_f = torch._dynamo.optimize("aot_eager")(f)

        for b in [True, False]:
            x = torch.randn(4, requires_grad=b)
            y = torch.randn(4, requires_grad=b)
            self.assertEqual(f(x, x), opt_f(x, x))
            self.assertEqual(f(x, y), opt_f(x, y))

    def test_reformer_remove_unused_args(self):
        # This test case is very interesting.  First, let's describe
        # the bug this is testing for.  The bug we fixed is twofold:
        #
        # - We prune GraphArgs that aren't used in the output graph.
        #   However, sometimes it is possible for those GraphArgs to be
        #   utilized in shape guards (you could imagine this happening if
        #   dynamo poked some shape variables without recording them in the
        #   graph.)  If we prune those GraphArgs, we get a
        #   "s1 not in ..." error as we can no longer codegen the
        #   requested guards.
        #
        # - But in practice, Dynamo usually traces size accesses into the
        #   graph, preventing the GraphArg from getting pruned.  So how
        #   come we were running into this in practice with hf_Reformer?
        #   The answer is checkpointing!
        #
        # This brings us to the following test case.  Here's what it does:
        #
        # 1. It traces some operations, and then checkpoints before inlining
        #    the function call to g
        #
        # 2. g traces some more operations (triggering the shape guard
        #    to be created), but then it graph breaks
        #
        # 3. Because you can't graph break in an inlining function, we roll
        #    back to the outer checkpoint ("undoing" the operation that
        #    induced the shape guard) and then immediately generate a
        #    subgraph at that point.
        #
        # If we failed to checkpoint the ShapeEnv, it can still have guards
        # from the aborted speculation, which we will then still attempt to
        # codegen.
        #
        # There's an additional nuance: suppose x is used but y is not.
        # If you create a guard like y == x * 2, you will accidentally avoid
        # the "s1 not in ..." error, as y will get substituted with x * 2,
        # but x is still a GraphArg (it's used) and you don't end up with
        # the error.  This is why we must show y + y == x, not vice versa.
        # Similarly, it is also why we must not do a simple guard like x == y
        #
        # Can we actually demonstrate that checkpointing the ShapeEnv is
        # necessary?  It's not so easy to induce this case.  Dynamo is very
        # eager about adding locals to GraphArgs; any local that is in scope,
        # even if it isn't used, is added to GraphArgs (see also
        # https://github.com/pytorch/torchdynamo/issues/1925 ).  So long
        # as Dynamo eagerly guards in this way, we have an invariant that
        # all locals are guaranteed to show up in GraphArgs before the
        # inlining function call, in which case we will always have enough
        # information to codegen our guards so long as we don't prune the
        # unused GraphArgs away (and indeed, the direct fix for this bug
        # was to make sure we use original GraphArgs).  Non locals,
        # conversely, typically are static, and so won't have guards allocated
        # for them.  That being said, there may still be a way to trigger
        # this error.

        def g(x, y):
            r = torch.cat((y, y)) + x
            print("foo")
            return r

        def f(x, y):
            x = x * 3
            return g(x, y)

        opt_f = torch._dynamo.optimize("aot_eager")(f)

        x = torch.randn(4)
        y = torch.randn(2)
        self.assertEqual(f(x, y), opt_f(x, y))

    def test_swin_base_tensor_attr(self):
        class Foo(torch.nn.Module):
            def __init__(self):
                super().__init__()
                # NB: not a parameter or buffer
                self.t = torch.randn(3)

            def forward(self, x):
                return x + torch.cat((self.t, self.t))

        mod = Foo()
        opt_mod = torch._dynamo.optimize("eager")(mod)
        args = [torch.randn(6)]
        self.assertTrue(same_two_models(mod, opt_mod, args))
        opt_mod(*args)

    def test_pointless_graph_removal(self):
        cnt = torch._dynamo.testing.CompileCounter()

        @torch.compile(backend=cnt)
        def fn(x):
            with torch.no_grad():
                torch._dynamo.graph_break()
                return x + 1

        fn(torch.randn(4))
        self.assertEqual(cnt.frame_count, 1)
        self.assertEqual(cnt.op_count, 3)

    def test_output_aliases_intermediate(self):
        def f(x):
            intermediate = x.mul(2)
            return intermediate.view(-1), intermediate

        opt_f = torch._dynamo.optimize("aot_eager")(f)

        for b in [True, False]:
            x = torch.randn(4, requires_grad=b)
            out = f(x)
            out_test = opt_f(x)
            self.assertEqual(out[0], out_test[0])
            self.assertEqual(out[1], out_test[1])
            self.assertEqual(out[0].requires_grad, out_test[0].requires_grad)
            self.assertEqual(out[1].requires_grad, out_test[1].requires_grad)
            # test that the aliasing relationship of outputs is preserved
            out[0].mul_(2)
            out_test[0].mul_(2)
            self.assertEqual(out[0], out_test[0])
            self.assertEqual(out[1], out_test[1])

    def test_while_loop_graph_break(self):
        # Repro of tacotron2 cache_size_recompilation
        def inner(x):
            return torch.sin(x)

        def fn(x):
            i = 20
            while i > 10:
                x = inner(x)
                i -= 1
                torch._dynamo.graph_break()
            return x

        cnt = torch._dynamo.testing.CompileCounter()
        opt_fn = torch._dynamo.optimize(cnt)(fn)
        x = torch.randn(4)
        opt_fn(x)
        self.assertEqual(cnt.frame_count, 1)
        self.assertEqual(cnt.op_count, 1)

    def test_nested_while_loop_graph_break(self):
        def inner_loop(x):
            i = 3
            while i > 0:
                i -= 1
                x += 1
                torch._dynamo.graph_break()
            return x

        def inner(x):
            inner_loop(x)
            return torch.sin(x)

        def fn(x):
            i = 20
            while i > 10:
                x = inner(x)
                i -= 1
                torch._dynamo.graph_break()
            return x

        cnt = torch._dynamo.testing.CompileCounter()
        opt_fn = torch._dynamo.optimize(cnt)(fn)
        x = torch.randn(4)
        opt_fn(x)
        self.assertEqual(cnt.frame_count, 1)
        self.assertEqual(cnt.op_count, 1)

    def test_while_loop_graph_break_inside_call_function(self):
        # Repro of huggingface graph break inside loop in `get_parameter_dtype`.
        # Skip only the inner frame that has loop that contains graph break.
        def inner(x):
            for i in range(3):
                x += 1
                torch._dynamo.graph_break()
            return x

        def fn(x):
            x += 2
            inner(x)
            x += 3
            return x

        cnt = torch._dynamo.testing.CompileCounter()
        opt_fn = torch._dynamo.optimize(cnt)(fn)
        x = torch.randn(4)
        opt_fn(x)
        self.assertEqual(cnt.frame_count, 2)
        self.assertEqual(cnt.op_count, 2)

    def test_exception_in_dynamo_handling(self):
        hit_handler = False

        # See https://github.com/pytorch/pytorch/pull/96488
        @contextlib.contextmanager
        def ctx():
            try:
                yield
            except RuntimeError:
                nonlocal hit_handler
                hit_handler = True

        @torch._dynamo.optimize("eager")
        def f():
            with ctx():
                h()

        def h():
            raise RuntimeError("boof")

        # Should not error
        f()
        self.assertTrue(hit_handler)

    def test_generator_dealloc(self):
        # See https://github.com/pytorch/pytorch/pull/96488
        #
        # NB: yes, [(...)] is intentional, this is a list containing a
        # generator
        generator_box = [(x for x in [1, 2, 3])]

        counter = torch._dynamo.testing.CompileCounter()

        def g(x):
            return x + 2

        # TODO: This test is pretty delicate.  To test if it's actually doing
        # anything, rebuild eval_frame.c with '#define TORCHDYNAMO_DEBUG 1'
        # and then look at the logs for:
        #
        # TRACE[_custom_eval_frame:650] begin <genexpr> test_repros.py 2276 -1 0 0
        # TRACE[_custom_eval_frame:664] throw <genexpr>
        #
        # This means we're actually hitting the relevant codepath

        # NB: Make sure we don't actually Dynamo this frame; if we do Dynamo
        # this frame, Dynamo actually DOES understand list.clear and will
        # arrange for the generator deallocation to happen when the eval frame
        # handler is disabled, which will prevent the bug from happening (we
        # specifically want to trigger the generator deallocation WHILE the
        # dynamo eval frame handler is active), as that will cause the
        # generator to become exhausted and trigger the throw_flag == TRUE
        # case.
        @torch._dynamo.disable(recursive=False)
        def f(x):
            generator_box.clear()
            return g(x)

        self.assertNoUnraisable(
            lambda: torch._dynamo.optimize(counter)(f)(torch.randn(3))
        )

        # Make sure the x + 2 is captured (a previous incorrect implementation
        # of this fix would have disabled the eval frame callback, which means
        # g wouldn't get traced
        self.assertEqual(counter.op_count, 1)

    def test_error_return_without_exception_set(self):
        # https://github.com/pytorch/pytorch/issues/93781
        @torch.compile
        def f():
            _generator_type = type(_ for _ in ())

        self.assertNoUnraisable(f)

    def test_rewrite_assert_with_msg(self):
        def f(x):
            b = x.sin()
            assert x[0] == 3, "First dim need to be 3"
            return x.cos() + b

        args = (torch.Tensor([3, 4, 5]),)
        cnt = torch._dynamo.testing.CompileCounter()

        opt_f = torch._dynamo.optimize(cnt, nopython=True)(f)
        self.assertTrue(same(f(*args), opt_f(*args)))
        self.assertEqual(cnt.op_count, 6)
        self.assertEqual(cnt.frame_count, 1)

        exported, _ = torch._dynamo.export(f)(torch.Tensor([3, 4, 5]))
        self.assertTrue(same(exported(*args), f(*args)))

    def test_not_rewrite_assert_for_other_errors(self):
        def f(x):
            b = x.sin()
            if not x.sum() <= 3:
                raise ValueError("input sum needs to be 3")
            return x.cos() + b

        args = (torch.Tensor([3, 4, 5]),)
        opt_fn = torch._dynamo.optimize("eager")(f)
        with self.assertRaisesRegex(ValueError, "input sum needs to be 3"):
            opt_fn(*args)

    def test_rewrite_assert_dont_change_bytecode(self):
        def fn(x):
            with torch.no_grad():
                assert x.max() < 5, f"invalid max {x.max()}"
                x = torch.sin(x)
            return x

        x = torch.ones(4)
        opt_fn = torch._dynamo.optimize("eager")(fn)
        self.assertTrue(same(fn(x), opt_fn(x)))

    def test_rewrite_assert_without_msg(self):
        def f(x):
            b = x.sin()
            assert x[0] == 3
            return x.cos() + b

        args = (torch.Tensor([3, 4, 5]),)
        exported, _ = torch._dynamo.export(f)(torch.Tensor([3, 4, 5]))
        self.assertTrue(same(exported(*args), f(*args)))

        with self.assertRaisesRegex(RuntimeError, "assertion error"):
            exported(torch.Tensor([5, 6, 7]))

    def test_rewrite_assert_with_non_string_msg(self):
        def f(x):
            b = x.sin()
            assert x[0] == 2, x.size()
            return x.cos() + b

        torch._dynamo.utils.counters.clear()
        args = torch.Tensor([3, 4, 5])
        opt_f = torch._dynamo.optimize("eager")(f)
        with self.assertRaisesRegex(AssertionError, "torch.Size"):
            opt_f(args)
        self.assertEqual(
            torch._dynamo.utils.counters["unimplemented"][
                "assert with non-string message"
            ],
            1,
        )

    def test_rewrite_assert_noop(self):
        def f(x):
            b = x.sin()
            assert True
            assert x.dtype == torch.float32
            return x.cos() + b

        args = (torch.Tensor([3, 4, 5]),)
        exported, _ = torch._dynamo.export(f)(torch.Tensor([3, 4, 5]))
        self.assertTrue(same(exported(*args), f(*args)))

        cnt = torch._dynamo.testing.CompileCounter()
        opt_f = torch._dynamo.optimize(cnt, nopython=True)(f)
        self.assertTrue(same(f(*args), opt_f(*args)))
        # torch._assert shouldn't be in the graph
        self.assertEqual(cnt.op_count, 3)
        self.assertEqual(cnt.frame_count, 1)

        exported, _ = torch._dynamo.export(f)(torch.Tensor([4, 4, 5]))
        self.assertTrue(same(exported(*args), f(*args)))

    def test_size_typematch(self):
        def f(x, y):
            if isinstance(x, torch.Size):
                return y + 1
            else:
                return y + 2

        y = torch.zeros(1)
        x1 = torch.Size((3,))
        x2 = (3,)

        cnt = torch._dynamo.testing.CompileCounter()
        opt_f = torch._dynamo.optimize(cnt, nopython=True)(f)
        self.assertTrue(same(f(x1, y), opt_f(x1, y)))
        self.assertTrue(same(f(x2, y), opt_f(x2, y)))
        self.assertEqual(cnt.frame_count, 2)

    def test_dict_subclass_contains(self):
        # pattern from huggingface
        class ClassInstantier(collections.OrderedDict):
            pass

        @torch.compile(fullgraph=True, backend="eager")
        def f(x, d):
            if "key1" in d:
                x = x + 2
            if "key2" in d:
                x = x + 4
            x = x + 8
            return x

        result = f(torch.ones(8), ClassInstantier({"key1": torch.ones(8)}))
        self.assertTrue(same(result, torch.full([8], 11.0)))

        result = f(torch.ones(8), ClassInstantier({"key2": torch.ones(8)}))
        self.assertTrue(same(result, torch.full([8], 13.0)))

    def test_hf_classinstantier(self):
        # hf activations.py
        class ClassInstantier(collections.OrderedDict):
            def __getitem__(self, key):
                content = super().__getitem__(key)
                cls, kwargs = content if isinstance(content, tuple) else (content, {})
                return cls(**kwargs)

        ACT2CLS = ClassInstantier(
            {
                "relu": (nn.ReLU, {"inplace": False}),
                "tanh": nn.Tanh,
            }
        )

        @torch.compile(fullgraph=True, backend="eager")
        def f(x, act):
            return ACT2CLS[act](x)

        y = torch.randn(10)
        self.assertTrue(same(f(y, "tanh"), torch.tanh(y)))
        self.assertTrue(same(f(y, "relu"), torch.relu(y)))

    def test_ephemeral_module(self):
        # hf activations.py
        class ReLUSquaredActivation(nn.Module):
            def forward(self, input):
                relu_applied = torch.nn.functional.relu(input)
                squared = torch.square(relu_applied)
                return squared

        @torch.compile(fullgraph=True, backend="eager")
        def f(x):
            x = x + 0.2
            x = ReLUSquaredActivation()(x)
            x = x + 1
            return x

        y = torch.randn(10)
        self.assertTrue(same(f(y), ReLUSquaredActivation()(y + 0.2) + 1))

    def test_inplace_unsqueeze_input(self):
        def backend(gm, example_inputs):
            self.assertEqual(example_inputs[-1].size(), torch.Size([1, 3, 4]))
            return gm

        @torch.compile(backend=backend)
        def fn(x):
            x.unsqueeze_(0)
            return x + 1

        inputs = [torch.randn(3, 4)]
        self.assertEqual(fn(*inputs).size(), torch.Size([1, 3, 4]))
        self.assertEqual(inputs[0].size(), torch.Size([1, 3, 4]))

    def test_batchnorm_e2e(self):
        class Repro(torch.nn.Module):
            def __init__(self):
                super().__init__()
                self.bn = torch.nn.BatchNorm2d(
                    64, eps=1e-05, momentum=0.1, affine=True, track_running_stats=True
                )
                self.conv1 = torch.nn.Conv2d(
                    64,
                    64,
                    kernel_size=(3, 3),
                    stride=(1, 1),
                    padding=(1, 1),
                    bias=False,
                )

            def forward(self, x):
                x1 = self.bn(x)
                x2 = self.conv1(x1)
                out = torch.nn.functional.relu(x2)
                return (out,)

        torch.manual_seed(1337)

        m_ref = Repro()
        m_test = deepcopy(m_ref)

        @torch._dynamo.optimize("aot_eager_decomp_partition")
        def compiled_fn(x):
            return m_test(x)

        x_ref = torch.randn(2, 64, 32, 32, requires_grad=True)
        x_test = x_ref.clone()

        # Loop multiple times: each iteration the running_mean/var on batchnorm will update,
        # which changes the output of the next iteration
        for _ in range(3):
            ref = m_ref(x_ref)
            res = compiled_fn(x_test)

            self.assertTrue(same(ref, res))

            for r in ref:
                if r.requires_grad:
                    r.sum().backward()
            for r in res:
                if r.requires_grad:
                    r.sum().backward()

            for param_ref, param_test in zip(m_ref.parameters(), m_test.parameters()):
                self.assertTrue(same(param_ref, param_test))
            # Assert running_mean/var
            for buffer_ref, buffer_test in zip(m_ref.buffers(), m_test.buffers()):
                self.assertTrue(same(buffer_ref, buffer_test))

    @torch._dynamo.config.patch("assume_static_by_default", False)
    def test_dynamic_shapes_right_side(self):
        def f(x):
            return torch.ones(5 * x.shape[0])

        inp = torch.randn(6, 5)

        gm, _ = torch._dynamo.export(f, aten_graph=True)(torch.randn(4, 5))
        self.assertEqual(gm(inp).shape, f(inp).shape)

    @torch._dynamo.config.patch("specialize_int", False)
    def test_maybe_multiply_symint(self):
        # https://github.com/pytorch/pytorch/issues/97346
        from torch._functorch.aot_autograd import aot_module_simplified

        def my_aot_compiler(gm, example_inputs):
            def my_compiler(gm, example_inputs):
                return gm.forward

            # Invoke AOTAutograd
            return aot_module_simplified(gm, example_inputs, fw_compiler=my_compiler)

        def my_example(t1, t2, d):
            out = torch.add(t1, t2, alpha=d)
            return out

        compiled_fn = torch.compile(backend=my_aot_compiler, dynamic=True)(my_example)

        t1 = torch.arange(3, dtype=torch.float32).requires_grad_(True)
        t2 = torch.arange(3, dtype=torch.float32).requires_grad_(True)

        ra = compiled_fn(t1, t2, 5)
        self.assertEqual(ra, torch.tensor([0.0, 6.0, 12.0]))

        ra = compiled_fn(t1, t2, 6)
        self.assertEqual(ra, torch.tensor([0.0, 7.0, 14.0]))

    def test_build_map_unpack_with_call(self):
        def forward_with_cond_scale(x, t, cond_scale, self_cond, other1, other2):
            return x.sin() + t + cond_scale + self_cond + other1 + other2

        @torch.compile(backend="eager", fullgraph=True)
        def fn(x):
            d1 = dict(other1=5)
            d2 = dict(other2=4)
            text_cond = {**d1, **d2}
            return forward_with_cond_scale(x, 1, cond_scale=2, self_cond=3, **text_cond)

        self.assertTrue(same(fn(torch.ones(4)), torch.ones(4).sin() + 15))

    def test_graph_break_unsupported_fake(self):
        counter = torch._dynamo.testing.CompileCounter()

        torch._dynamo.config.verbose = True

        @torch._dynamo.optimize(counter)
        def f(x):
            return torch.ops.test_sample.foo(x + 1) + 1

        f(torch.randn(3))

        self.assertEqual(counter.op_count, 2)
        self.assertEqual(counter.frame_count, 2)

    def test_delattr(self):
        class MyObj:
            def __init__(self, a, b):
                self.a = a
                self.b = b

        @torch.compile(backend="eager", fullgraph=True)
        def fn(x, obj):
            del obj.a
            obj.c = x + 1
            del obj.c
            tmp = MyObj(x + 2, x + 3)
            del tmp.b
            if hasattr(obj, "a"):
                return x + 1
            return tmp

        x = torch.zeros([])
        obj1 = MyObj(x, x)
        obj2 = fn(x, obj1)
        self.assertFalse(hasattr(obj1, "a"))
        self.assertFalse(hasattr(obj1, "c"))
        self.assertFalse(hasattr(obj2, "b"))
        self.assertEqual(obj1.b.item(), 0)
        self.assertEqual(obj2.a.item(), 2)

    def test_delattr_raises(self):
        class MyObj:
            def __init__(self, a, b):
                self.a = a
                self.b = b

        @torch.compile(backend="eager")
        def fn(x, obj):
            del obj.a
            x = x + 1
            obj.a  # will raise
            return x

        x = torch.zeros([])
        obj1 = MyObj(x, x)
        self.assertRaises(AttributeError, lambda: fn(x, obj1))

    def test_attached_attribute_in_dir(self):
        class MyModule(torch.nn.Module):
            def __init__(self):
                super().__init__()
                self.linear = torch.nn.Linear(16, 16)
                self.relu = torch.nn.ReLU()

            def forward(self, x):
                return self.relu(self.linear(x))

        mod = torch.compile(MyModule(), backend="eager")
        mod.is_compiled = True
        self.assertTrue("is_compiled" in dir(mod))

    @torch._dynamo.config.patch("automatic_dynamic_shapes", False)
    def test_dynamic_shapes_implicit_guard(self):
        def f(x):
            y = x * x.size(x.shape[0])
            torch.sum(y, [y.shape[0]])
            return y

        cnt = torch._dynamo.testing.CompileCounter()
        opt_fn = torch._dynamo.optimize(cnt, nopython=True)(f)
        opt_fn(torch.randn(3, 1, 1, 1, 1))
        self.assertEqual(cnt.frame_count, 1)

    def test_dalle2_maybe(self):
        def normalize(x):
            return x.cos()

        @torch.compile(backend="eager", fullgraph=True)
        def fn(x, normalize_img):
            lowres_cond_img = x.sin()
            lowres_cond_img = maybe(normalize_img)(lowres_cond_img)
            return lowres_cond_img

        self.assertEqual(fn(torch.ones([]), normalize), torch.ones([]).sin().cos())

    def test_functools_wraps(self):
        def cool_name(x):
            return x.sin()

        @torch.compile(backend="eager", fullgraph=True)
        def fn(x):
            y = x.cos()

            @functools.wraps(cool_name)
            def uncool_name():
                return cool_name(y)

            return uncool_name

        result = fn(torch.ones([]))
        self.assertEqual(result.__name__, "cool_name")
        self.assertEqual(result(), torch.ones([]).cos().sin())

    def test_dynamic_shapes_float_guard(self):
        def f(x):
            return torch.nn.functional.dropout(x, x.shape[0] / 6)

        cnt = torch._dynamo.testing.CompileCounter()
        opt_fn = torch._dynamo.optimize(cnt, nopython=True)(f)
        opt_fn(torch.randn(3))
        self.assertEqual(cnt.frame_count, 1)

    @torch._dynamo.config.patch(capture_scalar_outputs=True)
    def test_tensor_item(self):
        def f(x, y):
            val = y.item()
            return x.sum() + val

        gm, _ = torch._dynamo.export(
            f,
            aten_graph=True,
        )(
            torch.zeros(6, 4),
            torch.tensor(1),
        )
        self.assertEqual(
            f(torch.zeros(6, 4), torch.tensor(1)),
            gm(torch.zeros(6, 4), torch.tensor(1)),
        )
        self.assertEqual(
            f(torch.zeros(6, 4), torch.tensor(2)),
            gm(torch.zeros(6, 4), torch.tensor(2)),
        )

    def test_list_index(self):
        for i, list_type in enumerate(
            (
                list,
                tuple,
                torch.Size,
                collections.deque,
                namedtuple("FourElems", "one two three four", defaults=[0, 0, 0, 0]),
            )
        ):
            torch._dynamo.reset()
            for index in ([], [2], [0, 3]):

                def f(t):
                    if i == 4:  # namedtuple
                        xs = list_type(1, 2, 3, 4)
                    else:
                        xs = list_type([1, 2, 3, 4])
                    res = xs.index(3, *index)
                    return t + res

                res = torch._dynamo.optimize(backend="eager", nopython=True)(f)(
                    torch.zeros(1)
                )

                self.assertEqual(res, torch.tensor([2.0]))

    def test_list_index_not_found(self):
        def f(t):
            xs = ["bar", "foo", "baz", "buzz"]
            res = xs.index("non-existent")
            return t + res

        # Raising ValueError from item not found is unsupported
        with self.assertRaises(
            torch._dynamo.exc.Unsupported,
        ):
            torch._dynamo.optimize(backend="eager", nopython=True)(f)(torch.zeros(1))

    def test_list_index_tensor_unsupported(self):
        for index in ([], [2], [0, 3]):

            def f(t):
                xs = [torch.tensor([i]) for i in range(4)]
                res = xs.index(torch.tensor([2]), *index)
                return t + res

            with self.assertRaisesRegex(
                torch._dynamo.exc.UserError, "Dynamic control flow is not supported"
            ):
                torch._dynamo.optimize(backend="eager", nopython=True)(f)(
                    torch.zeros(1)
                )

    def test_hf_xsoftmax_inference(self):
        def fn(input, mask):
            return XSoftmax.apply(input + 1, mask, 1) + 2

        fn_opt = torch.compile(fn, backend="eager", fullgraph=True)

        inputs = [
            torch.randn(4, 10),
            torch.randn(4, 10) < 0,
        ]
        expected = fn(*inputs)
        actual = fn_opt(*inputs)
        self.assertTrue(same(actual, expected))

    def test_hf_xsoftmax_training(self):
        from torch._dynamo.utils import counters

        counters.clear()

        def fn(input, mask):
            return XSoftmax.apply(input, mask, 1)

        cnt = torch._dynamo.testing.CompileCounter()
        fn_opt = torch.compile(fn, backend=cnt, fullgraph=False)

        torch.manual_seed(1234)
        inputs1 = [
            torch.randn(4, 10, requires_grad=True),
            torch.randn(4, 10) < 0,
        ]
        torch.manual_seed(1234)
        inputs2 = [
            torch.randn(4, 10, requires_grad=True),
            torch.randn(4, 10) < 0,
        ]

        expected = fn(*inputs1)
        actual = fn_opt(*inputs2)
        self.assertTrue(same(actual, expected))
        self.assertEqual(dict(counters["frames"]), {"total": 1, "ok": 1})
        self.assertEqual(cnt.op_count, 2)
        self.assertEqual(cnt.frame_count, 1)
        cnt.clear()
        counters.clear()

        expected.sum().backward()
        actual.sum().backward()
        self.assertTrue(same(inputs1[0].grad, inputs2[0].grad))

        # currently we don't capture the backwards frame
        self.assertEqual(cnt.frame_count, 0)
        self.assertEqual(cnt.op_count, 0)
        self.assertEqual(dict(counters["frames"]), {})
        self.assertEqual(dict(counters["graph_break"]), {})

    def test_autograd_function_graph_break(self):
        class MySin(torch.autograd.Function):
            @staticmethod
            def forward(ctx, x):
                torch._dynamo.graph_break()
                ctx.save_for_backward(x)
                return x.sin()

            @staticmethod
            def backward(ctx, gx):
                (x,) = ctx.saved_tensors
                return gx * x.cos()

        x = torch.randn([], requires_grad=True)

        @torch.compile(backend="eager")
        def fn(x):
            return MySin.apply(x)

        y = fn(x)
        self.assertEqual(y, x.sin())

        (gx,) = torch.autograd.grad(y, x)
        self.assertEqual(gx, x.cos())

    def test_jit_trace_errors(self):
        @torch.compile(backend="eager", dynamic=True)
        def f(x):
            return x + 1

        with self.assertRaises(RuntimeError):
            torch.jit.trace(f, torch.randn(3))

        with torch._dynamo.config.patch(error_on_nested_jit_trace=False):
            torch.jit.trace(f, torch.randn(3))

    @torch._dynamo.config.patch("assume_static_by_default", False)
    def test_tensor_split(self):
        def f(x):
            return torch.split(x, x.shape[0] // 2, dim=0)[0]

        gm, _ = torch._dynamo.export(
            f,
            aten_graph=True,
        )(
            torch.zeros(6, 4),
        )

        self.assertEqual(f(torch.ones(8, 4)), gm(torch.ones(8, 4)))

    def test_optim_state_references_cleared(self):
        model = torch.nn.Linear(2048, 2048, bias=False)
        x = torch.ones(2048)
        state_ref = 0

        optimizer = torch.optim.Adadelta(model.parameters(), lr=0.01)

        def opt_step():
            optimizer.step()

        compiled_opt_step = torch._dynamo.optimize("eager")(opt_step)

        def compiled_model_step(x):
            optimizer.zero_grad()
            y = model(x)
            torch.sum(y).backward()
            compiled_opt_step()

        compiled_model_step(x)

        # Picked "square_avg" arbitrarily to check that
        # optimizer state tensors are deallocated
        state_ref = weakref.ref(
            optimizer.state[optimizer.param_groups[0]["params"][0]]["square_avg"]
        )
        optimizer = None

        self.assertIsNone(state_ref())

    def test_grad_references_cleared(self):
        model = torch.nn.Linear(2048, 2048, bias=False)
        x = torch.ones(2048)
        optimizer = torch.optim.Adadelta(model.parameters(), lr=0.01)

        def opt_step():
            optimizer.step()

        compiled_opt_step = torch._dynamo.optimize("eager")(opt_step)

        def compiled_model_step(x):
            optimizer.zero_grad(True)
            y = model(x)
            torch.sum(y).backward()
            compiled_opt_step()

        compiled_model_step(x)
        param_grad_ref = weakref.ref(list(model.parameters())[0].grad)
        optimizer.zero_grad(True)
        self.assertIsNone(param_grad_ref())

    def test_batch_encoding_clone_inputs(self):
        class BatchEncoding(dict):
            """
            Copied from test_tokenization
            """

            def __init__(
                self,
                data,
            ):
                super().__init__(data)

            def __getattr__(self, item: str):
                try:
                    return self.data[item]
                except KeyError as e:
                    raise AttributeError from e

        encoding = BatchEncoding({"key": torch.rand((1, 4))})
        cloned_encoding = torch._dynamo.utils.clone_inputs(encoding)
        self.assertTrue(type(cloned_encoding) is not dict)

    def test_iadd_graph_break(self):
        def fn(x):
            a = ()
            x = torch.sin(x)
            a += (x,)
            return a

        x = torch.randn(4)
        ref = fn(x)

        opt_fn = torch._dynamo.optimize("eager", nopython=True)(fn)
        res = opt_fn(x)
        self.assertTrue(same(ref, res))

    def test_odict_get_item_index_name(self):
        d = {float: torch.float32, np.float16: torch.float16}

        @torch.compile
        def f(x, y1, y2):
            return torch.zeros(5, dtype=d[y1]), torch.zeros(5, dtype=d[y2])

        f(torch.zeros(4), float, np.float16)

    def test_dedup_global(self):
        @torch.compile()
        def f():
            return _GLOBAL_CPU_TENSOR + _GLOBAL_CPU_TENSOR

        self.assertEqual(f(), _GLOBAL_CPU_TENSOR + _GLOBAL_CPU_TENSOR)

    @requires_cuda()
    def test_guard_default_device(self):
        try:
            torch.set_default_device("cuda")

            counter = torch._dynamo.testing.CompileCounter()

            @torch._dynamo.optimize(counter)
            def f():
                x = torch.randn(3)
                return x * 2

            self.assertEqual(f().device.type, "cuda")
            self.assertEqual(counter.frame_count, 1)

            torch.set_default_device("cpu")

            self.assertEqual(f().device.type, "cpu")
            self.assertEqual(counter.frame_count, 2)

        finally:
            torch.set_default_device(None)

    def test_list_self_reference(self):
        # Issue - https://github.com/pytorch/pytorch/issues/100150
        root = []
        root[:] = [root, root, None, None]

        @torch._dynamo.optimize("eager")
        def test_bug():
            return root

        test_bug()

    def test_hf_bigbird_unsqueeze(self):
        def torch_bmm_nd(inp_1, inp_2, ndim=None):
            torch._dynamo.graph_break()
            return torch.bmm(inp1, inp2)

        def fn(inp1, inp2, inp3, inp4, c):
            a = torch_bmm_nd(inp1, inp2, 4)
            a.unsqueeze_(2)
            a = a * 2

            b = torch_bmm_nd(inp3, inp4, 4)
            b.unsqueeze_(2)
            l = a + b

            out = torch.cat([a, b, c], dim=2)
            return out, l

        inp1 = torch.rand(1, 64, 448)
        inp2 = torch.rand(1, 448, 64)
        inp3 = torch.rand(1, 64, 448)
        inp4 = torch.rand(1, 448, 64)
        c = torch.rand(1, 64, 1, 64)

        cnt = torch._dynamo.testing.CompileCounter()
        opt_fn = torch._dynamo.optimize(cnt)(fn)
        opt_fn(inp1, inp2, inp3, inp4, c)
        self.assertEqual(cnt.frame_count, 3)

    def test_torch_variable_type(self):
        # from torchvision
        def check_type(obj, types_or_checks):
            for type_or_check in types_or_checks:
                if (
                    isinstance(obj, type_or_check)
                    if isinstance(type_or_check, type)
                    else type_or_check(obj)
                ):
                    return True
            return False

        opt_check_type = torch._dynamo.optimize("eager")(check_type)
        ref = check_type(torch.randn(4), [torch.Tensor])
        res = opt_check_type(torch.randn(4), [torch.Tensor])
        self.assertEqual(ref, res)

    # Test for https://github.com/pytorch/pytorch/issues/103132
    @torch._dynamo.config.patch("assume_static_by_default", False)
    def test_inference_mode_dynamic_shapes(self):
        class Repro(torch.nn.Module):
            def __init__(self):
                super().__init__()

            def forward(self, param):
                z = torch.matmul(param, param)
                return z

        model = Repro()
        # Need a 3d tensor to actually cause the error:
        # we go down a path of the C++ matmul decomp that calls sizes().
        inp = torch.randn(4, 4, 4, requires_grad=True)
        model = torch.compile(model, backend="aot_eager", dynamic=True)
        with torch.inference_mode():
            model(inp)

    def test_kwargs_out_list_variable(self):
        class Repro(torch.nn.Module):
            def __init__(self):
                super().__init__()

            def forward(self, param):
                z = torch.frexp(**param)
                return z

        model = Repro()
        params = {"input": torch.tensor([[0.0, 1, 2, 4]])}
        params["out"] = [
            torch.empty(0, dtype=torch.float32),  # mantissa
            torch.empty(0, dtype=torch.int32),  # exponent
        ]

        model = torch.compile(model, backend="eager")
        mantissa, exponent = model(params)
        ref_mantissa = torch.tensor([[0.0000, 0.5000, 0.5000, 0.5000]])
        ref_exponent = torch.tensor([[0, 1, 2, 3]], dtype=torch.int32)
        self.assertEqual(ref_mantissa, mantissa)
        self.assertEqual(ref_exponent, exponent)

    def test_unspecialized_nn_module_with_torch_variable_attribute(self):
        """
        In this case self.fn = something that should be a TorchVariable.
        When it's not a TorchVariable, dynamo tries to trace through and fails.
        This makes sure that the self.fn is handled as a TorchVariable.
        """

        class UserModule(torch.nn.Module):
            torchdynamo_force_dynamic = True  # forced to be a UnspecializedNNModule

            def __init__(self, fn):
                super().__init__()
                self.fn = fn

            def forward(self, **inp):
                return self.fn(**inp)

        inputs = {
            "input": torch.randn([2, 9]).uniform_(0, 1),
            "target": torch.randn([2, 9]).uniform_(0, 1),
            "reduction": "mean",
        }

        mod = UserModule(torch.nn.functional.binary_cross_entropy)
        ref = mod(**inputs)
        res = torch._dynamo.optimize("eager", nopython=True)(mod)(**inputs)
        self.assertEqual(ref, res)

    def test_call_finally_python_3_8(self):
        # Issue - https://github.com/pytorch/pytorch/issues/97811
        def make_fn(g):
            def fn():
                while True:
                    try:
                        print(g)
                        break
                    except Exception as _:
                        break

            return torch.compile(fn, backend="eager")

        make_fn(None)()

    def test_string_format(self):
        s = "temp{i}"

        @torch.compile(backend="eager", fullgraph=True)
        def fn(x):
            if s.format(i=4) == "temp4":
                return torch.sin(x)
            return torch.cos(x)

        x = torch.randn(4)
        self.assertEqual(fn(x), torch.sin(x))

    # Repro of torch._dynamo.exc.InternalTorchDynamoError: 'NoneType' object has no attribute 'guards'
    # due to bad empty list handling
    def test_empty_list_contains_with_jump(self):
        def fn(x, l):
            if x in l:
                return x.cos()
            return x.sin()

        counter = CompileCounter()
        compiled_fn = torch._dynamo.optimize(counter)(fn)(torch.randn([2, 2]), [])
        self.assertEqual(counter.frame_count, 1)

    def test_graph_break_on_jit_isinstance(self):
        @torch.compile(backend="eager")
        def fn(x):
            if torch.jit.isinstance(x, List[str]):
                return x * 2
            return x

        opt_fn = torch.compile(fn, backend="eager")
        x = torch.rand(4)
        self.assertTrue(same(fn(x), opt_fn(x)))

<<<<<<< HEAD
    def test_no_bad_ref_cycles_to_code(self):
        import gc
        import sys
        import weakref

        def fn(x, y):
            return x + y

        co = weakref.ref(fn.__code__)
        opt_fn = torch.compile(fn)
        opt_fn(torch.rand([1]), torch.rand([1]))
        del opt_fn
        del fn
        torch._dynamo.reset()
        gc.collect()
        # TODO once all refleaks are fixed, replace this line
        # with the line below.
        self.assertLessEqual(sys.getrefcount(co()), 2)
        # self.assertIsNone(co())
=======
    def test_add_sub_alpha_out(self):
        inp = torch.randn(2, 3, 4)
        other = 1
        alpha = 2
        for op in [torch.add, torch.sub]:
            out = torch.zeros(2, 3, 4)
            compile_out = torch.zeros(2, 3, 4)
            op(inp, other, alpha=alpha, out=out)
            compiled_fn = torch.compile(op, dynamic=True)
            compiled_fn(inp, other, alpha=alpha, out=compile_out)
            self.assertTrue(same(out, compile_out))

    def test_addr_alpha_beta_out(self):
        inp = torch.randn(2, 3)
        vec1 = torch.randn(2)
        vec2 = torch.randn(3)
        alpha = 2
        beta = 5

        out = torch.zeros(2, 3)
        compile_out = torch.zeros(2, 3)

        torch.addr(inp, vec1, vec2, alpha=alpha, beta=beta, out=out)
        compiled_fn = torch.compile(torch.addr, dynamic=True)
        compiled_fn(inp, vec1, vec2, alpha=alpha, beta=beta, out=compile_out)
        self.assertTrue(same(out, compile_out))
>>>>>>> 9455af58


if __name__ == "__main__":
    from torch._dynamo.test_case import run_tests

    run_tests()<|MERGE_RESOLUTION|>--- conflicted
+++ resolved
@@ -3527,7 +3527,6 @@
         x = torch.rand(4)
         self.assertTrue(same(fn(x), opt_fn(x)))
 
-<<<<<<< HEAD
     def test_no_bad_ref_cycles_to_code(self):
         import gc
         import sys
@@ -3547,7 +3546,7 @@
         # with the line below.
         self.assertLessEqual(sys.getrefcount(co()), 2)
         # self.assertIsNone(co())
-=======
+
     def test_add_sub_alpha_out(self):
         inp = torch.randn(2, 3, 4)
         other = 1
@@ -3574,7 +3573,6 @@
         compiled_fn = torch.compile(torch.addr, dynamic=True)
         compiled_fn(inp, vec1, vec2, alpha=alpha, beta=beta, out=compile_out)
         self.assertTrue(same(out, compile_out))
->>>>>>> 9455af58
 
 
 if __name__ == "__main__":
