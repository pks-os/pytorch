# Owner(s): ["module: dynamo"]
import contextlib
import copy
import functools
import random
import unittest
from contextlib import contextmanager
from datetime import timedelta
from io import StringIO
from typing import List
from unittest.mock import patch

import numpy as np

import torch
import torch._dynamo
import torch._dynamo.logging
import torch._dynamo.test_case
import torch.distributed as dist
import torch.optim as optim
from torch import nn
from torch._C import FileCheck
from torch._dynamo import config
from torch._dynamo.backends.distributed import DDPOptimizer
from torch._dynamo.comptime import comptime
from torch._dynamo.testing import collect_results
from torch._dynamo.utils import same
from torch._higher_order_ops.wrap import tag_activation_checkpoint
from torch.distributed._functional_collectives import _maybe_wrap_tensor
from torch.distributed.fsdp import FullyShardedDataParallel as FSDP
from torch.distributed.fsdp.wrap import (
    lambda_auto_wrap_policy,
    transformer_auto_wrap_policy,
)
from torch.nn.parallel import DistributedDataParallel as DDP
from torch.testing._internal.common_cuda import (
    PLATFORM_SUPPORTS_FLASH_ATTENTION,
    PLATFORM_SUPPORTS_MEM_EFF_ATTENTION,
)
from torch.testing._internal.common_distributed import (
    _dynamo_dist_per_rank_init,
    DynamoDistributedMultiProcTestCase,
    DynamoDistributedSingleProcTestCase,
    import_transformers_or_skip,
    requires_nccl,
    skip_if_lt_x_gpu,
)
from torch.testing._internal.common_utils import requires_cuda
from torch.testing._internal.inductor_utils import HAS_GPU


def reset_rng_state():
    torch.manual_seed(1337)
    random.seed(1337)
    np.random.seed(1337)


def init_weights(m):
    if isinstance(m, nn.Linear):
        nn.init.xavier_uniform_(m.weight)
        m.bias.data.fill_(0.01)


class ToyModel(nn.Module):
    def __init__(self, in_feat=10, hidden_feat=5000, out_feat=5, ctx_manager=None):
        super().__init__()
        self.ctx_manager = ctx_manager
        self.net = nn.Sequential(
            *[nn.Linear(in_feat, hidden_feat), nn.ReLU()]
            + [nn.Linear(hidden_feat, hidden_feat), nn.ReLU()]
            + [nn.Linear(hidden_feat, hidden_feat), nn.ReLU()]
            + [nn.Linear(hidden_feat, out_feat), nn.ReLU()]
        )

    def forward(self, inputs):
        if self.ctx_manager is not None:
            with self.ctx_manager():
                return self.net(inputs)
        else:
            return self.net(inputs)


def get_model(
    device, bsz=20, in_feat=10, hidden_feat=5000, out_feat=5, ctx_manager=None
):
    m = ToyModel(
        in_feat=in_feat,
        hidden_feat=hidden_feat,
        out_feat=out_feat,
        ctx_manager=ctx_manager,
    ).to(device)
    m.apply(init_weights)
    inputs = torch.rand(bsz, in_feat).to(device)
    outputs = m(inputs)
    return m, inputs, outputs


class MutatingModel(nn.Module):
    def __init__(self, in_feat=10, hidden_feat=5000, out_feat=5, ctx_manager=None):
        super().__init__()
        self.ctx_manager = ctx_manager
        self.net = nn.Sequential(
            *[nn.Linear(in_feat, hidden_feat), nn.ReLU()]
            + [nn.Linear(hidden_feat, hidden_feat), nn.ReLU()]
            + [nn.Linear(hidden_feat, hidden_feat), nn.ReLU()]
            + [nn.Linear(hidden_feat, out_feat), nn.ReLU()]
        )
        self.state = 1

    def forward(self, inputs):
        self.state = 2
        return self.net(inputs) * self.state


def get_mutating_model(
    device, bsz=20, in_feat=10, hidden_feat=5000, out_feat=5, ctx_manager=None
):
    m = MutatingModel(
        in_feat=in_feat,
        hidden_feat=hidden_feat,
        out_feat=out_feat,
        ctx_manager=ctx_manager,
    ).to(device)
    m.apply(init_weights)
    inputs = torch.rand(bsz, in_feat).to(device)
    outputs = m(inputs)
    return m, inputs, outputs


class ForcedGetAttrMod(torch.nn.Module):
    def __init__(self, device):
        super().__init__()
        self.linear = torch.nn.Linear(1, 1)
        self.__dict__["forced_linear"] = torch.nn.Linear(1, 1).to(device=device)
        self.counter = 0

    def forward(self, x):
        self.counter += 1
        return x * self.linear(x) * self.forced_linear.weight


def get_forced_getattr_module(device):
    mod = ForcedGetAttrMod(device).to(device=device)
    x = torch.randn(1, 1, device=device)
    return mod, x, mod(x)


class ToyInnerModel(nn.Module):
    def __init__(self) -> None:
        super().__init__()
        self.layers = [nn.Linear(100, 100), nn.Linear(100, 100)]
        self.layers = nn.Sequential(*self.layers)

    def forward(self, inputs):
        return self.layers(inputs)


class ToyOuterModel(nn.Module):
    def __init__(self, device):
        super().__init__()
        self.layers = [ToyInnerModel().to(device) for _ in range(2)]
        self.layers = nn.Sequential(
            self.layers[0], nn.ReLU(), self.layers[1], nn.ReLU()
        )

    def forward(self, inputs):
        return self.layers(inputs)


def get_toy_model_for_activation_checkpointing(device):
    m = ToyOuterModel(device).to(device)
    m.apply(init_weights)
    inputs = torch.rand(100, 100).to(device)
    return m, inputs


def find_first_node(gm, func):
    for node in gm.graph.nodes:
        if node.target is func:
            return node
    return None


def apply_fsdp_with_checkpointing(
    model, wrap_policy, checkpoint_policy, use_activation_checkpointing=True
):
    from torch.distributed.algorithms._checkpoint.checkpoint_wrapper import (
        apply_activation_checkpointing,
        checkpoint_wrapper,
        CheckpointImpl,
    )

    model = FSDP(
        copy.deepcopy(model), auto_wrap_policy=wrap_policy, use_orig_params=True
    )
    if use_activation_checkpointing:
        checkpoint_wrapper_fn = functools.partial(
            checkpoint_wrapper,
            checkpoint_impl=CheckpointImpl.NO_REENTRANT,
        )
        apply_activation_checkpointing(
            model,
            checkpoint_wrapper_fn=checkpoint_wrapper_fn,
            check_fn=checkpoint_policy,
        )
    return model


def get_custom_model(device):
    class MyCustomLinear(torch.nn.Module):
        def __init__(self) -> None:
            super().__init__()
            self.weight = nn.Parameter(torch.randn(512, 512))

        def forward(self, x):
            tmp = torch.mm(x, self.weight.t())
            # test an edge case where torch.where.scalar was decomposed to aten.where.self(tensor, tensor, tensor)
            # and the tensors T(0.4) and T(0.5) were not wrapped in FakeTensors during DDPOptimizer compilation
            return tmp + torch.where(tmp < 0.5, 0.3, 0.6)

    class MyLinear(torch.nn.Module):
        def __init__(self) -> None:
            super().__init__()
            self.linear = torch.nn.Linear(512, 512)

        def forward(self, x):
            return self.linear(x)

    class MyModule(torch.nn.Module):
        def __init__(self) -> None:
            super().__init__()
            mods = [
                (MyLinear(), torch.nn.ReLU()),
                # sandwich the custom in the middle so it comes before and after
                (MyCustomLinear(), torch.nn.ReLU()),
                (MyLinear(), torch.nn.ReLU()),
            ]
            self.seq = torch.nn.Sequential(*[x for items in mods for x in items])

        def forward(self, x, y):
            # test special case where the 0th bucket (layers close to graph input) is at capacity, which would
            # trigger a new bucket, but there are only trivial ops without parameters to put into the new bucket.
            # optimize this case by fusing that 'empty bucket' back together with the previous full one
            return self.seq(x + y)

    m = MyModule().to(device)
    m.apply(init_weights)
    inputs = torch.rand((512, 512)).to(device)
    # test duplicated inputs
    inputs = (inputs, inputs)
    correct_outputs = m(*inputs)
    return m, inputs, correct_outputs


def get_hf_bert(rank):
    # Note: use @import_transformers_or_skip on your test case if you use this
    # in a multiprocessing test
    try:
        from transformers import AutoModelForMaskedLM, BertConfig
    except ImportError as e:
        raise unittest.SkipTest("Unable to import transformers") from e

    batch_size, max_length, config, device = 4, 512, BertConfig(), f"cuda:{rank}"
    model = AutoModelForMaskedLM.from_config(config).to(device)
    input_ids = torch.randint(0, config.vocab_size, (batch_size, max_length)).to(device)
    decoder_ids = torch.randint(0, config.vocab_size, (batch_size, max_length)).to(
        device
    )
    inputs = {"input_ids": input_ids, "labels": decoder_ids}
    model.train()
    return model, inputs


class CheckSplitsCompiler:
    def __init__(self) -> None:
        self.compiler_called = 0

    def compile_fn(self, gm, example_inputs):
        self.compiler_called += 1
        return gm


# This simulates DDP, but it doesn't actually do any process communication;
# it just has enough properties so that the dynamo distributed optimization is
# able to optimize.  Feel free to simulate more properties as necessary.  The
# other important thing is patching _active_ddp_module, which is what actually
# triggers DDP optimization
class FakeDDP(nn.Module):
    def __init__(self, module, bucket_cap_mb=25):
        super().__init__()
        self.module = module
        self.bucket_bytes_cap = int(bucket_cap_mb * 1024 * 1024)

    @contextmanager
    def _inside_ddp_forward(self):
        DDP._active_ddp_module = self
        try:
            yield
        finally:
            DDP._active_ddp_module = None

    def forward(self, *inputs, **kwargs):
        with self._inside_ddp_forward():
            return self.module.forward(*inputs, **kwargs)


def run_hf_bert_ddp(self, model, inputs, backend):
    reset_rng_state()
    correct_outputs = model(**inputs)
    correct_loss = correct_outputs.loss
    correct_loss.backward()

    reset_rng_state()
    opt_model = torch._dynamo.optimize(backend)(model)
    opt_outputs = opt_model(**inputs)
    opt_loss = opt_outputs.loss
    opt_loss.backward()

    inputs_flat = [inputs[k] for k in inputs]
    correct_results = collect_results(
        model, correct_outputs.logits, correct_loss, inputs_flat
    )
    opt_results = collect_results(opt_model, opt_outputs.logits, opt_loss, inputs_flat)
    self.assertTrue(same(correct_results, opt_results))


class TestFakeDistributedSingleProc(torch._dynamo.test_case.TestCase):
    @unittest.skipIf(not HAS_GPU, "Inductor+gpu needs triton and recent GPU arch")
    @patch.object(config, "optimize_ddp", True)
    @patch.object(torch._inductor.config, "fallback_random", True)
    def test_hf_bert_ddp_inductor(self):
        model, inputs = get_hf_bert(0)
        model = FakeDDP(model)
        run_hf_bert_ddp(self, model, inputs, "inductor")

    @patch.object(config, "optimize_ddp", True)
    def test_hf_bert_ddp_aot_eager(self):
        model, inputs = get_hf_bert(0)
        model = FakeDDP(model)
        run_hf_bert_ddp(self, model, inputs, "aot_eager")

    @patch.object(config, "optimize_ddp", True)
    def test_issue90375(self):
        class Model(nn.Module):
            def forward(self):
                return torch.randn(3) * torch.randn(3)

        model = Model()
        model = FakeDDP(model)

        opt_model = torch._dynamo.optimize("aot_eager")(model)
        opt_model()

    @patch.object(config, "optimize_ddp", True)
    def test_symbol_splitting(self):
        class Model(nn.Module):
            def __init__(self) -> None:
                super().__init__()
                self.weight1 = nn.Parameter(torch.randn(512, 512))
                self.weight2 = nn.Parameter(torch.randn(512, 512))

            def forward(self, x):
                x = torch.cat([x, x])
                y = x @ self.weight1
                z = x + y @ self.weight2
                return z

        model = Model()
        model = FakeDDP(model)

        opt_model = torch.compile(dynamic=True)(model)
        opt_model(torch.randn(20, 512))

    @config.patch(optimize_ddp=True, capture_scalar_outputs=True)
    def test_unbacked_symbol_splitting_direct(self):
        class Model(nn.Module):
            def __init__(self) -> None:
                super().__init__()
                self.weight1 = nn.Parameter(torch.randn(512, 512))
                self.weight2 = nn.Parameter(torch.randn(512, 512))

            def forward(self, x, y):
                u0, _ = y.tolist()
                x = torch.cat([x, x])
                y = x @ self.weight1
                z = (x + y @ self.weight2) * u0
                return z

        model = Model()
        model = FakeDDP(model)

        opt_model = torch.compile(dynamic=True)(model)
        opt_model(torch.randn(20, 512), torch.tensor([12, 13]))

    @config.patch(optimize_ddp=True, capture_scalar_outputs=True)
    def test_unbacked_symbol_splitting_indirect(self):
        class Model(nn.Module):
            def __init__(self) -> None:
                super().__init__()
                self.weight1 = nn.Parameter(torch.randn(512, 512))
                self.weight2 = nn.Parameter(torch.randn(512, 512))

            def forward(self, x, y):
                u0, _ = y.tolist()
                a = torch.ones(u0)
                x = torch.cat([x, x])
                y = x @ self.weight1
                z = (x + y @ self.weight2) * a.sum()
                return z

        model = Model()
        model = FakeDDP(model)

        opt_model = torch.compile(dynamic=True)(model)
        opt_model(torch.randn(20, 512), torch.tensor([12, 13]))

    @config.patch(optimize_ddp=True, capture_scalar_outputs=True)
    def test_unbacked_symbol_splitting_torture_multi(self):
        class Model(nn.Module):
            def __init__(self) -> None:
                super().__init__()
                self.weight1 = nn.Parameter(torch.randn(512, 512))
                self.weight2 = nn.Parameter(torch.randn(512, 512))
                self.weight3 = nn.Parameter(torch.randn(512, 512))

            def forward(self, x, y):
                # partition one (contains the u0 def)
                u0, _ = y.tolist()
                x = torch.cat([x, x])
                y1 = x @ self.weight1
                # partition two (contains the variable)
                y2 = y1 @ self.weight2
                a = torch.ones(u0)
                # partition three
                z = (x + y2 @ self.weight3) * a.sum()
                return z

        model = Model()
        model = FakeDDP(model, bucket_cap_mb=1)

        opt_model = torch.compile(dynamic=True)(model)
        opt_model(torch.randn(20, 512), torch.tensor([12, 13]))

    @config.patch(optimize_ddp=True, capture_dynamic_output_shape_ops=True)
    def test_unbacked_symbol_splitting_no_binding(self):
        class Model(nn.Module):
            def __init__(self) -> None:
                super().__init__()
                self.weight1 = nn.Parameter(torch.randn(512, 512))
                self.weight2 = nn.Parameter(torch.randn(512, 512))

            def forward(self, x, y):
                nz = y.nonzero()
                x = torch.cat([x, x])
                y = x @ self.weight1
                z = (x + y @ self.weight2) * (nz + 1).sum()
                return z

        model = Model()
        model = FakeDDP(model)

        opt_model = torch.compile(dynamic=True)(model)
        opt_model(torch.randn(20, 512), torch.tensor([0.0, 12.0, 0.0, 11.0]))

    @patch.object(config, "optimize_ddp", True)
    def test_call_method_forward(self):
        class Model(nn.Module):
            def __init__(
                self,
            ):
                super().__init__()
                layers = []
                for _ in range(2):
                    layer = nn.ModuleList(
                        [
                            nn.LayerNorm(96),
                            nn.MultiheadAttention(
                                embed_dim=96, num_heads=4, batch_first=True
                            ),
                        ]
                    )
                    layers.append(layer)
                self.layers = nn.ModuleList(layers)

            def forward(self, x: torch.Tensor) -> torch.Tensor:
                # x: [Batch, Freq, Time, Feature]
                B, F, T, H = x.shape
                for m in self.layers:
                    x = x.reshape(B * F, T, H)
                    x = m[0](x)
                    x, _ = m[1].forward(x, x, x)
                    x = x.reshape(B, F, T, H)
                return x

        model = Model()
        model = FakeDDP(model)
        opt_model = torch.compile(model)
        opt_model(torch.randn(2, 129, 100, 96))


# Are these tests failing?  Check and see if TestFakeDistributedSingleProc has a
# single process version; if it's just a problem in the Dynamo distributed
# optimizer, you should be able to repro it single process!
@requires_nccl()
class TestMultiProc(DynamoDistributedMultiProcTestCase):
    """
    Note: MultiProcTestCase spawns processes per test and is slow.
    Prefer MultiThreadedTestCase for most tests. Perhaps use this one
    sparingly for integration tests.
    """

    @skip_if_lt_x_gpu(2)
    @config.patch(optimize_ddp=False, enable_compiler_collectives=True)
    def test_ddp_baseline_aot_eager_multiprocess(self):
        with _dynamo_dist_per_rank_init(self.rank, self.world_size):
            self.assertFalse(config.optimize_ddp)
            m, inputs, correct_outputs = get_model(f"cuda:{self.rank}")
            m = DDP(m, device_ids=[self.rank])
            m = torch._dynamo.optimize("aot_eager")(m)
            outputs = m(inputs)
            self.assertTrue(same(correct_outputs, outputs))

    def _test_hf_bert_ddp_inductor(self, static_graph):
        with _dynamo_dist_per_rank_init(self.rank, self.world_size):
            model, inputs = get_hf_bert(self.rank)
            model = DDP(model, static_graph=static_graph)
            run_hf_bert_ddp(self, model, inputs, "inductor")

    @skip_if_lt_x_gpu(2)
    @import_transformers_or_skip()
    @unittest.skipIf(not HAS_GPU, "Inductor+gpu needs triton and recent GPU arch")
    @config.patch(optimize_ddp=True, enable_compiler_collectives=True)
    @patch.object(torch._inductor.config, "fallback_random", True)
    def test_hf_bert_ddp_inductor(self):
        self._test_hf_bert_ddp_inductor(static_graph=False)

    @skip_if_lt_x_gpu(2)
    @import_transformers_or_skip()
    @unittest.skipIf(not HAS_GPU, "Inductor+gpu needs triton and recent GPU arch")
    @config.patch(optimize_ddp=True, enable_compiler_collectives=True)
    @patch.object(torch._inductor.config, "fallback_random", True)
    def test_hf_bert_ddp_inductor_static_graph(self):
        self._test_hf_bert_ddp_inductor(static_graph=True)

    def _test_hf_bert_aot_eager(self, static_graph):
        with _dynamo_dist_per_rank_init(self.rank, self.world_size):
            model, inputs = get_hf_bert(self.rank)
            model = DDP(model, static_graph=static_graph)
            run_hf_bert_ddp(self, model, inputs, "aot_eager")

    @skip_if_lt_x_gpu(2)
    @import_transformers_or_skip()
    @config.patch(optimize_ddp=True, enable_compiler_collectives=True)
    def test_hf_bert_ddp_aot_eager(self):
        self._test_hf_bert_aot_eager(static_graph=False)

    @skip_if_lt_x_gpu(2)
    @import_transformers_or_skip()
    @config.patch(optimize_ddp=True, enable_compiler_collectives=True)
    def test_hf_bert_ddp_aot_eager_static_graph(self):
        self._test_hf_bert_aot_eager(static_graph=True)

    @skip_if_lt_x_gpu(2)
    @unittest.skipIf(not HAS_GPU, "Inductor+gpu needs triton and recent GPU arch")
    @config.patch(optimize_ddp=False, enable_compiler_collectives=True)
    def test_ddp_activation_checkpointing(self):
        from torch.distributed.algorithms._checkpoint.checkpoint_wrapper import (
            apply_activation_checkpointing,
            checkpoint_wrapper,
            CheckpointImpl,
        )

        class MyModel(torch.nn.Module):
            def __init__(self) -> None:
                super().__init__()
                self.fc1 = torch.nn.Linear(64, 32)
                self.fc2 = torch.nn.Linear(32, 16)
                self.fc3 = torch.nn.Linear(16, 8)

            def forward(self, inp):
                return self.fc3(self.fc2(self.fc1(inp)))

        with _dynamo_dist_per_rank_init(self.rank, self.world_size):
            self.assertFalse(config.optimize_ddp)
            model = MyModel().to(device="cuda")

            # Activation checkpointing for Linear layers.
            non_reentrant_wrapper = functools.partial(
                checkpoint_wrapper,
                checkpoint_impl=CheckpointImpl.NO_REENTRANT,
            )
            check_fn = lambda submodule: isinstance(  # noqa: E731
                submodule, torch.nn.Linear
            )
            apply_activation_checkpointing(
                model, checkpoint_wrapper_fn=non_reentrant_wrapper, check_fn=check_fn
            )

            model = DDP(model)
            x = torch.randn(10, 64).cuda()
            correct_outputs = model(x)

            opt_model = torch.compile(model)
            outputs = opt_model(x)
            self.assertTrue(same(correct_outputs, outputs))

    @config.patch(enable_compiler_collectives=True)
    @skip_if_lt_x_gpu(1)
    def test_fsdp_aot_eager(self):
        with _dynamo_dist_per_rank_init(self.rank, self.world_size):
            # Test with basic FSDP wrapping (outer wrap around whole model)
            m, inputs, correct_outputs = get_model(f"cuda:{self.rank}")
            fsdp_m = FSDP(m, use_orig_params=True)
            fsdp_m = torch._dynamo.optimize("aot_eager")(fsdp_m)
            outputs = fsdp_m(inputs)
            self.assertTrue(same(correct_outputs, outputs))

            # Test with recursive wrapping, nested FSDP around each Linear
            m, inputs, correct_outputs = get_model(f"cuda:{self.rank}")
            fsdp_m = FSDP(
                m,
                auto_wrap_policy=functools.partial(
                    transformer_auto_wrap_policy, transformer_layer_cls=(nn.Linear,)
                ),
                use_orig_params=True,
            )
            fsdp_m = torch._dynamo.optimize("aot_eager")(fsdp_m)
            outputs = fsdp_m(inputs)
            self.assertTrue(same(correct_outputs, outputs))

    @config.patch(enable_compiler_collectives=True)
    @skip_if_lt_x_gpu(1)
    def test_fsdp_setattr(self):
        with _dynamo_dist_per_rank_init(self.rank, self.world_size):
            # Test with basic FSDP wrapping (outer wrap around whole model)
            from torch._dynamo.utils import counters

            counters.clear()
            m, inputs, correct_outputs = get_mutating_model(f"cuda:{self.rank}")
            fsdp_m = FSDP(m, use_orig_params=True)
            fsdp_m = torch.compile(fsdp_m, backend="eager", fullgraph=False)
            outputs = fsdp_m(inputs)
            self.assertTrue(same(correct_outputs, outputs))
            self.assertEqual(len(counters["graph_break"]), 1)
            first_graph_break = list(counters["graph_break"].keys())[0]  # noqa: RUF015
            self.assertTrue("setattr" not in first_graph_break)

    @config.patch(inline_inbuilt_nn_modules=False)
    @config.patch(enable_compiler_collectives=True)
    @skip_if_lt_x_gpu(1)
    def test_fsdp_unspecialized_forced_getattr_no_inline(self):
        with _dynamo_dist_per_rank_init(self.rank, self.world_size):
            # Test with basic FSDP wrapping (outer wrap around whole model)
            from torch._dynamo.utils import counters

            counters.clear()
            m, inputs, correct_outputs = get_forced_getattr_module(f"cuda:{self.rank}")
            fsdp_m = FSDP(m, use_orig_params=True)
            fsdp_m = torch.compile(fsdp_m, backend="eager", fullgraph=False)
            outputs = fsdp_m(inputs)
            self.assertTrue(same(correct_outputs, outputs))

    @config.patch(enable_compiler_collectives=True)
    @skip_if_lt_x_gpu(1)
    def test_fsdp_unspecialized_forced_getattr_inline(self):
        with _dynamo_dist_per_rank_init(self.rank, self.world_size):
            # Test with basic FSDP wrapping (outer wrap around whole model)
            from torch._dynamo.utils import counters

            counters.clear()
            m, inputs, correct_outputs = get_forced_getattr_module(f"cuda:{self.rank}")
            fsdp_m = FSDP(m, use_orig_params=True)
            fsdp_m = torch.compile(fsdp_m, backend="eager", fullgraph=False)
            outputs = fsdp_m(inputs)
            self.assertTrue(same(correct_outputs, outputs))

    @config.patch(enable_compiler_collectives=True)
    @skip_if_lt_x_gpu(1)
    @unittest.skipIf(not HAS_GPU, "Inductor+gpu needs triton and recent GPU arch")
    def test_fsdp_inductor(self):
        with _dynamo_dist_per_rank_init(self.rank, self.world_size):
            # Test with basic FSDP wrapping (outer wrap around whole model)
            m, inputs, correct_outputs = get_model(f"cuda:{self.rank}")
            fsdp_m = FSDP(m, use_orig_params=True)
            fsdp_m = torch._dynamo.optimize("inductor")(fsdp_m)
            outputs = fsdp_m(inputs)
            self.assertTrue(same(correct_outputs, outputs))

            # Test with recursive wrapping, nested FSDP around each Linear
            m, inputs, correct_outputs = get_model(f"cuda:{self.rank}")
            fsdp_m = FSDP(
                m,
                auto_wrap_policy=functools.partial(
                    transformer_auto_wrap_policy, transformer_layer_cls=(nn.Linear,)
                ),
                use_orig_params=True,
            )
            fsdp_m = torch._dynamo.optimize("inductor")(fsdp_m)
            outputs = fsdp_m(inputs)
            self.assertTrue(same(correct_outputs, outputs))

    @config.patch(enable_compiler_collectives=True)
    @skip_if_lt_x_gpu(1)
    @unittest.skipIf(not HAS_GPU, "Inductor+gpu needs triton and recent GPU arch")
    def test_fsdp_activation_checkpointing(self):
        with _dynamo_dist_per_rank_init(self.rank, self.world_size):
            model, inputs = get_toy_model_for_activation_checkpointing(
                f"cuda:{self.rank}"
            )
            is_inner = lambda module: isinstance(module, ToyInnerModel)  # noqa: E731
            wrap_policy = functools.partial(lambda_auto_wrap_policy, lambda_fn=is_inner)
            model = apply_fsdp_with_checkpointing(model, wrap_policy, is_inner)
            correct_outputs = model(inputs)
            cnt = torch._dynamo.testing.CompileCounterWithBackend("inductor")
            opt_model = torch._dynamo.optimize(cnt)(model)
            outputs = opt_model(inputs)
            self.assertTrue(same(correct_outputs, outputs))
            # Each FSDP module is a separate graph
            self.assertEqual(cnt.frame_count, 2)
            self.assertTrue(
                find_first_node(cnt.graphs[0], tag_activation_checkpoint) is not None
            )

    @import_transformers_or_skip()
    @unittest.skipIf(not HAS_GPU, "Inductor+gpu needs triton and recent GPU arch")
    # TODO(whc) Investigate why cudagraphs breaks inductor+fsdp for hf_bert
    @patch.object(torch._inductor.config.triton, "cudagraphs", False)
    @patch.object(torch._inductor.config, "fallback_random", True)
    @config.patch(enable_compiler_collectives=True)
    @unittest.skipIf(
        PLATFORM_SUPPORTS_FLASH_ATTENTION or PLATFORM_SUPPORTS_MEM_EFF_ATTENTION,
        "Inaccurate results with fused SDPA kernels",
    )
    def test_hf_bert_fsdp(self):
        def apply_fsdp(model, wrap_policy):
            model = FSDP(
                copy.deepcopy(model), auto_wrap_policy=wrap_policy, use_orig_params=True
            )
            return model

        with _dynamo_dist_per_rank_init(self.rank, self.world_size):
            for wrap_policy, test_instance in (
                (None, "FSDP without recursive wrapping"),
            ):
                print(f"Running hf_bert test for {test_instance}")
                model, inputs = get_hf_bert(self.rank)
                reset_rng_state()
                eager_model = apply_fsdp(model, wrap_policy)
                correct_outputs = eager_model(**inputs)
                correct_loss = correct_outputs.loss
                correct_loss.backward()

                reset_rng_state()
                opt_model = apply_fsdp(model, wrap_policy)
                opt_model = torch._dynamo.optimize("inductor")(opt_model)
                opt_outputs = opt_model(**inputs)
                opt_loss = opt_outputs.loss
                opt_loss.backward()

                inputs_flat = [inputs[k] for k in inputs]
                correct_results = collect_results(
                    eager_model, correct_outputs.logits, correct_loss, inputs_flat
                )
                opt_results = collect_results(
                    opt_model, opt_outputs.logits, opt_loss, inputs_flat
                )
                self.assertTrue(same(correct_results, opt_results))

    @import_transformers_or_skip()
    @unittest.skipIf(not HAS_GPU, "Inductor+gpu needs triton and recent GPU arch")
    # TODO(whc) Investigate why cudagraphs breaks inductor+fsdp for hf_bert
    @patch.object(torch._inductor.config.triton, "cudagraphs", False)
    @patch.object(torch._inductor.config, "fallback_random", True)
    @config.patch(guard_nn_modules=True, enable_compiler_collectives=True)
    def test_hf_bert_fsdp_activation_checkpointing(self):
        from transformers.models.bert.modeling_bert import BertLayer

        with _dynamo_dist_per_rank_init(self.rank, self.world_size):
            for wrap_policy, test_instance in (
                (
                    functools.partial(
                        transformer_auto_wrap_policy, transformer_layer_cls=(BertLayer,)
                    ),
                    "FSDP with recursive wrapping BertLayer instances",
                ),
            ):
                print(
                    f"Running hf_bert_activation_checkpointing test for {test_instance}"
                )
                model, inputs = get_hf_bert(self.rank)
                check_fn = lambda submodule: isinstance(  # noqa: E731
                    submodule, BertLayer
                )
                reset_rng_state()
                eager_model = apply_fsdp_with_checkpointing(
                    model, wrap_policy, check_fn
                )
                correct_outputs = eager_model(**inputs)
                correct_loss = correct_outputs.loss
                correct_loss.backward()

                reset_rng_state()
                opt_model = apply_fsdp_with_checkpointing(model, wrap_policy, check_fn)
                opt_model = torch._dynamo.optimize("inductor")(opt_model)
                opt_outputs = opt_model(**inputs)
                opt_loss = opt_outputs.loss
                opt_loss.backward()

                inputs_flat = [inputs[k] for k in inputs]
                correct_results = collect_results(
                    eager_model, correct_outputs.logits, correct_loss, inputs_flat
                )
                opt_results = collect_results(
                    opt_model, opt_outputs.logits, opt_loss, inputs_flat
                )
                self.assertTrue(same(correct_results, opt_results))

    @unittest.skipIf(not HAS_GPU, "Inductor+gpu needs triton and recent GPU arch")
    @config.patch(enable_compiler_collectives=True)
    def test_compiler_collectives_automatic_dynamic_tensor(self):
        with _dynamo_dist_per_rank_init(self.rank, self.world_size):

            class SimpleModel(nn.Module):
                def __init__(self, input_size, output_size):
                    super().__init__()
                    self.linear = nn.Linear(input_size, output_size)

                def forward(self, x):
                    return self.linear(x)

            torch._dynamo.utils.clear_compilation_metrics()

            model = SimpleModel(10, 2).to(self.rank)
            model.forward = torch.compile(model.forward)
            ddp_model = DDP(model, device_ids=[self.rank])

            loss_fn = nn.CrossEntropyLoss()
            optimizer = optim.SGD(ddp_model.parameters(), lr=0.001)

            def B(s):
                return [torch.randn(s, 10), torch.randint(0, 2, (s,))]

            if self.rank == 0:
                dataloader = [B(5), B(8), B(6)]
            else:
                dataloader = [B(6), B(6), B(3)]

            for data, labels in dataloader:
                data, labels = data.to(self.rank), labels.to(self.rank)
                optimizer.zero_grad()
                output = ddp_model(data)
                loss = loss_fn(output, labels)
                loss.backward()
                optimizer.step()

            metrics = torch._dynamo.utils.get_compilation_metrics()
            # Number of compiles same on all nodes
            res = [None] * self.world_size
            torch.distributed.all_gather_object(res, len(metrics))
            for r in res[1:]:
                self.assertEqual(res[0], r)

    @unittest.skipIf(not HAS_GPU, "Inductor+gpu needs triton and recent GPU arch")
    @config.patch(enable_compiler_collectives=True)
    def test_compiler_collectives_automatic_dynamic_scalar(self):
        with _dynamo_dist_per_rank_init(self.rank, self.world_size):
            torch._dynamo.utils.clear_compilation_metrics()

            # TODO: This should be possible to do inside the function, but
            device = f"cuda:{self.rank}"

            @torch.compile()
            def f(x, y):
                return x + torch.ones(y, device=device).sum()

            if self.rank == 0:
                dataloader = [3, 3, 7]
            else:
                dataloader = [3, 4, 9]

            for data in dataloader:
                f(torch.randn(5, device=self.rank), data)

            metrics = torch._dynamo.utils.get_compilation_metrics()
            # Number of compiles same on all nodes
            res = [None] * self.world_size
            torch.distributed.all_gather_object(res, len(metrics))
            for r in res[1:]:
                self.assertEqual(res[0], r)

    @unittest.skipIf(not HAS_GPU, "Inductor+gpu needs triton and recent GPU arch")
    @config.patch(enable_compiler_collectives=True)
    def test_compiler_collectives_automatic_dynamic_speculation_divergence(self):
        with _dynamo_dist_per_rank_init(self.rank, self.world_size):
            torch._dynamo.utils.clear_compilation_metrics()

<<<<<<< HEAD
            # TODO: This should be possible to do inside the function, but
=======
>>>>>>> f568d488
            @torch.compile()
            def f(x, y):
                zx = x.shape  # noqa: F841
                zy = y.shape  # noqa: F841
                return x.sum() + y.sum()

            if self.rank == 0:
                dataloader = [4, 4]
            else:
                dataloader = [3, 4]

            for data in dataloader:
                f(
                    torch.randn(data, device=self.rank),
                    torch.randn(data, device=self.rank),
                )

            metrics = torch._dynamo.utils.get_compilation_metrics()
            # Number of compiles same on all nodes
            res = [None] * self.world_size
            torch.distributed.all_gather_object(res, len(metrics))
            for r in res[1:]:
                self.assertEqual(res[0], r)

    @unittest.skipIf(not HAS_GPU, "Inductor+gpu needs triton and recent GPU arch")
    @config.patch(enable_compiler_collectives=True)
    def test_compiler_collectives_graph_break_empty_graph_still_collective(self):
        with _dynamo_dist_per_rank_init(self.rank, self.world_size):
            torch._dynamo.utils.clear_compilation_metrics()

            @torch.compile()
            def f(x, y):
                z = y  # noqa: F841
                print("woof")
                zx = x.shape  # noqa: F841
                zy = y.shape  # noqa: F841
                return x.sum() + y.sum()

            if self.rank == 0:
                dataloader = [5, 5, 6]
            else:
                dataloader = [3, 4, 5]

            for data in dataloader:
                f(
                    torch.randn(data, device=self.rank),
                    torch.randn(data, device=self.rank),
                )

            metrics = torch._dynamo.utils.get_compilation_metrics()
            # Number of compiles same on all nodes
            res = [None] * self.world_size
            torch.distributed.all_gather_object(res, len(metrics))
            for r in res[1:]:
                self.assertEqual(res[0], r)

    @unittest.skipIf(not HAS_GPU, "Inductor+gpu needs triton and recent GPU arch")
    @config.patch(enable_compiler_collectives=True)
    def test_compiler_collectives_dim_mismatch(self):
        with _dynamo_dist_per_rank_init(self.rank, self.world_size):
            torch._dynamo.utils.clear_compilation_metrics()

            @torch.compile()
            def f(x, y):
                zx = x.shape  # noqa: F841
                zy = y.shape  # noqa: F841
                return x.sum() + y.sum()

            if self.rank == 0:
                dataloader = [[4, 2]]
            else:
                dataloader = [[3]]

            for data in dataloader:
                f(
                    torch.randn(data, device=self.rank),
                    torch.randn(data, device=self.rank),
                )

            metrics = torch._dynamo.utils.get_compilation_metrics()
            res = [None] * self.world_size
            torch.distributed.all_gather_object(res, len(metrics))
            for r in res[1:]:
                self.assertEqual(res[0], r)

    @unittest.skipIf(not HAS_GPU, "Inductor+gpu needs triton and recent GPU arch")
    @config.patch(enable_compiler_collectives=True)
    def test_compiler_collectives_missing_source(self):
        with _dynamo_dist_per_rank_init(self.rank, self.world_size):
            torch._dynamo.utils.clear_compilation_metrics()

            @torch.compile()
            def f(rank, xs):
                return xs[rank].sum()

            xs = []
            for _ in range(self.world_size):
                xs.append(torch.randn(10, device=self.rank))

            f(self.rank, xs)

            metrics = torch._dynamo.utils.get_compilation_metrics()
            res = [None] * self.world_size
            torch.distributed.all_gather_object(res, len(metrics))
            for r in res[1:]:
                self.assertEqual(res[0], r)

    @unittest.skipIf(not HAS_GPU, "Inductor+gpu needs triton and recent GPU arch")
    @config.patch(enable_compiler_collectives=True)
    def test_compiler_collectives_scalar_missing_source(self):
        with _dynamo_dist_per_rank_init(self.rank, self.world_size):
            torch._dynamo.utils.clear_compilation_metrics()

            @torch.compile()
            def f(rank, xs):
                return torch.tensor(xs[rank], device=self.rank)

            xs = []
            for i in range(self.world_size):
                xs.append(10 + i)

            f(self.rank, xs)

            metrics = torch._dynamo.utils.get_compilation_metrics()
            res = [None] * self.world_size
            torch.distributed.all_gather_object(res, len(metrics))
            for r in res[1:]:
                self.assertEqual(res[0], r)

    @unittest.skipIf(not HAS_GPU, "Inductor+gpu needs triton and recent GPU arch")
    @config.patch(enable_compiler_collectives=True)
    def test_compiler_collectives_type_mismatch(self):
        with _dynamo_dist_per_rank_init(self.rank, self.world_size):
            torch._dynamo.utils.clear_compilation_metrics()

            @torch.compile()
            def f(x):
                if isinstance(x, int):
                    return torch.tensor(x, device=self.rank)
                else:
                    return x.sum()

            if self.rank == 0:
                x = torch.randn(10, device=self.rank)
            else:
                x = 12
            f(x)

            # This deadlocks, I guess we don't support this
            """
            if self.rank == 0:
                x = torch.randn(12, device=self.rank)
            else:
                x = 10
            f(x)
            """

            metrics = torch._dynamo.utils.get_compilation_metrics()
            res = [None] * self.world_size
            torch.distributed.all_gather_object(res, len(metrics))
            for r in res[1:]:
                self.assertEqual(res[0], r)

    @unittest.skipIf(not HAS_GPU, "Inductor+gpu needs triton and recent GPU arch")
    @patch.object(torch._inductor.config, "fx_graph_cache", False)
    @patch.object(torch._inductor.config, "fx_graph_remote_cache", False)
    def test_asymmetric_compilation(self):
        from torch._dynamo.comptime import comptime

        with _dynamo_dist_per_rank_init(self.rank, self.world_size):
            torch._dynamo.utils.clear_compilation_metrics()

            device = f"cuda:{self.rank}"

            pg = dist.distributed_c10d._get_default_group()

            cnt = torch._dynamo.testing.CompileCounter()
            sleep_time = 5

            @torch._dynamo.optimize(cnt)
            def f(x):
                if self.rank == 0:
                    comptime.sleep(sleep_time)

                y = 2 * x
                return y.sum()

            backend = pg._get_backend(torch.device(device))
            backend._set_default_timeout(timedelta(seconds=sleep_time - 2))

            x = torch.ones(4, device=device)

            # NCCL startup is lazy
            w = pg.allreduce(x)
            w.wait()

            f(x)
            if self.rank != 0:
                # test fails with NCCL timeout without this line
                dist.distributed_c10d._add_ephemeral_timeout_for_all_pgs(
                    timedelta(seconds=sleep_time)
                )

            w = pg.allreduce(x)
            w.wait()
            torch.cuda.synchronize(device)

            metrics = torch._dynamo.utils.get_compilation_metrics()
            # Number of compiles same on all nodes
            res = [None] * self.world_size
            torch.distributed.all_gather_object(res, len(metrics))
            for r in res[1:]:
                self.assertEqual(res[0], r)

    @unittest.skipIf(not HAS_GPU, "Inductor+gpu needs triton and recent GPU arch")
    @patch.object(torch._inductor.config, "fx_graph_cache", True)
    @patch.object(torch._inductor.config, "fx_graph_remote_cache", False)
    @patch.object(torch._inductor.config, "sleep_sec_TESTING_ONLY", 10)
    def test_asymmetric_compilation_with_fx_cache(self):
        from torch._dynamo.utils import counters
        from torch._inductor.utils import fresh_inductor_cache

        with fresh_inductor_cache(), _dynamo_dist_per_rank_init(
            self.rank, self.world_size
        ):
            torch._dynamo.utils.clear_compilation_metrics()

            device = f"cuda:{self.rank}"

            pg = dist.distributed_c10d._get_default_group()

            @torch.compile
            def f(x):
                y = 2 * x
                return y.sum()

            backend = pg._get_backend(torch.device(device))
            backend._set_default_timeout(timedelta(seconds=5))
            counters.clear()

            x = torch.ones(4, device=device)

            f(x)

            self.assertEqual(counters["inductor"]["fxgraph_cache_miss"], 1)
            self.assertEqual(counters["inductor"]["fxgraph_cache_hit"], 0)
            self.assertEqual(counters["inductor"]["fxgraph_cache_bypass"], 0)

            w = pg.allreduce(x)
            w.wait()
            torch.cuda.synchronize(device)
            torch._dynamo.reset()

            if self.rank == 0:
                with fresh_inductor_cache():
                    f(x)
                self.assertEqual(counters["inductor"]["fxgraph_cache_miss"], 2)
                self.assertEqual(counters["inductor"]["fxgraph_cache_hit"], 0)
                self.assertEqual(counters["inductor"]["fxgraph_cache_bypass"], 0)
            else:
                f(x)
                self.assertEqual(counters["inductor"]["fxgraph_cache_miss"], 1)
                self.assertEqual(counters["inductor"]["fxgraph_cache_hit"], 1)
                self.assertEqual(counters["inductor"]["fxgraph_cache_bypass"], 0)

            w = pg.allreduce(x)
            w.wait()
            torch.cuda.synchronize(device)


@requires_nccl()
@requires_cuda
class TestSingleProc(DynamoDistributedSingleProcTestCase):
    """
    Test harness initializes dist process group.

    Test simple things here since they are simpler to debug.
    Use TestMultiProc for things that really need to run on multiple nodes
    """

    def get_model(
        self, bsz=20, in_feat=10, hidden_feat=5000, out_feat=5, ctx_manager=None
    ):
        m = ToyModel(
            in_feat=in_feat,
            hidden_feat=hidden_feat,
            out_feat=out_feat,
            ctx_manager=ctx_manager,
        ).to(self.device)
        m.apply(init_weights)
        inputs = torch.rand(bsz, in_feat).to(self.device)
        outputs = m(inputs)
        return m, inputs, outputs

    @patch.object(config, "optimize_ddp", False)
    def test_ddp_baseline_aot_eager(self):
        from torch.nn.parallel import DistributedDataParallel as DDP

        m, inputs, correct_outputs = self.get_model()
        ddp_m = DDP(m, device_ids=self.device_ids)
        ddp_m = torch._dynamo.optimize("aot_eager")(ddp_m)
        outputs = ddp_m(inputs)
        self.assertTrue(same(correct_outputs, outputs))

    @unittest.skipIf(not HAS_GPU, "Inductor+gpu needs triton and recent GPU arch")
    @patch.object(config, "optimize_ddp", False)
    def test_ddp_baseline_inductor(self):
        from torch.nn.parallel import DistributedDataParallel as DDP

        m, inputs, correct_outputs = self.get_model()
        ddp_m = DDP(m, device_ids=self.device_ids)
        ddp_m = torch._dynamo.optimize("inductor")(ddp_m)
        outputs = ddp_m(inputs)
        self.assertTrue(same(correct_outputs, outputs))

    @patch.object(config, "optimize_ddp", True)
    def test_graph_split(self):
        assert config.optimize_ddp
        """
        Just ensures that the appropriate number of splits happen (based on
        bucket size and model parameters) - verifies the number of times
        the user-provided compiler is called by the DDPOptimizer which is
        doing the graph splitting
        """

        m, inputs, correct_outputs = self.get_model()
        ddp_m = DDP(m, device_ids=self.device_ids, bucket_cap_mb=25)

        check_splits_compiler = CheckSplitsCompiler()

        @torch._dynamo.optimize(check_splits_compiler.compile_fn)
        def opt_fn(inputs):
            return ddp_m(inputs)

        opt_outputs = opt_fn(inputs)
        self.assertTrue(same(correct_outputs, opt_outputs))
        self.assertEqual(check_splits_compiler.compiler_called, 3)

        # ensure compatibility with dynamo explain

        explain_out = torch._dynamo.explain(ddp_m)(inputs)
        break_reasons = explain_out.break_reasons
        self.assertEqual(len(break_reasons), 3)
        self.assertTrue(all("DDPOptimizer" in r.reason for r in break_reasons))

    @patch.object(config, "optimize_ddp", True)
    def test_graph_split_ctx_manager(self):
        """
        Ensures that we get the right number of splits and that the respective
        context managers' effects are applied to the computation.
        """

        for get_compiler in [
            lambda: CheckSplitsCompiler(),
            lambda: None,
        ]:
            for ctx_manager, output_test in [
                (
                    lambda: torch.autocast(
                        torch.device(self.device).type, torch.float16
                    ),
                    lambda out: self.assertEqual(out.dtype, torch.float16),
                ),
                (torch.enable_grad, lambda out: self.assertTrue(out.requires_grad)),
                (torch.no_grad, lambda out: self.assertTrue(not out.requires_grad)),
            ]:
                m, inputs, correct_outputs = self.get_model(
                    out_feat=1000,
                    hidden_feat=1000,
                    in_feat=1000,
                    ctx_manager=ctx_manager,
                )
                # inp - 1000 * 1000 matrix of float32 (4 bytes) = 4MB
                # hidden - 1000 * 1000 matrix of float32 (4 bytes) = 4MB
                bucket_cap_mb = 3.5  # 4MB
                ddp_m = DDP(m, device_ids=self.device_ids, bucket_cap_mb=bucket_cap_mb)

                compiler = get_compiler()

                @torch._dynamo.optimize(
                    compiler.compile_fn if compiler else "aot_eager"
                )
                def opt_fn(inputs):
                    return ddp_m(inputs)

                opt_outputs = opt_fn(inputs)
                self.assertTrue(same(correct_outputs, opt_outputs))
                if compiler:
                    self.assertEqual(compiler.compiler_called, 4)

                output_test(opt_outputs)

                # ensure compatibility with dynamo explain

                explain_out = torch._dynamo.explain(ddp_m)(inputs)
                break_reasons = explain_out.break_reasons
                self.assertEqual(len(break_reasons), 4)
                self.assertTrue(all("DDPOptimizer" in r.reason for r in break_reasons))

    @patch.object(config, "optimize_ddp", True)
    @unittest.skipIf(not HAS_GPU, "Inductor+gpu needs triton and recent GPU arch")
    def test_graph_split_inductor(self):
        assert config.optimize_ddp
        """
        Same as above, but using inductor backend.
        We observed issues with inductor/fx interface in the past.
        """
        m, inputs, correct_outputs = self.get_model()
        ddp_m = DDP(m, device_ids=self.device_ids, bucket_cap_mb=25)

        @torch._dynamo.optimize("inductor")
        def opt_fn(inputs):
            return ddp_m(inputs)

        opt_outputs = opt_fn(inputs)
        self.assertTrue(same(correct_outputs, opt_outputs))

    @torch._inductor.config.patch(
        {"layout_optimization": True, "keep_output_stride": False}
    )
    @patch.object(config, "optimize_ddp", True)
    def _test_graph_split_inductor_layout_optimizations_impl(self, context):
        assert config.optimize_ddp
        channel_dim = 512
        # channel dim must be > 64 for inductor to do layout optimization and use NHWC

        class ToyModelConv(nn.Module):
            def __init__(self) -> None:
                super().__init__()
                self.net = nn.Sequential(
                    *[
                        nn.Conv2d(channel_dim, channel_dim, 1, stride=1, bias=False),
                        nn.ReLU(),
                    ]
                    + [
                        nn.Conv2d(channel_dim, channel_dim, 1, stride=1, bias=False),
                        nn.ReLU(),
                    ]
                    + [
                        nn.Conv2d(channel_dim, channel_dim, 1, stride=1, bias=False),
                        nn.ReLU(),
                    ]
                    + [
                        nn.Conv2d(channel_dim, channel_dim, 1, stride=1, bias=False),
                        nn.ReLU(),
                    ]
                )

            def forward(self, inputs):
                return self.net(inputs)

        def get_model():
            m = ToyModelConv().to(self.device)
            m.apply(init_weights)
            inputs = torch.rand(2, channel_dim, channel_dim, 128).to(self.device)
            outputs = m(inputs)
            return m, inputs, outputs

        with context():
            m, inputs, correct_outputs = get_model()
            ddp_m = DDP(m, device_ids=self.device_ids, bucket_cap_mb=25)

            @torch._dynamo.optimize("inductor")
            def opt_fn(inputs):
                return ddp_m(inputs)

            opt_outputs = opt_fn(inputs)
            self.assertTrue(same(correct_outputs, opt_outputs))

    @unittest.skipIf(not HAS_GPU, "Inductor+gpu needs triton and recent GPU arch")
    def test_graph_split_inductor_layout_optimizations_training(self):
        self._test_graph_split_inductor_layout_optimizations_impl(
            contextlib.nullcontext
        )

    @unittest.skipIf(not HAS_GPU, "Inductor+gpu needs triton and recent GPU arch")
    def test_graph_split_inductor_layout_optimizations_inference(self):
        self._test_graph_split_inductor_layout_optimizations_impl(torch.no_grad)

    @patch.object(config, "optimize_ddp", True)
    @unittest.skipIf(not HAS_GPU, "Inductor+gpu needs triton and recent GPU arch")
    def test_graph_split_inductor_transpose(self):
        assert config.optimize_ddp

        B = 100
        N = 30
        D = 50
        K = 70

        class Foo(nn.Module):
            def __init__(self) -> None:
                super().__init__()
                self.linear0 = nn.Linear(N, K)
                self.linear1 = torch.nn.Linear(D * K, 2048)

            def forward(self, x):
                xt = x.transpose(2, 1)
                xt = self.linear0(xt).flatten(1)
                return self.linear1(xt)

        mod = Foo().to(self.device)

        compiled_mod = torch.compile(mod, backend="inductor")
        ddp_compiled_mod = DDP(compiled_mod, device_ids=self.device_ids)

        x = torch.randn((B, N, D), dtype=torch.float32, device=self.device)
        self.assertTrue(same(mod(x), ddp_compiled_mod(x)))

        x_1 = torch.randn((B * 2, N, D), dtype=torch.float32, device=self.device)
        self.assertTrue(same(mod(x_1), ddp_compiled_mod(x_1)))

        x_2 = torch.randn((B * 3, N, D), dtype=torch.float32, device=self.device)
        self.assertTrue(same(mod(x_2), ddp_compiled_mod(x_2)))

    @patch.object(config, "optimize_ddp", True)
    def test_no_split(self):
        """
        Ensures the DDPOptimizer returns a correct, compiled module without
        introducing graph splits. (Based on model parameters fitting in the bucket)
        """
        # DDP will always do a 'first bucket' with a really small size;  so only a tiny model will escape this
        m, inputs, correct_outputs = self.get_model(hidden_feat=5)
        ddp_m = DDP(m, device_ids=self.device_ids, bucket_cap_mb=250)
        check_splits_compiler = CheckSplitsCompiler()

        @torch._dynamo.optimize(check_splits_compiler.compile_fn)
        def opt_fn(inputs):
            return ddp_m(inputs)

        opt_outputs = opt_fn(inputs)
        self.assertTrue(same(correct_outputs, opt_outputs))
        self.assertEqual(check_splits_compiler.compiler_called, 1)

    @patch.object(config, "optimize_ddp", True)
    def test_aot_autograd(self):
        """
        Explicitly check AotAutograd family of compilers work,
        since they require example inputs propagated between graph splits.
        """
        m, inputs, correct_outputs = self.get_model()
        ddp_m = DDP(m, device_ids=self.device_ids, bucket_cap_mb=25)

        @torch._dynamo.optimize("aot_eager")
        def opt_fn(inputs):
            return ddp_m(inputs)

        opt_outputs = opt_fn(inputs)
        opt_outputs.sum().backward()
        self.assertTrue(same(correct_outputs, opt_outputs))

    @patch.object(config, "optimize_ddp", True)
    def test_custom_layer(self):
        """
        Just ensures that the appropriate number of splits happen (based on
        bucket size and model parameters) - verifies the number of times
        the user-provided compiler is called by the DDPOptimizer which is
        doing the graph splitting
        """
        m, inputs, correct_outputs = get_custom_model(self.device)
        ddp_m = DDP(m, device_ids=self.device_ids, bucket_cap_mb=1)

        check_splits_compiler = CheckSplitsCompiler()

        @torch._dynamo.optimize(check_splits_compiler.compile_fn)
        def opt_fn(inputs):
            return ddp_m(*inputs)

        opt_outputs = opt_fn(inputs)
        self.assertTrue(same(correct_outputs, opt_outputs))
        self.assertEqual(check_splits_compiler.compiler_called, 3)

    @unittest.skipIf(not HAS_GPU, "Inductor+gpu needs triton and recent GPU arch")
    def test_empty_graph_inductor(self):
        def fn():
            get_world_size = torch.distributed.distributed_c10d.get_world_size()
            return (get_world_size,)

        opt_fn = torch._dynamo.optimize("inductor")(fn)
        res = None
        try:
            res = opt_fn()[0]
        except Exception:
            pass
        self.assertEqual(res, 1)

    @patch.object(config, "optimize_ddp", False)
    def test_ignored_parameters(self):
        """
        Verifies ddp graph-split logic ignores parameters marked to ignore on DDP module.
        Hooks up graph-split optimizer manually so it can peek at internal state.
        """
        m, inputs, correct_outputs = get_custom_model(self.device)
        parameters_to_ignore = ["seq.2.weight", "seq.4.linear.bias"]
        DDP._set_params_and_buffers_to_ignore_for_model(m, parameters_to_ignore)
        ddp_m = DDP(m, device_ids=self.device_ids, bucket_cap_mb=25)
        parameter_ids_to_ignore = [
            id(ddp_m.module.get_parameter(p)) for p in ddp_m.parameters_to_ignore
        ]

        check_splits_compiler = CheckSplitsCompiler()
        ddp_optimizer = DDPOptimizer(
            bucket_bytes_cap=ddp_m.bucket_bytes_cap,
            backend_compile_fn=check_splits_compiler.compile_fn,
        )

        @torch._dynamo.optimize(ddp_optimizer.compile_fn)
        def opt_fn(inputs):
            return ddp_m(*inputs)

        opt_outputs = opt_fn(inputs)
        self.assertTrue(same(correct_outputs, opt_outputs))
        self.assertEqual(check_splits_compiler.compiler_called, 2)
        for b in ddp_optimizer.buckets:
            for p_id in b.param_ids:
                self.assertFalse(p_id in parameter_ids_to_ignore)

    @patch.object(config, "optimize_ddp", True)
    def test_higher_order_op(self):
        from torch.utils.checkpoint import checkpoint

        N = 1000

        class InnerModule(torch.nn.Module):
            def __init__(self) -> None:
                super().__init__()
                self.linear1 = torch.nn.Linear(N, N)
                self.linear2 = torch.nn.Linear(N, N)

            def forward(self, x):
                a = self.linear1(x)
                a = self.linear2(a)
                return a

        class MockModule(torch.nn.Module):
            def __init__(self) -> None:
                super().__init__()
                self.inner_mod1 = InnerModule()
                self.inner_mod2 = InnerModule()

            def forward(self, x):
                a = checkpoint(self.inner_mod1, x, use_reentrant=False)
                a = torch.cos(a)
                a = checkpoint(self.inner_mod2, a, use_reentrant=False)
                a = torch.cos(a)
                return a

        mod = MockModule().cuda()
        mod = DDP(mod, bucket_cap_mb=1)
        x = torch.randn(N, N, device="cuda", requires_grad=True)
        args = (x,)

        backend = "aot_eager"
        cnt = torch._dynamo.testing.CompileCounterWithBackend(backend)

        with self.assertRaisesRegex(
            torch._dynamo.exc.BackendCompilerFailed,
            "DDPOptimizer backend: Found a higher order op in the graph",
        ):
            torch.compile(mod, backend=cnt)(*args)

    def test_fsdp_orig_params_assert(self):
        # Test with basic FSDP wrapping (outer wrap around whole model)
        m, inputs, _ = get_model(f"cuda:{self.rank}")
        fsdp_m = FSDP(m, use_orig_params=False)
        fsdp_m = torch._dynamo.optimize()(fsdp_m)
        self.assertRaisesRegex(
            AssertionError,
            "Dynamo only supports FSDP with use_orig_params=True",
            fsdp_m,
            inputs,
        )

    def test_fsdp_skip_guards(self):
        """
        It's currently difficult to test dynamo guards.  Most guards tests are indirect- modify something and
        observe that the guard in question failed. In this case, since the FSDP guards were already deemed
        useless and skipping them is expected to have no practical effect, it's pretty contrived to even try to
        make those guards fail.  Instead, we observe the 'guard source' printed by dynamo's comptime print_guards
        function.

        Note: comptime prints the guards before the time they get installed or not installed, so in both cases
        (skip or no skip) the same guards get printed.  The difference is that in the skip case, they show up
        with a special 'guard source' which will cuase them to not be installed.  So all we check for is the expected
        guard source 'local_fsdp_module'.
        """
        global GUARDS_FILE
        GUARDS_FILE = StringIO()

        for skip_guards, expected_guard_source in (
            (True, "local_fsdp_module"),
            (False, "local_unspecialized_nn_module"),
        ):
            torch._dynamo.reset()

            class ToyModel(nn.Module):
                def __init__(self, in_feat=10, hidden_feat=5000, out_feat=5):
                    super().__init__()
                    self.net = nn.Sequential(
                        *[nn.Linear(in_feat, hidden_feat), nn.ReLU()]
                        + [nn.Linear(hidden_feat, hidden_feat), nn.ReLU()]
                        + [nn.Linear(hidden_feat, hidden_feat), nn.ReLU()]
                        + [nn.Linear(hidden_feat, out_feat), nn.ReLU()]
                    )

                def forward(self, inputs):
                    out = self.net(inputs)

                    @comptime
                    def _(ctx):
                        ctx.print_guards(file=GUARDS_FILE)

                    return out

            device = f"cuda:{self.rank}"
            m = ToyModel(
                in_feat=10,
                hidden_feat=5000,
                out_feat=5,
            ).to(device)
            inputs = torch.rand(20, 10).to(device)
            m.apply(init_weights)
            correct_outputs = m(inputs)
            fsdp_m = FSDP(m, use_orig_params=True)

            with torch._dynamo.config.patch(skip_fsdp_guards=skip_guards):
                opt_m = torch._dynamo.optimize("aot_eager")(fsdp_m)
                outputs = opt_m(inputs)

            # far from an exhaustive check of all the expected guards, just check a couple of them.
            FileCheck().check("""local "L['self']" TYPE_MATCH""").check(
                f"""{expected_guard_source} "L['self']._modules['net']" TYPE_MATCH"""
            ).check(
                f"""{expected_guard_source} "L['self']._modules['net']._modules['0']" TYPE_MATCH"""
            ).run(
                GUARDS_FILE.getvalue()
            )

            self.assertTrue(same(correct_outputs, outputs))

    def test_fsdp_skip_register_attr_or_module(self):
        """
        ensure FSDP module is not registered as attrbutes
        in the fx graph
        see `not source.guard_source().is_fsdp_module()`
        before calling `register_attr_or_module`
        in variables/builder.py
        """

        class ToyModel(nn.Module):
            def __init__(self, in_feat=10, hidden_feat=5000, out_feat=5):
                super().__init__()
                self.net = nn.Sequential(
                    *[nn.Linear(in_feat, hidden_feat), nn.ReLU()]
                    + [nn.Linear(hidden_feat, hidden_feat), nn.ReLU()]
                )

            def forward(self, inputs):
                out = self.net(inputs)
                return out

        torch._dynamo.reset()

        device = f"cuda:{self.rank}"
        m = ToyModel(
            in_feat=10,
            hidden_feat=5000,
            out_feat=5,
        ).to(device)
        inputs = torch.rand(20, 10).to(device)
        m.apply(init_weights)
        correct_outputs = m(inputs)
        fsdp_m = FSDP(m, use_orig_params=True)

        def debug_compiler(gm, _):
            for node in gm.graph.nodes:
                if node.op == "get_attr":
                    for name in [
                        "l__self___net_0_weight",
                        "l__self___net_0_bias",
                        "l__self___net_2_weight",
                        "l__self___net_2_bias",
                    ]:
                        self.assertFalse(
                            name in node.name,
                            f"FSDP module {name} should not be registered as attributes",
                        )
            return gm

        opt_m = torch._dynamo.optimize(backend=debug_compiler)(fsdp_m)
        outputs = opt_m(inputs)

        self.assertTrue(same(correct_outputs, outputs))

    def test_fsdp_dup_tensors_same_source(self):
        """
        Tests that FSDP-managed modules' parameters and buffers with the same
        source are de-duplicated, meaning that they are each only passed once
        as a graph input.
        """

        class DuplicateModule(nn.Module):
            def __init__(self) -> None:
                super().__init__()
                self._param = torch.randn((3,), device="cuda")
                self._buf = torch.nn.Buffer(
                    torch.randn((3,), requires_grad=False, device="cuda")
                )

            def forward(self, x: torch.Tensor) -> torch.Tensor:
                # Use `_param` and `_buf` each twice in this compiled forward
                # to exercise if they are de-duplicated by TorchDynamo
                z = x + self._buf + self._buf
                z += self._param + self._param
                return z

        model = DuplicateModule()
        fsdp_model = FSDP(copy.deepcopy(model), use_orig_params=True)
        fsdp_model = torch._dynamo.optimize("aot_eager")(fsdp_model)
        inp = torch.randn((2, 3), device="cuda")
        local_out = model(inp)
        fsdp_out = fsdp_model(inp)
        self.assertEqual(local_out, fsdp_out)

    @patch.object(config, "guard_nn_modules", True)
    def test_fsdp_dup_tensors_diff_source(self):
        """
        Tests that FSDP-managed modules' parameters and buffers with different
        source do not result in incorrect AOTAutograd de-dup guards like
        ``a is b``, where ``a`` and ``b`` are certainly not the same. We check
        this by checking for per-invocation recompiles.
        """

        class BufModule(nn.Module):
            def __init__(self) -> None:
                super().__init__()
                self._buf = nn.Buffer(
                    torch.randn((3,), requires_grad=False, device="cuda")
                )

            def forward(self, x: torch.Tensor) -> torch.Tensor:
                return x + self._buf

        class Model(nn.Module):
            def __init__(self) -> None:
                super().__init__()
                self._param = nn.Parameter(torch.randn((1,), device="cuda"))
                self._buf_module = BufModule()
                # Share the buffer, meaning same tensor but different source
                self._buf = self._buf_module._buf

            def forward(self, x: torch.Tensor) -> torch.Tensor:
                # Use the same buffer tensor twice in the compiled forward,
                # including a data mutation to trigger de-dup logic
                self._buf.mul_(2)
                z = x + self._buf
                z = self._buf_module(z)
                z += self._param
                return z

        fsdp_model = FSDP(Model(), use_orig_params=True)
        cnt = torch._dynamo.testing.CompileCounterWithBackend("aot_eager")
        fsdp_model = torch._dynamo.optimize(cnt)(fsdp_model)
        inp = torch.randn((2, 3), device="cuda")
        for _ in range(15):
            fsdp_model(inp)
        # Check for no recompiles (if there were incorrect de-dup guards, then
        # the frame count would be equal to the number of forward calls)
        self.assertEqual(cnt.frame_count, 1)

    def test_fsdp_staticmethod(self):
        """
        Tests that Dynamo compiles staticmethods for FSDP-managed modules
        correctly both when the staticmethod is invoked from the class and from
        the object itself.
        """

        class ModuleWithStaticMethod(nn.Module):
            def __init__(self, use_self: bool):
                super().__init__()
                self._use_self = use_self
                torch.manual_seed(42)  # force `_param` to be deterministic
                self._param = nn.Parameter(torch.randn((3,), device="cuda"))

            def forward(self, x: torch.Tensor) -> torch.Tensor:
                if self._use_self:
                    z = self._add(x, self._param)
                else:
                    z = ModuleWithStaticMethod._add(x, self._param)
                z *= 2
                return z

            @staticmethod
            def _add(x: torch.Tensor, y: torch.Tensor) -> torch.Tensor:
                return x + y

        model = ModuleWithStaticMethod(False)
        x = torch.randn((2, 3), device="cuda")
        ref_out = model(x)
        test_outs: List[torch.Tensor] = []

        for use_self in (False, True):
            model = ModuleWithStaticMethod(use_self)
            fsdp_model = FSDP(model, use_orig_params=True)
            cnt = torch._dynamo.testing.CompileCounterWithBackend("aot_eager")
            fsdp_model = torch._dynamo.optimize(cnt)(fsdp_model)
            test_outs.append(fsdp_model(x))
            # Check for no recompiles, which could happen if incorrectly
            # passing args to the staticmethod (e.g. doubly passing `self`)
            # 3 is expected here for 1 forward.
            # Graph 1 should be add and imul
            self.assertEqual(cnt.frame_count, 1)
        for test_out in test_outs:
            self.assertEqual(test_out, ref_out)

    def test_async_subclass_no_specialize(self):
        cnt = torch._dynamo.testing.CompileCounterWithBackend("eager")

        @torch.compile(backend=cnt, fullgraph=True, dynamic=True)
        def f(x):
            return x + 1

        f(_maybe_wrap_tensor(torch.randn(10)))
        f(_maybe_wrap_tensor(torch.randn(12)))

        self.assertEqual(cnt.frame_count, 1)


if __name__ == "__main__":
    from torch._dynamo.test_case import run_tests

    run_tests()<|MERGE_RESOLUTION|>--- conflicted
+++ resolved
@@ -380,7 +380,7 @@
                 self.weight2 = nn.Parameter(torch.randn(512, 512))
 
             def forward(self, x, y):
-                u0, _ = y.tolist()
+                u0, u1 = y.tolist()
                 x = torch.cat([x, x])
                 y = x @ self.weight1
                 z = (x + y @ self.weight2) * u0
@@ -401,7 +401,7 @@
                 self.weight2 = nn.Parameter(torch.randn(512, 512))
 
             def forward(self, x, y):
-                u0, _ = y.tolist()
+                u0, u1 = y.tolist()
                 a = torch.ones(u0)
                 x = torch.cat([x, x])
                 y = x @ self.weight1
@@ -425,7 +425,7 @@
 
             def forward(self, x, y):
                 # partition one (contains the u0 def)
-                u0, _ = y.tolist()
+                u0, u1 = y.tolist()
                 x = torch.cat([x, x])
                 y1 = x @ self.weight1
                 # partition two (contains the variable)
@@ -470,7 +470,7 @@
             ):
                 super().__init__()
                 layers = []
-                for _ in range(2):
+                for l in range(2):
                     layer = nn.ModuleList(
                         [
                             nn.LayerNorm(96),
@@ -488,7 +488,7 @@
                 for m in self.layers:
                     x = x.reshape(B * F, T, H)
                     x = m[0](x)
-                    x, _ = m[1].forward(x, x, x)
+                    x, attn = m[1].forward(x, x, x)
                     x = x.reshape(B, F, T, H)
                 return x
 
@@ -894,14 +894,10 @@
         with _dynamo_dist_per_rank_init(self.rank, self.world_size):
             torch._dynamo.utils.clear_compilation_metrics()
 
-<<<<<<< HEAD
-            # TODO: This should be possible to do inside the function, but
-=======
->>>>>>> f568d488
             @torch.compile()
             def f(x, y):
-                zx = x.shape  # noqa: F841
-                zy = y.shape  # noqa: F841
+                zx = x.shape
+                zy = y.shape
                 return x.sum() + y.sum()
 
             if self.rank == 0:
@@ -930,10 +926,10 @@
 
             @torch.compile()
             def f(x, y):
-                z = y  # noqa: F841
+                z = y
                 print("woof")
-                zx = x.shape  # noqa: F841
-                zy = y.shape  # noqa: F841
+                zx = x.shape
+                zy = y.shape
                 return x.sum() + y.sum()
 
             if self.rank == 0:
@@ -962,8 +958,8 @@
 
             @torch.compile()
             def f(x, y):
-                zx = x.shape  # noqa: F841
-                zy = y.shape  # noqa: F841
+                zx = x.shape
+                zy = y.shape
                 return x.sum() + y.sum()
 
             if self.rank == 0:
@@ -1560,7 +1556,7 @@
 
     def test_fsdp_orig_params_assert(self):
         # Test with basic FSDP wrapping (outer wrap around whole model)
-        m, inputs, _ = get_model(f"cuda:{self.rank}")
+        m, inputs, correct_outputs = get_model(f"cuda:{self.rank}")
         fsdp_m = FSDP(m, use_orig_params=False)
         fsdp_m = torch._dynamo.optimize()(fsdp_m)
         self.assertRaisesRegex(
