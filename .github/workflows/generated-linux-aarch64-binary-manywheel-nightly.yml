--- conflicted
+++ resolved
@@ -60,10 +60,7 @@
       DOCKER_IMAGE: pytorch/manylinuxaarch64-builder:cpu-aarch64-main
       use_split_build: False
       DESIRED_PYTHON: "3.9"
-<<<<<<< HEAD
-=======
-      runner_prefix: "${{ needs.get-label-type.outputs.label-type }}"
->>>>>>> 9b2e453e
+      runner_prefix: "${{ needs.get-label-type.outputs.label-type }}"
       runs_on: linux.arm64.m7g.4xlarge.ephemeral
       ALPINE_IMAGE: "arm64v8/alpine"
       build_name: manywheel-py3_9-cpu-aarch64
@@ -90,10 +87,7 @@
       DESIRED_PYTHON: "3.9"
       build_name: manywheel-py3_9-cpu-aarch64
       build_environment: linux-aarch64-binary-manywheel
-<<<<<<< HEAD
-=======
-      runner_prefix: "${{ needs.get-label-type.outputs.label-type }}"
->>>>>>> 9b2e453e
+      runner_prefix: "${{ needs.get-label-type.outputs.label-type }}"
       runs_on: linux.arm64.2xlarge
       ALPINE_IMAGE: "arm64v8/alpine"
     secrets:
@@ -138,10 +132,7 @@
       DESIRED_DEVTOOLSET: cxx11-abi
       use_split_build: False
       DESIRED_PYTHON: "3.9"
-<<<<<<< HEAD
-=======
-      runner_prefix: "${{ needs.get-label-type.outputs.label-type }}"
->>>>>>> 9b2e453e
+      runner_prefix: "${{ needs.get-label-type.outputs.label-type }}"
       runs_on: linux.arm64.m7g.4xlarge.ephemeral
       ALPINE_IMAGE: "arm64v8/alpine"
       build_name: manywheel-py3_9-cuda-aarch64
@@ -189,10 +180,7 @@
       DOCKER_IMAGE: pytorch/manylinuxaarch64-builder:cpu-aarch64-main
       use_split_build: False
       DESIRED_PYTHON: "3.10"
-<<<<<<< HEAD
-=======
-      runner_prefix: "${{ needs.get-label-type.outputs.label-type }}"
->>>>>>> 9b2e453e
+      runner_prefix: "${{ needs.get-label-type.outputs.label-type }}"
       runs_on: linux.arm64.m7g.4xlarge.ephemeral
       ALPINE_IMAGE: "arm64v8/alpine"
       build_name: manywheel-py3_10-cpu-aarch64
@@ -219,10 +207,7 @@
       DESIRED_PYTHON: "3.10"
       build_name: manywheel-py3_10-cpu-aarch64
       build_environment: linux-aarch64-binary-manywheel
-<<<<<<< HEAD
-=======
-      runner_prefix: "${{ needs.get-label-type.outputs.label-type }}"
->>>>>>> 9b2e453e
+      runner_prefix: "${{ needs.get-label-type.outputs.label-type }}"
       runs_on: linux.arm64.2xlarge
       ALPINE_IMAGE: "arm64v8/alpine"
     secrets:
@@ -267,10 +252,7 @@
       DESIRED_DEVTOOLSET: cxx11-abi
       use_split_build: False
       DESIRED_PYTHON: "3.10"
-<<<<<<< HEAD
-=======
-      runner_prefix: "${{ needs.get-label-type.outputs.label-type }}"
->>>>>>> 9b2e453e
+      runner_prefix: "${{ needs.get-label-type.outputs.label-type }}"
       runs_on: linux.arm64.m7g.4xlarge.ephemeral
       ALPINE_IMAGE: "arm64v8/alpine"
       build_name: manywheel-py3_10-cuda-aarch64
@@ -318,10 +300,7 @@
       DOCKER_IMAGE: pytorch/manylinuxaarch64-builder:cpu-aarch64-main
       use_split_build: False
       DESIRED_PYTHON: "3.11"
-<<<<<<< HEAD
-=======
-      runner_prefix: "${{ needs.get-label-type.outputs.label-type }}"
->>>>>>> 9b2e453e
+      runner_prefix: "${{ needs.get-label-type.outputs.label-type }}"
       runs_on: linux.arm64.m7g.4xlarge.ephemeral
       ALPINE_IMAGE: "arm64v8/alpine"
       build_name: manywheel-py3_11-cpu-aarch64
@@ -348,10 +327,7 @@
       DESIRED_PYTHON: "3.11"
       build_name: manywheel-py3_11-cpu-aarch64
       build_environment: linux-aarch64-binary-manywheel
-<<<<<<< HEAD
-=======
-      runner_prefix: "${{ needs.get-label-type.outputs.label-type }}"
->>>>>>> 9b2e453e
+      runner_prefix: "${{ needs.get-label-type.outputs.label-type }}"
       runs_on: linux.arm64.2xlarge
       ALPINE_IMAGE: "arm64v8/alpine"
     secrets:
@@ -396,10 +372,7 @@
       DESIRED_DEVTOOLSET: cxx11-abi
       use_split_build: False
       DESIRED_PYTHON: "3.11"
-<<<<<<< HEAD
-=======
-      runner_prefix: "${{ needs.get-label-type.outputs.label-type }}"
->>>>>>> 9b2e453e
+      runner_prefix: "${{ needs.get-label-type.outputs.label-type }}"
       runs_on: linux.arm64.m7g.4xlarge.ephemeral
       ALPINE_IMAGE: "arm64v8/alpine"
       build_name: manywheel-py3_11-cuda-aarch64
@@ -447,10 +420,7 @@
       DOCKER_IMAGE: pytorch/manylinuxaarch64-builder:cpu-aarch64-main
       use_split_build: False
       DESIRED_PYTHON: "3.12"
-<<<<<<< HEAD
-=======
-      runner_prefix: "${{ needs.get-label-type.outputs.label-type }}"
->>>>>>> 9b2e453e
+      runner_prefix: "${{ needs.get-label-type.outputs.label-type }}"
       runs_on: linux.arm64.m7g.4xlarge.ephemeral
       ALPINE_IMAGE: "arm64v8/alpine"
       build_name: manywheel-py3_12-cpu-aarch64
@@ -477,10 +447,7 @@
       DESIRED_PYTHON: "3.12"
       build_name: manywheel-py3_12-cpu-aarch64
       build_environment: linux-aarch64-binary-manywheel
-<<<<<<< HEAD
-=======
-      runner_prefix: "${{ needs.get-label-type.outputs.label-type }}"
->>>>>>> 9b2e453e
+      runner_prefix: "${{ needs.get-label-type.outputs.label-type }}"
       runs_on: linux.arm64.2xlarge
       ALPINE_IMAGE: "arm64v8/alpine"
     secrets:
@@ -525,10 +492,7 @@
       DESIRED_DEVTOOLSET: cxx11-abi
       use_split_build: False
       DESIRED_PYTHON: "3.12"
-<<<<<<< HEAD
-=======
-      runner_prefix: "${{ needs.get-label-type.outputs.label-type }}"
->>>>>>> 9b2e453e
+      runner_prefix: "${{ needs.get-label-type.outputs.label-type }}"
       runs_on: linux.arm64.m7g.4xlarge.ephemeral
       ALPINE_IMAGE: "arm64v8/alpine"
       build_name: manywheel-py3_12-cuda-aarch64
