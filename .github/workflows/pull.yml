--- conflicted
+++ resolved
@@ -383,11 +383,7 @@
     with:
       runner_prefix: "${{ needs.get-label-type.outputs.label-type }}"
       build-environment: linux-focal-py3.9-clang9-xla
-<<<<<<< HEAD
-      docker-image-name: 308535385114.dkr.ecr.us-east-1.amazonaws.com/pytorch/xla_base:v1.1-lite
-=======
       docker-image-name: 308535385114.dkr.ecr.us-east-1.amazonaws.com/pytorch/xla_base:v1.3-lite
->>>>>>> 9b2e453e
       test-matrix: |
         { include: [
           { config: "xla", shard: 1, num_shards: 1, runner: "${{ needs.get-label-type.outputs.label-type }}linux.12xlarge" },
