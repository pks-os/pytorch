--- conflicted
+++ resolved
@@ -40,11 +40,7 @@
   # The weight of the record according to current sampling rate
   25: optional i64 weight;
 
-<<<<<<< HEAD
-  # The name of the current job. Derived from JOB_NAME, e.g., linux-jammy-py3.8-gcc11 / test (default, 3, 4, amz2023.linux.2xlarge).
-=======
   # The name of the current job. Derived from JOB_NAME, e.g., linux-jammy-py3.8-gcc11 / test (default, 3, 4, linux.2xlarge).
->>>>>>> 9b2e453e
   26: optional string github_job;
 
   # The GitHub user who triggered the job.  Derived from GITHUB_TRIGGERING_ACTOR.
@@ -58,20 +54,12 @@
 
 
 class BenchmarkBase(ABC):
-<<<<<<< HEAD
-    # measure total number of instruction spent in _work.
-    _enable_instruction_count = False
-
-    # measure total number of instruction spent in convert_frame.compile_inner
-    # TODO is there other parts we need to add ?
-=======
     # Measure total number of instruction spent in _work.
     # Garbage collection is NOT disabled during _work().
     _enable_instruction_count = False
 
     # Measure total number of instruction spent in convert_frame.compile_inner
     # Garbage collection is disabled during _work() to avoid noise.
->>>>>>> 9b2e453e
     _enable_compile_time_instruction_count = False
 
     # number of iterations used to run when collecting instruction_count or compile_time_instruction_count.
