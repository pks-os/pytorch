#!/usr/bin/env python3

"""
A wrapper over the benchmark infrastructure to generate commonly used commands,
parse results and generate csv/graphs.

The script works on manually written TABLE (see below). We can add more commands
in the future.

One example usage is
-> python benchmarks/runner.py --suites=torchbench --inference
This command will generate the commands for the default compilers (see DEFAULTS
below) for inference, run them and visualize the logs.

If you want to just print the commands, you could use the following command
-> python benchmarks/runner.py --print-run-commands --suites=torchbench --inference

Similarly, if you want to just visualize the already finished logs
-> python benchmarks/runner.py --visualize-logs --suites=torchbench --inference

If you want to test float16
-> python benchmarks/runner.py --suites=torchbench --inference --dtypes=float16

"""


import argparse
import dataclasses
import functools
import glob
import importlib
import io
import itertools
import logging
import os
import re
import shutil
import subprocess
import sys
import tempfile
from collections import defaultdict
from datetime import datetime, timedelta, timezone
from os.path import abspath, exists
from random import randint

import matplotlib.pyplot as plt

import numpy as np
import pandas as pd
import torch

import torch._dynamo
from matplotlib import rcParams
from scipy.stats import gmean
from tabulate import tabulate

rcParams.update({"figure.autolayout": True})
plt.rc("axes", axisbelow=True)

DEFAULT_OUTPUT_DIR = "benchmark_logs"


log = logging.getLogger(__name__)

TABLE = {
    "training": {
        "ts_nnc": "--training --speedup-ts ",
        "ts_nvfuser": "--training --nvfuser --speedup-dynamo-ts ",
        "eager": "--training --backend=eager ",
        "aot_eager": "--training --backend=aot_eager ",
        "cudagraphs": "--training --backend=cudagraphs ",
        "aot_nvfuser": "--training --nvfuser --backend=aot_ts_nvfuser ",
        "nvprims_nvfuser": "--training --backend=nvprims_nvfuser ",
        "inductor": "--training --inductor ",
        "inductor_no_cudagraphs": "--training --inductor --disable-cudagraphs ",
        "inductor_max_autotune": "--training --inductor --inductor-compile-mode max-autotune ",
        "inductor_max_autotune_no_cudagraphs": (
            "--training --inductor --inductor-compile-mode max-autotune-no-cudagraphs --disable-cudagraphs "
        ),
    },
    "inference": {
        "aot_eager": "--inference --backend=aot_eager ",
        "eager": "--inference --backend=eager ",
        "ts_nnc": "--inference --speedup-ts ",
        "ts_nvfuser": "--inference -n100 --speedup-ts --nvfuser ",
        "trt": "--inference -n100 --speedup-trt ",
        "ts_nvfuser_cudagraphs": "--inference --backend=cudagraphs_ts ",
        "inductor": "--inference -n50 --inductor ",
        "inductor_no_cudagraphs": "--inference -n50 --inductor --disable-cudagraphs ",
        "inductor_max_autotune": "--inference -n50 --inductor --inductor-compile-mode max-autotune ",
        "inductor_max_autotune_no_cudagraphs": (
            "--inference -n50 --inductor --inductor-compile-mode max-autotune-no-cudagraphs --disable-cudagraphs "
        ),
        "torchscript-onnx": "--inference -n5 --torchscript-onnx",
        "dynamo-onnx": "--inference -n5 --dynamo-onnx",
    },
}

INFERENCE_COMPILERS = tuple(TABLE["inference"].keys())
TRAINING_COMPILERS = tuple(TABLE["training"].keys())

DEFAULTS = {
    "training": [
        "eager",
        "aot_eager",
        "inductor",
        "inductor_no_cudagraphs",
    ],
    "inference": [
        "eager",
        "aot_eager",
        "inductor",
        "inductor_no_cudagraphs",
    ],
    "flag_compilers": {
        "training": ["inductor", "inductor_no_cudagraphs"],
        "inference": ["inductor", "inductor_no_cudagraphs"],
    },
    "dtypes": [
        "float32",
    ],
    "suites": ["torchbench", "huggingface", "timm_models"],
    "devices": [
        "cuda",
    ],
    "quick": {
        "torchbench": '-k "resnet..$"',
        "huggingface": "-k Albert",
        "timm_models": ' -k "^resnet" -k "^inception"',
    },
}


DASHBOARD_DEFAULTS = {
    "dashboard_image_uploader": "/fsx/users/anijain/bin/imgur.sh",
    "dashboard_archive_path": "/data/home/anijain/cluster/cron_logs",
    "dashboard_gh_cli_path": "/data/home/anijain/miniconda/bin/gh",
}


def flag_speedup(x):
    return x < 0.95


def flag_compilation_latency(x):
    return x > 120


def flag_compression_ratio(x):
    return x < 0.9


def flag_accuracy(x):
    return "pass" not in x


FLAG_FNS = {
    "speedup": flag_speedup,
    "compilation_latency": flag_compilation_latency,
    "compression_ratio": flag_compression_ratio,
    "accuracy": flag_accuracy,
}


def percentage(part, whole, decimals=2):
    if whole == 0:
        return 0
    return round(100 * float(part) / float(whole), decimals)


def parse_args():
    parser = argparse.ArgumentParser()
    parser.add_argument("--devices", action="append", help="cpu or cuda")
    parser.add_argument("--dtypes", action="append", help="float16/float32/amp")
    parser.add_argument("--suites", action="append", help="huggingface/torchbench/timm")
    parser.add_argument(
        "--compilers",
        action="append",
        help=f"For --inference, options are {INFERENCE_COMPILERS}. For --training, options are {TRAINING_COMPILERS}",
    )

    parser.add_argument(
        "--flag-compilers",
        action="append",
        help="List of compilers to flag issues. Same format as --compilers.",
    )
    parser.add_argument(
        "--quick", action="store_true", help="Just runs one model. Helps in debugging"
    )
    parser.add_argument(
        "--output-dir",
        help="Choose the output directory to save the logs",
        default=DEFAULT_OUTPUT_DIR,
    )
    parser.add_argument(
        "--keep-output-dir",
        action="store_true",
        help="Do not cleanup the output directory before running",
    )

    # Choose either generation of commands, pretty parsing or e2e runs
    group = parser.add_mutually_exclusive_group(required=False)
    group.add_argument(
        "--print-run-commands",
        "--print_run_commands",
        action="store_true",
        help="Generate commands and saves them to run.sh",
    )
    group.add_argument(
        "--visualize-logs",
        "--visualize_logs",
        action="store_true",
        help="Pretty print the log files and draw graphs",
    )
    group.add_argument(
        "--run",
        action="store_true",
        default=True,
        help="Generate commands, run and parses the files",
    )

    parser.add_argument(
        "--log-operator-inputs",
        action="store_true",
        default=False,
        help="Log operator inputs",
    )
    parser.add_argument(
        "--include-slowdowns",
        "--include_slowdowns",
        action="store_true",
        default=False,
        help="Include slowdowns in geomean performance speedup report. By default, slowdowns are ignored. "
        "This is because one can always use eager if compile is not speeding things up",
    )

    parser.add_argument(
        "--extra-args", default="", help="Append commandline with these args"
    )

    # Choose either inference or training
    group_mode = parser.add_mutually_exclusive_group(required=True)
    group_mode.add_argument(
        "--inference", action="store_true", help="Only run inference related tasks"
    )
    group_mode.add_argument(
        "--training", action="store_true", help="Only run training related tasks"
    )

    parser.add_argument(
        "--base-sha",
        help="commit id for the tested pytorch",
    )
    parser.add_argument(
        "--total-partitions",
        type=int,
        help="Total number of partitions, to be passed to the actual benchmark script",
    )
    parser.add_argument(
        "--partition-id",
        type=int,
        help="ID of partition, to be passed to the actual benchmark script",
    )

    parser.add_argument(
        "--update-dashboard",
        action="store_true",
        default=False,
        help="Updates to dashboard",
    )
    parser.add_argument(
        "--no-graphs",
        action="store_true",
        default=False,
        help="Do not genenerate and upload metric graphs",
    )
    parser.add_argument(
        "--no-update-archive",
        action="store_true",
        default=False,
        help="Do not update lookup.csv or the log archive",
    )
    parser.add_argument(
        "--no-gh-comment",
        action="store_true",
        default=False,
        help="Do not write a comment to github",
    )
    parser.add_argument(
        "--no-detect-regressions",
        action="store_true",
        default=False,
        help="Do not compare to previous runs for regressions or metric graphs.",
    )
    parser.add_argument(
        "--update-dashboard-test",
        action="store_true",
        default=False,
        help="does all of --no-graphs, --no-update-archive, and --no-gh-comment",
    )
    parser.add_argument(
        "--dashboard-image-uploader",
        default=DASHBOARD_DEFAULTS["dashboard_image_uploader"],
        help="Image uploader command",
    )
    parser.add_argument(
        "--dashboard-archive-path",
        default=DASHBOARD_DEFAULTS["dashboard_archive_path"],
        help="Archived directory path",
    )
    parser.add_argument(
        "--archive-name",
        help="Directory name under dashboard-archive-path to copy output-dir to. "
        "If not provided, a generated name is used.",
    )
    parser.add_argument(
        "--dashboard-gh-cli-path",
        default=DASHBOARD_DEFAULTS["dashboard_gh_cli_path"],
        help="Github CLI path",
    )
    parser.add_argument(
        "--batch-size",
        "--batch_size",
        type=int,
        default=None,
        help="batch size for benchmarking",
    )
    parser.add_argument(
        "--threads",
        "-t",
        type=int,
        default=None,
        help="number of threads to use for eager and inductor.",
    )
    launcher_group = parser.add_argument_group("CPU Launcher Parameters")
    launcher_group.add_argument(
        "--enable-cpu-launcher",
        "--enable_cpu_launcher",
        action="store_true",
        default=False,
        help="Use torch.backends.xeon.run_cpu to get the peak performance on Intel(R) Xeon(R) Scalable Processors.",
    )
    launcher_group.add_argument(
        "--cpu-launcher-args",
        "--cpu_launcher_args",
        type=str,
        default="",
        help="Provide the args of torch.backends.xeon.run_cpu. "
        "To look up what optional arguments this launcher offers: python -m torch.backends.xeon.run_cpu --help",
    )
    parser.add_argument(
        "--no-cold-start-latency",
        action="store_true",
        default=False,
        help="Do not include --cold-start-latency on inductor benchmarks",
    )
    parser.add_argument(
        "--inductor-compile-mode",
        default=None,
        help="torch.compile mode argument for inductor runs.",
    )
    args = parser.parse_args()
    return args


def get_mode(args):
    if args.inference:
        return "inference"
    return "training"


def get_skip_tests(suite, device, is_training: bool):
    """
    Generate -x seperated string to skip the unusual setup training tests
    """
    skip_tests = set()
    original_dir = abspath(os.getcwd())
    module = importlib.import_module(suite)
    os.chdir(original_dir)

    if suite == "torchbench":
        skip_tests.update(module.TorchBenchmarkRunner().skip_models)
        if is_training:
            skip_tests.update(
                module.TorchBenchmarkRunner().skip_not_suitable_for_training_models
            )
<<<<<<< HEAD
=======
        if device == "cpu":
            skip_tests.update(module.TorchBenchmarkRunner().skip_models_for_cpu)
        elif device == "cuda":
            skip_tests.update(module.TorchBenchmarkRunner().skip_models_for_cuda)
>>>>>>> f34905f6
    else:
        if hasattr(module, "SKIP"):
            skip_tests.update(module.SKIP)
        if is_training and hasattr(module, "SKIP_TRAIN"):
            skip_tests.update(module.SKIP_TRAIN)

    skip_tests = (f"-x {name}" for name in skip_tests)
    skip_str = " ".join(skip_tests)
    return skip_str


def generate_csv_name(args, dtype, suite, device, compiler, testing):
    mode = get_mode(args)
    return f"{compiler}_{suite}_{dtype}_{mode}_{device}_{testing}.csv"


def generate_commands(args, dtypes, suites, devices, compilers, output_dir):
    mode = get_mode(args)
    suites_str = "_".join(suites)
    devices_str = "_".join(devices)
    dtypes_str = "_".join(dtypes)
    compilers_str = "_".join(compilers)
    generated_file = (
        f"run_{mode}_{devices_str}_{dtypes_str}_{suites_str}_{compilers_str}.sh"
    )
    with open(generated_file, "w") as runfile:
        lines = []

        lines.append("#!/bin/bash")
        lines.append("set -x")
        lines.append("# Setup the output directory")
        if not args.keep_output_dir:
            lines.append(f"rm -rf {output_dir}")
        # It's ok if the output directory already exists
        lines.append(f"mkdir -p {output_dir}")
        lines.append("")

        for testing in ["performance", "accuracy"]:
            for iter in itertools.product(suites, devices, dtypes):
                suite, device, dtype = iter
                lines.append(
                    f"# Commands for {suite} for device={device}, dtype={dtype} for {mode} and for {testing} testing"
                )
                info = TABLE[mode]
                for compiler in compilers:
                    base_cmd = info[compiler]
                    output_filename = f"{output_dir}/{generate_csv_name(args, dtype, suite, device, compiler, testing)}"
                    launcher_cmd = "python"
                    if args.enable_cpu_launcher:
                        launcher_cmd = f"python -m torch.backends.xeon.run_cpu {args.cpu_launcher_args}"
                    cmd = f"{launcher_cmd} benchmarks/dynamo/{suite}.py --{testing} --{dtype} -d{device} --output={output_filename}"
                    cmd = f"{cmd} {base_cmd} {args.extra_args} --no-skip --dashboard"
                    skip_tests_str = get_skip_tests(suite, device, args.training)
                    cmd = f"{cmd} {skip_tests_str}"

                    if args.log_operator_inputs:
                        cmd = f"{cmd} --log-operator-inputs"

                    if args.quick:
                        filters = DEFAULTS["quick"][suite]
                        cmd = f"{cmd} {filters}"

                    if (
                        compiler
                        in (
                            "inductor",
                            "inductor_no_cudagraphs",
                        )
                        and not args.no_cold_start_latency
                    ):
                        cmd = f"{cmd} --cold-start-latency"

                    if args.batch_size is not None:
                        cmd = f"{cmd} --batch-size {args.batch_size}"

                    if args.threads is not None:
                        cmd = f"{cmd} --threads {args.threads}"

                    if args.total_partitions is not None:
                        cmd = f"{cmd} --total-partitions {args.total_partitions}"

                    if args.partition_id is not None:
                        cmd = f"{cmd} --partition-id {args.partition_id}"

                    if args.inductor_compile_mode is not None:
                        cmd = f"{cmd} --inductor-compile-mode {args.inductor_compile_mode}"
                    lines.append(cmd)
                lines.append("")
        runfile.writelines([line + "\n" for line in lines])
    return generated_file


def generate_dropdown_comment(title, body):
    str_io = io.StringIO()
    str_io.write(f"{title}\n")
    str_io.write("<details>\n")
    str_io.write("<summary>see more</summary>\n")
    str_io.write(f"{body}")
    str_io.write("\n")
    str_io.write("</details>\n\n")
    return str_io.getvalue()


def build_summary(args):
    out_io = io.StringIO()

    def print_commit_hash(path, name):
        if args.base_sha is not None:
            if name == "pytorch":
                out_io.write(f"{name} commit: {args.base_sha}\n")
        elif exists(path):
            import git

            repo = git.Repo(path, search_parent_directories=True)
            sha = repo.head.object.hexsha
            date = repo.head.object.committed_datetime
            out_io.write(f"{name} commit: {sha}\n")
            out_io.write(f"{name} commit date: {date}\n")
        else:
            out_io.write(f"{name} Absent\n")

    def env_var(name):
        if name in os.environ:
            out_io.write(f"{name} = {os.environ[name]}\n")
        else:
            out_io.write(f"{name} = {None}\n")

    out_io.write("\n")
    out_io.write("### Run name ###\n")
    out_io.write(get_archive_name(args, args.dtypes[0]))
    out_io.write("\n")

    out_io.write("\n")
    out_io.write("### Commit hashes ###\n")
    print_commit_hash("../pytorch", "pytorch")
    print_commit_hash("../torchbenchmark", "torchbench")

    out_io.write("\n")
    out_io.write("### TorchDynamo config flags ###\n")
    for key in dir(torch._dynamo.config):
        val = getattr(torch._dynamo.config, key)
        if not key.startswith("__") and isinstance(val, bool):
            out_io.write(f"torch._dynamo.config.{key} = {val}\n")

    out_io.write("\n")
    out_io.write("### Torch version ###\n")
    out_io.write(f"torch: {torch.__version__}\n")

    out_io.write("\n")
    out_io.write("### Environment variables ###\n")
    env_var("TORCH_CUDA_ARCH_LIST")
    env_var("CUDA_HOME")
    env_var("USE_LLVM")

    if "cuda" in args.devices:
        out_io.write("\n")
        out_io.write("### GPU details ###\n")
        out_io.write(f"CUDNN VERSION: {torch.backends.cudnn.version()}\n")
        out_io.write(f"Number CUDA Devices: {torch.cuda.device_count()}\n")
        out_io.write(f"Device Name: {torch.cuda.get_device_name(0)}\n")
        out_io.write(
            f"Device Memory [GB]: {torch.cuda.get_device_properties(0).total_memory/1e9}\n"
        )

    title = "## Build Summary"
    comment = generate_dropdown_comment(title, out_io.getvalue())
    with open(f"{output_dir}/gh_build_summary.txt", "w") as gh_fh:
        gh_fh.write(comment)


@functools.lru_cache(None)
def archive_data(archive_name):
    if archive_name is not None:
        prefix_match = re.search(r"\w+(?=_performance)", archive_name)
        if prefix_match is not None:
            prefix = prefix_match.group(0)
        else:
            prefix = ""
        day_match = re.search(r"day_(\d+)_", archive_name)
        if day_match is not None:
            day = day_match.group(1)
        else:
            day = "000"
    else:
        now = datetime.now(tz=timezone(timedelta(hours=-8)))
        day = now.strftime("%j")
        prefix = now.strftime(f"day_{day}_%d_%m_%y")
    return day, prefix


@functools.lru_cache(None)
def default_archive_name(dtype):
    _, prefix = archive_data(None)
    return f"{prefix}_performance_{dtype}_{randint(100, 999)}"


def get_archive_name(args, dtype):
    return (
        default_archive_name(dtype) if args.archive_name is None else args.archive_name
    )


def archive(src_dir, dest_dir_prefix, archive_name, dtype):
    if archive_name is None:
        archive_name = default_archive_name(dtype)
    # Copy the folder to archived location
    dest = os.path.join(dest_dir_prefix, archive_name)
    shutil.copytree(src_dir, dest, dirs_exist_ok=True)
    print(f"copied contents of {src_dir} to {dest}")


def get_metric_title(metric):
    if metric == "speedup":
        return "Performance speedup"
    elif metric == "accuracy":
        return "Accuracy"
    elif metric == "compilation_latency":
        return "Compilation latency (sec)"
    elif metric == "compression_ratio":
        return "Peak Memory Compression Ratio"
    elif metric == "abs_latency":
        return "Absolute latency (ms)"
    raise RuntimeError("unknown metric")


class Parser:
    def __init__(
        self, suites, devices, dtypes, compilers, flag_compilers, mode, output_dir
    ):
        self.suites = suites
        self.devices = devices
        self.dtypes = dtypes
        self.compilers = compilers
        self.flag_compilers = flag_compilers
        self.output_dir = output_dir
        self.mode = mode

    def has_header(self, output_filename):
        header_present = False
        with open(output_filename) as f:
            line = f.readline()
            if "dev" in line:
                header_present = True
        return header_present


class ParsePerformanceLogs(Parser):
    def __init__(
        self,
        suites,
        devices,
        dtypes,
        compilers,
        flag_compilers,
        mode,
        output_dir,
        include_slowdowns=False,
    ):
        super().__init__(
            suites,
            devices,
            dtypes,
            compilers,
            flag_compilers,
            mode,
            output_dir,
        )
        self.parsed_frames = defaultdict(lambda: defaultdict(None))
        self.untouched_parsed_frames = defaultdict(lambda: defaultdict(None))
        self.metrics = [
            "speedup",
            "abs_latency",
            "compilation_latency",
            "compression_ratio",
        ]
        self.bottom_k = 50
        self.parse()
        self.include_slowdowns = include_slowdowns

    def plot_graph(self, df, title):
        labels = df.columns.values.tolist()
        labels = labels[3:]
        df.plot(
            x="name",
            y=labels,
            kind="bar",
            width=0.65,
            title=title,
            ylabel="Speedup over eager",
            xlabel="",
            grid=True,
            figsize=(max(len(df.index) / 4, 5), 10),
            edgecolor="black",
        )
        plt.tight_layout()
        plt.savefig(f"{self.output_dir}/{title}.png")

    def read_csv(self, output_filename):
        if self.has_header(output_filename):
            return pd.read_csv(output_filename)
        else:
            return pd.read_csv(
                output_filename,
                names=[
                    "dev",
                    "name",
                    "batch_size",
                    "speedup",
                    "abs_latency",
                    "compilation_latency",
                    "compression_ratio",
                ],
                header=None,
                engine="python",
            )

    def parse(self):
        self.extract_df("accuracy", "accuracy")
        for metric in self.metrics:
            self.extract_df(metric, "performance")

    def clean_batch_sizes(self, frames):
        # Clean up batch sizes when its 0
        if len(frames) == 1:
            return frames
        batch_sizes = frames[0]["batch_size"].to_list()
        for frame in frames[1:]:
            frame_batch_sizes = frame["batch_size"].to_list()
            for idx, (batch_a, batch_b) in enumerate(
                zip(batch_sizes, frame_batch_sizes)
            ):
                assert batch_a == batch_b or batch_a == 0 or batch_b == 0, print(
                    f"a={batch_a}, b={batch_b}"
                )
                batch_sizes[idx] = max(batch_a, batch_b)
        for frame in frames:
            frame["batch_size"] = batch_sizes
        return frames

    def extract_df(self, metric, testing):
        for iter in itertools.product(self.suites, self.devices, self.dtypes):
            suite, device, dtype = iter
            frames = []
            for compiler in self.compilers:
                output_filename = f"{self.output_dir}/{compiler}_{suite}_{dtype}_{self.mode}_{device}_{testing}.csv"
                df = self.read_csv(output_filename)
                if metric not in df:
                    df.insert(len(df.columns), metric, np.nan)
                df = df[["dev", "name", "batch_size", metric]]
                df.rename(columns={metric: compiler}, inplace=True)
                df["batch_size"] = df["batch_size"].astype(int)
                frames.append(df)

            # Merge the results
            frames = self.clean_batch_sizes(frames)
            if len(self.compilers) == 1:
                df = frames[0]
            else:
                # Merge data frames
                df = pd.merge(frames[0], frames[1], on=["dev", "name", "batch_size"])
                for idx in range(2, len(frames)):
                    df = pd.merge(df, frames[idx], on=["dev", "name", "batch_size"])

            if testing == "performance":
                for compiler in self.compilers:
                    df[compiler] = pd.to_numeric(df[compiler], errors="coerce").fillna(
                        0
                    )

            df_copy = df.copy()
            df_copy = df_copy.sort_values(
                by=list(reversed(self.compilers)), ascending=False
            )
            if "inductor" in self.compilers:
                df_copy = df_copy.sort_values(by="inductor", ascending=False)
            self.untouched_parsed_frames[suite][metric] = df_copy

            if testing == "performance":
                df_accuracy = self.parsed_frames[suite]["accuracy"]
                perf_rows = []
                for model_name in df["name"]:
                    perf_row = df[df["name"] == model_name].copy()
                    acc_row = df_accuracy[df_accuracy["name"] == model_name]
                    for compiler in self.compilers:
                        if not perf_row.empty:
                            if acc_row.empty:
                                perf_row[compiler] = 0.0
                            elif acc_row[compiler].iloc[0] not in (
                                "pass",
                                "pass_due_to_skip",
                            ):
                                perf_row[compiler] = 0.0
                    perf_rows.append(perf_row)
                df = pd.concat(perf_rows)
            df = df.sort_values(by=list(reversed(self.compilers)), ascending=False)

            if "inductor" in self.compilers:
                df = df.sort_values(by="inductor", ascending=False)
            self.parsed_frames[suite][metric] = df

    def get_passing_entries(self, compiler, df):
        return df[compiler][df[compiler] > 0]

    def comp_time(self, compiler, df):
        df = self.get_passing_entries(compiler, df)
        # df = df.sort_values(by=compiler, ascending=False)[compiler][: self.bottom_k]
        if df.empty:
            return "0.0"

        return f"{df.mean():.2f}"

    def geomean(self, compiler, df):
        cleaned_df = self.get_passing_entries(compiler, df)
        if not self.include_slowdowns:
            cleaned_df = cleaned_df.clip(1)
        if cleaned_df.empty:
            return "0.0x"
        return f"{gmean(cleaned_df):.2f}x"

    def passrate(self, compiler, df):
        total = len(df.index)
        passing = df[df[compiler] > 0.0][compiler].count()
        perc = int(percentage(passing, total, decimals=0))
        return f"{perc}%, {passing}/{total}"

    def memory(self, compiler, df):
        df = self.get_passing_entries(compiler, df)
        df = df.fillna(0)
        df = df[df > 0]
        if df.empty:
            return "0.0x"
        return f"{df.mean():.2f}x"

    def exec_summary_df(self, fn, metric):
        """
        Generate a table with passrate and geomean perf
        """
        cols = {}
        cols["Compiler"] = self.compilers
        for suite in self.suites:
            df = self.parsed_frames[suite][metric]
            # speedups = [self.geomean(compiler, df) for compiler in self.compilers]
            speedups = [fn(compiler, df) for compiler in self.compilers]
            col = pd.Series(data=speedups, index=self.compilers)
            cols[suite] = col
        df = pd.DataFrame(cols)
        df = df.fillna(0)
        df.to_csv(os.path.join(self.output_dir, f"{fn.__name__}.csv"))
        return df

    def exec_summary_text(self, caption, fn, metric):
        df = self.exec_summary_df(fn, metric)
        tabform = tabulate(df, headers="keys", tablefmt="pretty", showindex="never")

        str_io = io.StringIO()
        str_io.write(f"{caption}")
        str_io.write("~~~\n")
        str_io.write(f"{tabform}\n")
        str_io.write("~~~\n")
        return str_io.getvalue()

    def generate_executive_summary(self):
        machine = "A100 GPUs"
        if "cpu" in self.devices:
            get_machine_cmd = "lscpu| grep 'Model name' | awk -F':' '{print $2}'"
            machine = subprocess.getstatusoutput(get_machine_cmd)[1].strip()
        description = (
            "We evaluate different backends "
            "across three benchmark suites - torchbench, huggingface and timm. We run "
            "these experiments on "
            + machine
            + ". Each experiment runs one iteration of forward pass "
            "and backward pass for training and forward pass only for inference. "
            "For accuracy, we check the numerical correctness of forward pass outputs and gradients "
            "by comparing with native pytorch. We measure speedup "
            "by normalizing against the performance of native pytorch. We report mean "
            "compilation latency numbers and peak memory footprint reduction ratio. \n\n"
            "Caveats\n"
            "1) Batch size has been reduced to workaround OOM errors. Work is in progress to "
            "reduce peak memory footprint.\n"
            "2) Experiments do not cover dynamic shapes.\n"
            "3) Experimental setup does not have optimizer.\n\n"
        )
        comment = generate_dropdown_comment("", description)
        str_io = io.StringIO()
        str_io.write("\n")
        str_io.write("## Executive Summary ##\n")
        str_io.write(comment)

        speedup_caption = "Geometric mean speedup \n"
        speedup_summary = self.exec_summary_text(
            speedup_caption, self.geomean, "speedup"
        )

        passrate_caption = "Passrate\n"
        passrate_summary = self.exec_summary_text(
            passrate_caption, self.passrate, "speedup"
        )

        comp_time_caption = "Mean compilation time (seconds)\n"
        comp_time_summary = self.exec_summary_text(
            comp_time_caption, self.comp_time, "compilation_latency"
        )

        peak_memory_caption = (
            "Peak memory footprint compression ratio (higher is better)\n"
        )
        peak_memory_summary = self.exec_summary_text(
            peak_memory_caption, self.memory, "compression_ratio"
        )

        str_io.write(
            "To measure performance, compilation latency and memory footprint reduction, "
            "we remove the models that fail accuracy checks.\n\n"
        )
        str_io.write(passrate_summary)
        str_io.write(speedup_summary)
        str_io.write(comp_time_summary)
        str_io.write(peak_memory_summary)
        self.executive_summary = str_io.getvalue()

    def flag_bad_entries(self, suite, metric, flag_fn):
        df = self.untouched_parsed_frames[suite][metric]
        df = df.drop("dev", axis=1)
        df = df.rename(columns={"batch_size": "bs"})
        # apply flag_fn elementwise to flag_compilers columns,
        # if one element fails, the entire row is flagged
        flag = np.logical_or.reduce(
            df[self.flag_compilers].applymap(flag_fn),
            axis=1,
        )
        df = df[flag]
        df = df.assign(suite=suite)
        return df.reindex(columns=["suite", "name"] + self.flag_compilers)

    def generate_warnings(self):
        title = "## Warnings ##"
        body = (
            "We flag models where:\n\n"
            " - accuracy fails\n"
            " - speedup < 0.95x (NOTE: 0.0 speedup typically signifies a failure in the performance test)\n"
            " - compilation latency > 120 sec.\n"
            " - compression ratio < 0.9\n"
            "\n"
        )
        for metric in [
            "accuracy",
            "speedup",
            "compilation_latency",
            "compression_ratio",
        ]:
            dfs = []
            for suite in self.suites:
                dfs.append(self.flag_bad_entries(suite, metric, FLAG_FNS[metric]))
            df = pd.concat(dfs, axis=0)
            if df.empty:
                continue
            tabform = tabulate(df, headers="keys", tablefmt="pretty", showindex="never")
            str_io = io.StringIO()
            str_io.write("\n")
            str_io.write(get_metric_title(metric) + " warnings\n")
            str_io.write("~~~\n")
            str_io.write(f"{tabform}\n")
            str_io.write("~~~\n")
            body += str_io.getvalue()

        comment = generate_dropdown_comment(title, body)
        return comment

    def prepare_message(self, suite):
        title = f"## {suite} suite with {self.dtypes[0]} precision ##"
        body = ""
        for metric in [
            "speedup",
            "accuracy",
            "compilation_latency",
            "compression_ratio",
            "abs_latency",
        ]:
            df = self.untouched_parsed_frames[suite][metric]
            df = df.drop("dev", axis=1)
            df = df.rename(columns={"batch_size": "bs"})
            tabform = tabulate(df, headers="keys", tablefmt="pretty", showindex="never")
            str_io = io.StringIO()
            str_io.write("\n")
            str_io.write(get_metric_title(metric) + "\n")
            str_io.write("~~~\n")
            str_io.write(f"{tabform}\n")
            str_io.write("~~~\n")
            body += str_io.getvalue()

        comment = generate_dropdown_comment(title, body)
        return comment

    def gen_summary_files(self):
        self.generate_executive_summary()
        for suite in self.suites:
            self.plot_graph(
                self.untouched_parsed_frames[suite]["speedup"],
                f"{suite}_{self.dtypes[0]}",
            )

        with open(f"{self.output_dir}/gh_title.txt", "w") as gh_fh:
            str_io = io.StringIO()
            str_io.write("\n")
            str_io.write(f"# Performance Dashboard for {self.dtypes[0]} precision ##\n")
            str_io.write("\n")
            gh_fh.write(str_io.getvalue())

        with open(f"{self.output_dir}/gh_executive_summary.txt", "w") as gh_fh:
            gh_fh.write(self.executive_summary)

        with open(f"{self.output_dir}/gh_warnings.txt", "w") as gh_fh:
            warnings_body = self.generate_warnings()
            gh_fh.write(warnings_body)

        str_io = io.StringIO()
        for suite in self.suites:
            str_io.write(self.prepare_message(suite))
        str_io.write("\n")
        with open(f"{self.output_dir}/gh_{self.mode}.txt", "w") as gh_fh:
            gh_fh.write(str_io.getvalue())


def parse_logs(args, dtypes, suites, devices, compilers, flag_compilers, output_dir):
    mode = get_mode(args)
    build_summary(args)
    include_slowdowns = args.include_slowdowns

    parser_class = ParsePerformanceLogs
    parser = parser_class(
        suites,
        devices,
        dtypes,
        compilers,
        flag_compilers,
        mode,
        output_dir,
        include_slowdowns,
    )
    parser.gen_summary_files()
    return


@dataclasses.dataclass
class LogInfo:
    # Day of the year this log was generated
    day: str

    # Directory path where all logs are present
    dir_path: str


def get_date(log_info):
    return datetime.strptime(f"{log_info.day}", "%j").strftime("%m-%d")


def find_last_2_with_filenames(lookup_file, dashboard_archive_path, dtype, filenames):
    df = pd.read_csv(lookup_file, names=("day", "mode", "prec", "path"))
    df = df[df["mode"] == "performance"]
    df = df[df["prec"] == dtype]
    df = df[::-1]
    last2 = []
    for path in df["path"]:
        output_dir = os.path.join(dashboard_archive_path, path)
        fullpaths = [
            os.path.join(dashboard_archive_path, path, name) for name in filenames
        ]
        if all(os.path.exists(fullpath) for fullpath in fullpaths):
            last2.append(output_dir)
        if len(last2) >= 2:
            return last2
    return None


class SummaryStatDiffer:
    def __init__(self, args):
        self.args = args
        self.lookup_file = os.path.join(self.args.dashboard_archive_path, "lookup.csv")
        assert os.path.exists(self.lookup_file)

    def generate_diff(self, last2, filename, caption):
        df_cur, df_prev = (pd.read_csv(os.path.join(path, filename)) for path in last2)
        df_merge = df_cur.merge(df_prev, on="Compiler", suffixes=("_cur", "_prev"))
        data = {col: [] for col in ("compiler", "suite", "prev_value", "cur_value")}
        for _, row in df_merge.iterrows():
            if row["Compiler"] in self.args.flag_compilers:
                for suite in self.args.suites:
                    if suite + "_prev" not in row or suite + "_cur" not in row:
                        continue
                    data["compiler"].append(row["Compiler"])
                    data["suite"].append(suite)
                    data["prev_value"].append(row[suite + "_prev"])
                    data["cur_value"].append(row[suite + "_cur"])

        df = pd.DataFrame(data)
        tabform = tabulate(df, headers="keys", tablefmt="pretty", showindex="never")
        str_io = io.StringIO()
        str_io.write("\n")
        str_io.write(f"{caption}\n")
        str_io.write("~~~\n")
        str_io.write(f"{tabform}\n")
        str_io.write("~~~\n")
        return str_io.getvalue()

    def generate_comment(self):
        title = "## Summary Statistics Diff ##\n"
        body = (
            "For each relevant compiler, we compare the summary statistics "
            "for the most 2 recent reports that actually run the compiler.\n\n"
        )
        dtype = self.args.dtypes[0]
        last2 = find_last_2_with_filenames(
            self.lookup_file,
            self.args.dashboard_archive_path,
            dtype,
            ["geomean.csv", "passrate.csv"],
        )

        if last2 is None:
            body += "Could not find most 2 recent reports.\n\n"
        else:
            for state, path in zip(("Current", "Previous"), last2):
                body += f"{state} report name: {path}\n\n"
            body += self.generate_diff(last2, "passrate.csv", "Passrate diff")
            body += self.generate_diff(
                last2, "geomean.csv", "Geometric mean speedup diff"
            )

        comment = generate_dropdown_comment(title, body)

        with open(f"{self.args.output_dir}/gh_summary_diff.txt", "w") as gh_fh:
            gh_fh.write(comment)


class RegressionDetector:
    """
    Compares the most recent 2 benchmarks to find previously unflagged models
    that are now flagged.
    """

    def __init__(self, args):
        self.args = args
        self.lookup_file = os.path.join(self.args.dashboard_archive_path, "lookup.csv")
        assert os.path.exists(self.lookup_file)

    def generate_comment(self):
        title = "## Recent Regressions ##\n"
        body = (
            "For each relevant compiler, we compare the most recent 2 reports "
            "(that actually run the compiler) to find previously unflagged "
            "models that are now flagged as problematic (according to the "
            "'Warnings' section).\n\n"
        )
        dtype = self.args.dtypes[0]
        device = self.args.devices[0]
        for suite in self.args.suites:
            body += f"### Regressions for {suite} ###\n"
            last2 = {}

            for compiler in self.args.flag_compilers:
                filenames = [
                    generate_csv_name(
                        self.args, dtype, suite, device, compiler, testing
                    )
                    for testing in ["performance", "accuracy"]
                ]
                compiler_last2 = find_last_2_with_filenames(
                    self.lookup_file, self.args.dashboard_archive_path, dtype, filenames
                )
                if compiler_last2 is not None:
                    last2[compiler] = [
                        ParsePerformanceLogs(
                            [suite],
                            [device],
                            [dtype],
                            [compiler],
                            [compiler],
                            get_mode(self.args),
                            output_dir,
                        )
                        for output_dir in compiler_last2
                    ]
                    for state, path in zip(("Current", "Previous"), compiler_last2):
                        body += (
                            f"{state} report name (compiler: {compiler}, "
                            f"suite: {suite}): {path}\n\n"
                        )

            regressions_present = False
            for metric in [
                "accuracy",
                "speedup",
                "compilation_latency",
                "compression_ratio",
            ]:
                dfs = []
                for compiler in self.args.flag_compilers:
                    if last2[compiler] is None:
                        continue

                    df_cur, df_prev = (
                        last2[compiler][i].untouched_parsed_frames[suite][metric]
                        for i in (0, 1)
                    )
                    df_merge = df_cur.merge(
                        df_prev, on="name", suffixes=("_cur", "_prev")
                    )
                    flag_fn = FLAG_FNS[metric]
                    flag = np.logical_and(
                        df_merge[compiler + "_prev"].apply(
                            lambda x: not pd.isna(x) and not flag_fn(x)
                        ),
                        df_merge[compiler + "_cur"].apply(
                            lambda x: not pd.isna(x) and flag_fn(x)
                        ),
                    )
                    df_bad = df_merge[flag]
                    dfs.append(
                        pd.DataFrame(
                            data={
                                "compiler": compiler,
                                "name": df_bad["name"],
                                "prev_status": df_bad[compiler + "_prev"],
                                "cur_status": df_bad[compiler + "_cur"],
                            }
                        )
                    )

                if not dfs:
                    continue
                df = pd.concat(dfs, axis=0)
                if df.empty:
                    continue
                regressions_present = True
                tabform = tabulate(
                    df, headers="keys", tablefmt="pretty", showindex="never"
                )
                str_io = io.StringIO()
                str_io.write("\n")
                str_io.write(f"{get_metric_title(metric)} regressions\n")
                str_io.write("~~~\n")
                str_io.write(f"{tabform}\n")
                str_io.write("~~~\n")
                body += str_io.getvalue()

            if not regressions_present:
                body += "No regressions found.\n"

        comment = generate_dropdown_comment(title, body)

        with open(f"{self.args.output_dir}/gh_metric_regression.txt", "w") as gh_fh:
            gh_fh.write(comment)


class RegressionTracker:
    """
    Plots progress of different metrics over time to detect regressions.
    """

    def __init__(self, args):
        self.args = args
        self.suites = self.args.suites
        self.lookup_file = os.path.join(self.args.dashboard_archive_path, "lookup.csv")
        assert os.path.exists(self.lookup_file)
        self.k = 10

    def find_last_k(self):
        """
        Find the last k pairs of (day number, log_path)
        """
        dtype = self.args.dtypes[0]
        df = pd.read_csv(self.lookup_file, names=("day", "mode", "prec", "path"))
        df = df[df["mode"] == "performance"]
        df = df[df["prec"] == dtype]
        log_infos = []
        for day, path in zip(df["day"], df["path"]):
            log_infos.append(LogInfo(day, path))

        assert len(log_infos) >= self.k
        log_infos = log_infos[len(log_infos) - self.k :]
        return log_infos

    def generate_comment(self):
        title = "## Metrics over time ##\n"
        str_io = io.StringIO()
        if not self.args.update_dashboard_test and not self.args.no_graphs:
            for name in glob.glob(self.args.output_dir + "/*over_time.png"):
                output = (
                    subprocess.check_output([self.args.dashboard_image_uploader, name])
                    .decode("ascii")
                    .rstrip()
                )
                str_io.write(f"\n{name} : ![]({output})\n")
        comment = generate_dropdown_comment(title, str_io.getvalue())

        with open(f"{self.args.output_dir}/gh_regression.txt", "w") as gh_fh:
            gh_fh.write(comment)

    def diff(self):
        log_infos = self.find_last_k()

        for metric in ["geomean", "passrate", "comp_time", "memory"]:
            fig, axes = plt.subplots(nrows=1, ncols=3, figsize=(15, 5))
            for idx, suite in enumerate(self.suites):
                dfs = []
                for log_info in log_infos:
                    dir_path = os.path.join(
                        self.args.dashboard_archive_path, log_info.dir_path
                    )
                    assert os.path.exists(dir_path)
                    gmean_filename = os.path.join(dir_path, f"{metric}.csv")
                    if not os.path.exists(gmean_filename):
                        continue
                    df = pd.read_csv(gmean_filename)
                    if suite not in df:
                        continue
                    if metric == "geomean" or metric == "memory":
                        df[suite] = df[suite].str.replace("x", "").astype(float)
                    elif metric == "passrate":
                        df[suite] = df[suite].str.split("%").str[0].astype(float)
                    df.insert(0, "day", get_date(log_info))
                    df = df.pivot(index="day", columns="Compiler", values=suite)

                    # Interim stage when both inductor_cudagraphs and inductor exist
                    df = df.rename(columns={"inductor_cudagraphs": "inductor"})
                    for col_name in df.columns:
                        if col_name not in self.args.compilers:
                            df = df.drop(columns=[col_name])
                    dfs.append(df)

                df = pd.concat(dfs)
                df = df.interpolate(method="linear")
                ax = df.plot(
                    ax=axes[idx],
                    kind="line",
                    ylabel=metric,
                    xlabel="Date",
                    grid=True,
                    ylim=0 if metric == "passrate" else 0.8,
                    title=suite,
                    style=".-",
                    legend=False,
                )
                ax.legend(loc="lower right", ncol=2)

            plt.tight_layout()
            plt.savefig(os.path.join(output_dir, f"{metric}_over_time.png"))

        self.generate_comment()


class DashboardUpdater:
    """
    Aggregates the information and makes a comment to Performance Dashboard.
    https://github.com/pytorch/torchdynamo/issues/681
    """

    def __init__(self, args):
        self.args = args
        self.output_dir = args.output_dir
        self.lookup_file = os.path.join(self.args.dashboard_archive_path, "lookup.csv")
        assert os.path.exists(self.lookup_file)
        try:
            if not self.args.update_dashboard_test and not self.args.no_update_archive:
                self.update_lookup_file()
        except subprocess.CalledProcessError:
            sys.stderr.write("failed to update lookup file\n")

    def update_lookup_file(self):
        dtype = self.args.dtypes[0]
        day, _ = archive_data(self.args.archive_name)
        target_dir = get_archive_name(self.args, dtype)
        # Update lookup csv the folder to arhived logs
        subprocess.check_call(
            f'echo "{day},performance,{dtype},{target_dir}" >> {self.lookup_file}',
            shell=True,
        )

    def archive(self):
        dtype = self.args.dtypes[0]
        # Copy the folder to archived location
        archive(
            self.output_dir,
            self.args.dashboard_archive_path,
            self.args.archive_name,
            dtype,
        )

    def upload_graphs(self):
        title = "## Performance graphs ##\n"
        str_io = io.StringIO()
        if not self.args.update_dashboard_test and not self.args.no_graphs:
            for name in glob.glob(self.output_dir + "/*png"):
                if "over_time" not in name:
                    output = (
                        subprocess.check_output(
                            [self.args.dashboard_image_uploader, name]
                        )
                        .decode("ascii")
                        .rstrip()
                    )
                    str_io.write(f"\n{name} : ![]({output})\n")
        comment = generate_dropdown_comment(title, str_io.getvalue())

        with open(f"{self.output_dir}/gh_graphs.txt", "w") as gh_fh:
            gh_fh.write(comment)

    def gen_comment(self):
        files = [
            "gh_title.txt",
            "gh_executive_summary.txt",
            "gh_summary_diff.txt",
            "gh_warnings.txt",
            "gh_regression.txt",
            "gh_metric_regression.txt",
            "gh_training.txt" if self.args.training else "gh_inference.txt",
            "gh_graphs.txt",
            "gh_build_summary.txt",
        ]
        all_lines = []
        for f in files:
            try:
                with open(os.path.join(self.output_dir, f)) as fh:
                    all_lines.extend(fh.readlines())
            except FileNotFoundError:
                pass

        return "\n".join([x.rstrip() for x in all_lines])

    def comment_on_gh(self, comment):
        """
        Send a commment to dashboard
        """
        with tempfile.NamedTemporaryFile(mode="w", delete=False) as f:
            f.write(comment)
            filename = f.name

        issue_number = "93794"
        if self.args.dtypes[0] == "float32":
            issue_number = "93518"

        subprocess.check_call(
            [
                self.args.dashboard_gh_cli_path,
                "issue",
                "comment",
                "--repo=https://github.com/pytorch/pytorch.git",
                issue_number,
                "-F",
                filename,
            ]
        )

        os.remove(filename)

    def update(self):
        self.upload_graphs()
        if not self.args.no_detect_regressions:
            SummaryStatDiffer(self.args).generate_comment()
            RegressionDetector(self.args).generate_comment()
            try:
                RegressionTracker(self.args).diff()
            except Exception as e:
                logging.exception(e)
                with open(f"{self.args.output_dir}/gh_regression.txt", "w") as gh_fh:
                    gh_fh.write("")

        comment = self.gen_comment()
        print(comment)

        if not self.args.update_dashboard_test:
            if not self.args.no_gh_comment:
                self.comment_on_gh(comment)
            if not self.args.no_update_archive:
                self.archive()


if __name__ == "__main__":
    args = parse_args()

    def extract(key):
        return DEFAULTS[key] if getattr(args, key, None) is None else getattr(args, key)

    dtypes = extract("dtypes")
    suites = extract("suites")
    devices = extract("devices")

    if args.inference:
        compilers = DEFAULTS["inference"] if args.compilers is None else args.compilers
        flag_compilers = (
            DEFAULTS["flag_compilers"]["inference"]
            if args.flag_compilers is None
            else args.flag_compilers
        )
    else:
        assert args.training
        compilers = DEFAULTS["training"] if args.compilers is None else args.compilers
        flag_compilers = (
            DEFAULTS["flag_compilers"]["training"]
            if args.flag_compilers is None
            else args.flag_compilers
        )

    output_dir = args.output_dir
    args.compilers = compilers
    args.devices = devices
    args.dtypes = dtypes
    flag_compilers = list(set(flag_compilers) & set(compilers))
    args.flag_compilers = flag_compilers
    args.suites = suites

    if args.print_run_commands:
        generated_file = generate_commands(
            args, dtypes, suites, devices, compilers, output_dir
        )
        print(
            f"Running commands are generated in file {generated_file}. Please run (bash {generated_file})."
        )
    elif args.visualize_logs:
        parse_logs(args, dtypes, suites, devices, compilers, flag_compilers, output_dir)
    elif args.run:
        generated_file = generate_commands(
            args, dtypes, suites, devices, compilers, output_dir
        )
        # generate memoized archive name now so that the date is reflective
        # of when the run started
        get_archive_name(args, dtypes[0])
        # TODO - Do we need to worry about segfaults
        try:
            os.system(f"bash {generated_file}")
        except Exception as e:
            print(
                f"Running commands failed. Please run manually (bash {generated_file}) and inspect the errors."
            )
            raise e
        if not args.log_operator_inputs:
            if not args.no_update_archive:
                archive(
                    output_dir,
                    args.dashboard_archive_path,
                    args.archive_name,
                    dtypes[0],
                )
            parse_logs(
                args, dtypes, suites, devices, compilers, flag_compilers, output_dir
            )
            if not args.no_update_archive:
                archive(
                    output_dir,
                    args.dashboard_archive_path,
                    args.archive_name,
                    dtypes[0],
                )

    if args.update_dashboard:
        DashboardUpdater(args).update()<|MERGE_RESOLUTION|>--- conflicted
+++ resolved
@@ -384,13 +384,10 @@
             skip_tests.update(
                 module.TorchBenchmarkRunner().skip_not_suitable_for_training_models
             )
-<<<<<<< HEAD
-=======
         if device == "cpu":
             skip_tests.update(module.TorchBenchmarkRunner().skip_models_for_cpu)
         elif device == "cuda":
             skip_tests.update(module.TorchBenchmarkRunner().skip_models_for_cuda)
->>>>>>> f34905f6
     else:
         if hasattr(module, "SKIP"):
             skip_tests.update(module.SKIP)
